#include <stdio.h>
#include <string.h>
#include <sys/time.h>
#include <sys/stat.h>
#include <math.h>

#include "fio.h"
#include "diskutil.h"
#include "lib/ieee754.h"
#include "json.h"
#include "lib/getrusage.h"
#include "idletime.h"
#include "lib/pow2.h"
#include "lib/output_buffer.h"
#include "helper_thread.h"
#include "smalloc.h"
#include "zbd.h"

#define LOG_MSEC_SLACK	1

struct fio_sem *stat_sem;

void clear_rusage_stat(struct thread_data *td)
{
	struct thread_stat *ts = &td->ts;

	fio_getrusage(&td->ru_start);
	ts->usr_time = ts->sys_time = 0;
	ts->ctx = 0;
	ts->minf = ts->majf = 0;
}

void update_rusage_stat(struct thread_data *td)
{
	struct thread_stat *ts = &td->ts;

	fio_getrusage(&td->ru_end);
	ts->usr_time += mtime_since_tv(&td->ru_start.ru_utime,
					&td->ru_end.ru_utime);
	ts->sys_time += mtime_since_tv(&td->ru_start.ru_stime,
					&td->ru_end.ru_stime);
	ts->ctx += td->ru_end.ru_nvcsw + td->ru_end.ru_nivcsw
			- (td->ru_start.ru_nvcsw + td->ru_start.ru_nivcsw);
	ts->minf += td->ru_end.ru_minflt - td->ru_start.ru_minflt;
	ts->majf += td->ru_end.ru_majflt - td->ru_start.ru_majflt;

	memcpy(&td->ru_start, &td->ru_end, sizeof(td->ru_end));
}

/*
 * Given a latency, return the index of the corresponding bucket in
 * the structure tracking percentiles.
 *
 * (1) find the group (and error bits) that the value (latency)
 * belongs to by looking at its MSB. (2) find the bucket number in the
 * group by looking at the index bits.
 *
 */
static unsigned int plat_val_to_idx(unsigned long long val)
{
	unsigned int msb, error_bits, base, offset, idx;

	/* Find MSB starting from bit 0 */
	if (val == 0)
		msb = 0;
	else
		msb = (sizeof(val)*8) - __builtin_clzll(val) - 1;

	/*
	 * MSB <= (FIO_IO_U_PLAT_BITS-1), cannot be rounded off. Use
	 * all bits of the sample as index
	 */
	if (msb <= FIO_IO_U_PLAT_BITS)
		return val;

	/* Compute the number of error bits to discard*/
	error_bits = msb - FIO_IO_U_PLAT_BITS;

	/* Compute the number of buckets before the group */
	base = (error_bits + 1) << FIO_IO_U_PLAT_BITS;

	/*
	 * Discard the error bits and apply the mask to find the
	 * index for the buckets in the group
	 */
	offset = (FIO_IO_U_PLAT_VAL - 1) & (val >> error_bits);

	/* Make sure the index does not exceed (array size - 1) */
	idx = (base + offset) < (FIO_IO_U_PLAT_NR - 1) ?
		(base + offset) : (FIO_IO_U_PLAT_NR - 1);

	return idx;
}

/*
 * Convert the given index of the bucket array to the value
 * represented by the bucket
 */
static unsigned long long plat_idx_to_val(unsigned int idx)
{
	unsigned int error_bits;
	unsigned long long k, base;

	assert(idx < FIO_IO_U_PLAT_NR);

	/* MSB <= (FIO_IO_U_PLAT_BITS-1), cannot be rounded off. Use
	 * all bits of the sample as index */
	if (idx < (FIO_IO_U_PLAT_VAL << 1))
		return idx;

	/* Find the group and compute the minimum value of that group */
	error_bits = (idx >> FIO_IO_U_PLAT_BITS) - 1;
	base = ((unsigned long long) 1) << (error_bits + FIO_IO_U_PLAT_BITS);

	/* Find its bucket number of the group */
	k = idx % FIO_IO_U_PLAT_VAL;

	/* Return the mean of the range of the bucket */
	return base + ((k + 0.5) * (1 << error_bits));
}

static int double_cmp(const void *a, const void *b)
{
	const fio_fp64_t fa = *(const fio_fp64_t *) a;
	const fio_fp64_t fb = *(const fio_fp64_t *) b;
	int cmp = 0;

	if (fa.u.f > fb.u.f)
		cmp = 1;
	else if (fa.u.f < fb.u.f)
		cmp = -1;

	return cmp;
}

unsigned int calc_clat_percentiles(uint64_t *io_u_plat, unsigned long long nr,
				   fio_fp64_t *plist, unsigned long long **output,
				   unsigned long long *maxv, unsigned long long *minv)
{
	unsigned long long sum = 0;
	unsigned int len, i, j = 0;
	unsigned int oval_len = 0;
	unsigned long long *ovals = NULL;
	bool is_last;

	*minv = -1ULL;
	*maxv = 0;

	len = 0;
	while (len < FIO_IO_U_LIST_MAX_LEN && plist[len].u.f != 0.0)
		len++;

	if (!len)
		return 0;

	/*
	 * Sort the percentile list. Note that it may already be sorted if
	 * we are using the default values, but since it's a short list this
	 * isn't a worry. Also note that this does not work for NaN values.
	 */
	if (len > 1)
		qsort((void *)plist, len, sizeof(plist[0]), double_cmp);

	/*
	 * Calculate bucket values, note down max and min values
	 */
	is_last = false;
	for (i = 0; i < FIO_IO_U_PLAT_NR && !is_last; i++) {
		sum += io_u_plat[i];
		while (sum >= (plist[j].u.f / 100.0 * nr)) {
			assert(plist[j].u.f <= 100.0);

			if (j == oval_len) {
				oval_len += 100;
				ovals = realloc(ovals, oval_len * sizeof(*ovals));
			}

			ovals[j] = plat_idx_to_val(i);
			if (ovals[j] < *minv)
				*minv = ovals[j];
			if (ovals[j] > *maxv)
				*maxv = ovals[j];

			is_last = (j == len - 1) != 0;
			if (is_last)
				break;

			j++;
		}
	}

	*output = ovals;
	return len;
}

/*
 * Find and display the p-th percentile of clat
 */
static void show_clat_percentiles(uint64_t *io_u_plat, unsigned long long nr,
				  fio_fp64_t *plist, unsigned int precision,
				  const char *pre, struct buf_output *out)
{
	unsigned int divisor, len, i, j = 0;
	unsigned long long minv, maxv;
	unsigned long long *ovals;
	int per_line, scale_down, time_width;
	bool is_last;
	char fmt[32];

	len = calc_clat_percentiles(io_u_plat, nr, plist, &ovals, &maxv, &minv);
	if (!len || !ovals)
		goto out;

	/*
	 * We default to nsecs, but if the value range is such that we
	 * should scale down to usecs or msecs, do that.
	 */
	if (minv > 2000000 && maxv > 99999999ULL) {
		scale_down = 2;
		divisor = 1000000;
		log_buf(out, "    %s percentiles (msec):\n     |", pre);
	} else if (minv > 2000 && maxv > 99999) {
		scale_down = 1;
		divisor = 1000;
		log_buf(out, "    %s percentiles (usec):\n     |", pre);
	} else {
		scale_down = 0;
		divisor = 1;
		log_buf(out, "    %s percentiles (nsec):\n     |", pre);
	}


	time_width = max(5, (int) (log10(maxv / divisor) + 1));
	snprintf(fmt, sizeof(fmt), " %%%u.%ufth=[%%%dllu]%%c", precision + 3,
			precision, time_width);
	/* fmt will be something like " %5.2fth=[%4llu]%c" */
	per_line = (80 - 7) / (precision + 10 + time_width);

	for (j = 0; j < len; j++) {
		/* for formatting */
		if (j != 0 && (j % per_line) == 0)
			log_buf(out, "     |");

		/* end of the list */
		is_last = (j == len - 1) != 0;

		for (i = 0; i < scale_down; i++)
			ovals[j] = (ovals[j] + 999) / 1000;

		log_buf(out, fmt, plist[j].u.f, ovals[j], is_last ? '\n' : ',');

		if (is_last)
			break;

		if ((j % per_line) == per_line - 1)	/* for formatting */
			log_buf(out, "\n");
	}

out:
	if (ovals)
		free(ovals);
}

bool calc_lat(struct io_stat *is, unsigned long long *min,
	      unsigned long long *max, double *mean, double *dev)
{
	double n = (double) is->samples;

	if (n == 0)
		return false;

	*min = is->min_val;
	*max = is->max_val;
	*mean = is->mean.u.f;

	if (n > 1.0)
		*dev = sqrt(is->S.u.f / (n - 1.0));
	else
		*dev = 0;

	return true;
}

void show_group_stats(struct group_run_stats *rs, struct buf_output *out)
{
	char *io, *agg, *min, *max;
	char *ioalt, *aggalt, *minalt, *maxalt;
	const char *str[] = { "   READ", "  WRITE" , "   TRIM"};
	int i;

	log_buf(out, "\nRun status group %d (all jobs):\n", rs->groupid);

	for (i = 0; i < DDIR_RWDIR_CNT; i++) {
		const int i2p = is_power_of_2(rs->kb_base);

		if (!rs->max_run[i])
			continue;

		io = num2str(rs->iobytes[i], rs->sig_figs, 1, i2p, N2S_BYTE);
		ioalt = num2str(rs->iobytes[i], rs->sig_figs, 1, !i2p, N2S_BYTE);
		agg = num2str(rs->agg[i], rs->sig_figs, 1, i2p, rs->unit_base);
		aggalt = num2str(rs->agg[i], rs->sig_figs, 1, !i2p, rs->unit_base);
		min = num2str(rs->min_bw[i], rs->sig_figs, 1, i2p, rs->unit_base);
		minalt = num2str(rs->min_bw[i], rs->sig_figs, 1, !i2p, rs->unit_base);
		max = num2str(rs->max_bw[i], rs->sig_figs, 1, i2p, rs->unit_base);
		maxalt = num2str(rs->max_bw[i], rs->sig_figs, 1, !i2p, rs->unit_base);
		log_buf(out, "%s: bw=%s (%s), %s-%s (%s-%s), io=%s (%s), run=%llu-%llumsec\n",
				rs->unified_rw_rep ? "  MIXED" : str[i],
				agg, aggalt, min, max, minalt, maxalt, io, ioalt,
				(unsigned long long) rs->min_run[i],
				(unsigned long long) rs->max_run[i]);

		free(io);
		free(agg);
		free(min);
		free(max);
		free(ioalt);
		free(aggalt);
		free(minalt);
		free(maxalt);
	}
}

void stat_calc_dist(uint64_t *map, unsigned long total, double *io_u_dist)
{
	int i;

	/*
	 * Do depth distribution calculations
	 */
	for (i = 0; i < FIO_IO_U_MAP_NR; i++) {
		if (total) {
			io_u_dist[i] = (double) map[i] / (double) total;
			io_u_dist[i] *= 100.0;
			if (io_u_dist[i] < 0.1 && map[i])
				io_u_dist[i] = 0.1;
		} else
			io_u_dist[i] = 0.0;
	}
}

static void stat_calc_lat(struct thread_stat *ts, double *dst,
			  uint64_t *src, int nr)
{
	unsigned long total = ddir_rw_sum(ts->total_io_u);
	int i;

	/*
	 * Do latency distribution calculations
	 */
	for (i = 0; i < nr; i++) {
		if (total) {
			dst[i] = (double) src[i] / (double) total;
			dst[i] *= 100.0;
			if (dst[i] < 0.01 && src[i])
				dst[i] = 0.01;
		} else
			dst[i] = 0.0;
	}
}

/*
 * To keep the terse format unaltered, add all of the ns latency
 * buckets to the first us latency bucket
 */
static void stat_calc_lat_nu(struct thread_stat *ts, double *io_u_lat_u)
{
	unsigned long ntotal = 0, total = ddir_rw_sum(ts->total_io_u);
	int i;

	stat_calc_lat(ts, io_u_lat_u, ts->io_u_lat_u, FIO_IO_U_LAT_U_NR);

	for (i = 0; i < FIO_IO_U_LAT_N_NR; i++)
		ntotal += ts->io_u_lat_n[i];

	io_u_lat_u[0] += 100.0 * (double) ntotal / (double) total;
}

void stat_calc_lat_n(struct thread_stat *ts, double *io_u_lat)
{
	stat_calc_lat(ts, io_u_lat, ts->io_u_lat_n, FIO_IO_U_LAT_N_NR);
}

void stat_calc_lat_u(struct thread_stat *ts, double *io_u_lat)
{
	stat_calc_lat(ts, io_u_lat, ts->io_u_lat_u, FIO_IO_U_LAT_U_NR);
}

void stat_calc_lat_m(struct thread_stat *ts, double *io_u_lat)
{
	stat_calc_lat(ts, io_u_lat, ts->io_u_lat_m, FIO_IO_U_LAT_M_NR);
}

static void display_lat(const char *name, unsigned long long min,
			unsigned long long max, double mean, double dev,
			struct buf_output *out)
{
	const char *base = "(nsec)";
	char *minp, *maxp;

	if (nsec_to_msec(&min, &max, &mean, &dev))
		base = "(msec)";
	else if (nsec_to_usec(&min, &max, &mean, &dev))
		base = "(usec)";

	minp = num2str(min, 6, 1, 0, N2S_NONE);
	maxp = num2str(max, 6, 1, 0, N2S_NONE);

	log_buf(out, "    %s %s: min=%s, max=%s, avg=%5.02f,"
		 " stdev=%5.02f\n", name, base, minp, maxp, mean, dev);

	free(minp);
	free(maxp);
}

static void show_ddir_status(struct group_run_stats *rs, struct thread_stat *ts,
			     int ddir, struct buf_output *out)
{
	const char *str[] = { " read", "write", " trim", "sync" };
	unsigned long runt;
	unsigned long long min, max, bw, iops;
	double mean, dev;
<<<<<<< HEAD
	char *io_p, *bw_p, *bw_p_alt, *iops_p, *zbc_w_st = NULL;
=======
	char *io_p, *bw_p, *bw_p_alt, *iops_p, *zbd_w_st = NULL;
>>>>>>> a56045b3
	int i2p;

	if (ddir_sync(ddir)) {
		if (calc_lat(&ts->sync_stat, &min, &max, &mean, &dev)) {
			log_buf(out, "  %s:\n", "fsync/fdatasync/sync_file_range");
			display_lat(str[ddir], min, max, mean, dev, out);
			show_clat_percentiles(ts->io_u_sync_plat,
						ts->sync_stat.samples,
						ts->percentile_list,
						ts->percentile_precision,
						str[ddir], out);
		}
		return;
	}

	assert(ddir_rw(ddir));

	if (!ts->runtime[ddir])
		return;

	i2p = is_power_of_2(rs->kb_base);
	runt = ts->runtime[ddir];

	bw = (1000 * ts->io_bytes[ddir]) / runt;
	io_p = num2str(ts->io_bytes[ddir], ts->sig_figs, 1, i2p, N2S_BYTE);
	bw_p = num2str(bw, ts->sig_figs, 1, i2p, ts->unit_base);
	bw_p_alt = num2str(bw, ts->sig_figs, 1, !i2p, ts->unit_base);

	iops = (1000 * (uint64_t)ts->total_io_u[ddir]) / runt;
	iops_p = num2str(iops, ts->sig_figs, 1, 0, N2S_NONE);
	if (ddir == DDIR_WRITE)
<<<<<<< HEAD
		zbc_w_st = zbc_write_status(rs);
=======
		zbd_w_st = zbd_write_status(ts);
>>>>>>> a56045b3

	log_buf(out, "  %s: IOPS=%s, BW=%s (%s)(%s/%llumsec)%s\n",
			rs->unified_rw_rep ? "mixed" : str[ddir],
			iops_p, bw_p, bw_p_alt, io_p,
			(unsigned long long) ts->runtime[ddir],
<<<<<<< HEAD
			zbc_w_st ? : "");

	free(zbc_w_st);
=======
			zbd_w_st ? : "");

	free(zbd_w_st);
>>>>>>> a56045b3
	free(io_p);
	free(bw_p);
	free(bw_p_alt);
	free(iops_p);

	if (calc_lat(&ts->slat_stat[ddir], &min, &max, &mean, &dev))
		display_lat("slat", min, max, mean, dev, out);
	if (calc_lat(&ts->clat_stat[ddir], &min, &max, &mean, &dev))
		display_lat("clat", min, max, mean, dev, out);
	if (calc_lat(&ts->lat_stat[ddir], &min, &max, &mean, &dev))
		display_lat(" lat", min, max, mean, dev, out);
	if (calc_lat(&ts->clat_prio_stat[ddir], &min, &max, &mean, &dev) && ddir == DDIR_READ)
		display_lat(" PRIO_clat", min, max, mean, dev, out);


	if (ts->clat_percentiles || ts->lat_percentiles) {
		const char *name = ts->clat_percentiles ? "clat" : " lat";
		uint64_t samples;

		if (ts->clat_percentiles)
			samples = ts->clat_stat[ddir].samples;
		else
			samples = ts->lat_stat[ddir].samples;

		show_clat_percentiles(ts->io_u_plat[ddir],
					samples,
					ts->percentile_list,
					ts->percentile_precision, name, out);

        // Add 'if prio option is set' somehow
		if (ddir == DDIR_READ) {
			log_buf(out, "    clat_prio\n");
			show_clat_percentiles(ts->io_u_plat_prio[ddir],
						ts->clat_prio_stat[ddir].samples,
						ts->percentile_list,
						ts->percentile_precision, name, out);
		}
	}
	if (calc_lat(&ts->bw_stat[ddir], &min, &max, &mean, &dev)) {
		double p_of_agg = 100.0, fkb_base = (double)rs->kb_base;
		const char *bw_str;

		if ((rs->unit_base == 1) && i2p)
			bw_str = "Kibit";
		else if (rs->unit_base == 1)
			bw_str = "kbit";
		else if (i2p)
			bw_str = "KiB";
		else
			bw_str = "kB";

		if (rs->agg[ddir]) {
			p_of_agg = mean * 100 / (double) (rs->agg[ddir] / 1024);
			if (p_of_agg > 100.0)
				p_of_agg = 100.0;
		}

		if (rs->unit_base == 1) {
			min *= 8.0;
			max *= 8.0;
			mean *= 8.0;
			dev *= 8.0;
		}

		if (mean > fkb_base * fkb_base) {
			min /= fkb_base;
			max /= fkb_base;
			mean /= fkb_base;
			dev /= fkb_base;
			bw_str = (rs->unit_base == 1 ? "Mibit" : "MiB");
		}

		log_buf(out, "   bw (%5s/s): min=%5llu, max=%5llu, per=%3.2f%%, "
			"avg=%5.02f, stdev=%5.02f, samples=%" PRIu64 "\n",
			bw_str, min, max, p_of_agg, mean, dev,
			(&ts->bw_stat[ddir])->samples);
	}
	if (calc_lat(&ts->iops_stat[ddir], &min, &max, &mean, &dev)) {
		log_buf(out, "   iops        : min=%5llu, max=%5llu, "
			"avg=%5.02f, stdev=%5.02f, samples=%" PRIu64 "\n",
			min, max, mean, dev, (&ts->iops_stat[ddir])->samples);
	}
}

static bool show_lat(double *io_u_lat, int nr, const char **ranges,
		     const char *msg, struct buf_output *out)
{
	bool new_line = true, shown = false;
	int i, line = 0;

	for (i = 0; i < nr; i++) {
		if (io_u_lat[i] <= 0.0)
			continue;
		shown = true;
		if (new_line) {
			if (line)
				log_buf(out, "\n");
			log_buf(out, "  lat (%s)   : ", msg);
			new_line = false;
			line = 0;
		}
		if (line)
			log_buf(out, ", ");
		log_buf(out, "%s%3.2f%%", ranges[i], io_u_lat[i]);
		line++;
		if (line == 5)
			new_line = true;
	}

	if (shown)
		log_buf(out, "\n");

	return true;
}

static void show_lat_n(double *io_u_lat_n, struct buf_output *out)
{
	const char *ranges[] = { "2=", "4=", "10=", "20=", "50=", "100=",
				 "250=", "500=", "750=", "1000=", };

	show_lat(io_u_lat_n, FIO_IO_U_LAT_N_NR, ranges, "nsec", out);
}

static void show_lat_u(double *io_u_lat_u, struct buf_output *out)
{
	const char *ranges[] = { "2=", "4=", "10=", "20=", "50=", "100=",
				 "250=", "500=", "750=", "1000=", };

	show_lat(io_u_lat_u, FIO_IO_U_LAT_U_NR, ranges, "usec", out);
}

static void show_lat_m(double *io_u_lat_m, struct buf_output *out)
{
	const char *ranges[] = { "2=", "4=", "10=", "20=", "50=", "100=",
				 "250=", "500=", "750=", "1000=", "2000=",
				 ">=2000=", };

	show_lat(io_u_lat_m, FIO_IO_U_LAT_M_NR, ranges, "msec", out);
}

static void show_latencies(struct thread_stat *ts, struct buf_output *out)
{
	double io_u_lat_n[FIO_IO_U_LAT_N_NR];
	double io_u_lat_u[FIO_IO_U_LAT_U_NR];
	double io_u_lat_m[FIO_IO_U_LAT_M_NR];

	stat_calc_lat_n(ts, io_u_lat_n);
	stat_calc_lat_u(ts, io_u_lat_u);
	stat_calc_lat_m(ts, io_u_lat_m);

	show_lat_n(io_u_lat_n, out);
	show_lat_u(io_u_lat_u, out);
	show_lat_m(io_u_lat_m, out);
}

static int block_state_category(int block_state)
{
	switch (block_state) {
	case BLOCK_STATE_UNINIT:
		return 0;
	case BLOCK_STATE_TRIMMED:
	case BLOCK_STATE_WRITTEN:
		return 1;
	case BLOCK_STATE_WRITE_FAILURE:
	case BLOCK_STATE_TRIM_FAILURE:
		return 2;
	default:
		/* Silence compile warning on some BSDs and have a return */
		assert(0);
		return -1;
	}
}

static int compare_block_infos(const void *bs1, const void *bs2)
{
	uint32_t block1 = *(uint32_t *)bs1;
	uint32_t block2 = *(uint32_t *)bs2;
	int state1 = BLOCK_INFO_STATE(block1);
	int state2 = BLOCK_INFO_STATE(block2);
	int bscat1 = block_state_category(state1);
	int bscat2 = block_state_category(state2);
	int cycles1 = BLOCK_INFO_TRIMS(block1);
	int cycles2 = BLOCK_INFO_TRIMS(block2);

	if (bscat1 < bscat2)
		return -1;
	if (bscat1 > bscat2)
		return 1;

	if (cycles1 < cycles2)
		return -1;
	if (cycles1 > cycles2)
		return 1;

	if (state1 < state2)
		return -1;
	if (state1 > state2)
		return 1;

	assert(block1 == block2);
	return 0;
}

static int calc_block_percentiles(int nr_block_infos, uint32_t *block_infos,
				  fio_fp64_t *plist, unsigned int **percentiles,
				  unsigned int *types)
{
	int len = 0;
	int i, nr_uninit;

	qsort(block_infos, nr_block_infos, sizeof(uint32_t), compare_block_infos);

	while (len < FIO_IO_U_LIST_MAX_LEN && plist[len].u.f != 0.0)
		len++;

	if (!len)
		return 0;

	/*
	 * Sort the percentile list. Note that it may already be sorted if
	 * we are using the default values, but since it's a short list this
	 * isn't a worry. Also note that this does not work for NaN values.
	 */
	if (len > 1)
		qsort((void *)plist, len, sizeof(plist[0]), double_cmp);

	/* Start only after the uninit entries end */
	for (nr_uninit = 0;
	     nr_uninit < nr_block_infos
		&& BLOCK_INFO_STATE(block_infos[nr_uninit]) == BLOCK_STATE_UNINIT;
	     nr_uninit ++)
		;

	if (nr_uninit == nr_block_infos)
		return 0;

	*percentiles = calloc(len, sizeof(**percentiles));

	for (i = 0; i < len; i++) {
		int idx = (plist[i].u.f * (nr_block_infos - nr_uninit) / 100)
				+ nr_uninit;
		(*percentiles)[i] = BLOCK_INFO_TRIMS(block_infos[idx]);
	}

	memset(types, 0, sizeof(*types) * BLOCK_STATE_COUNT);
	for (i = 0; i < nr_block_infos; i++)
		types[BLOCK_INFO_STATE(block_infos[i])]++;

	return len;
}

static const char *block_state_names[] = {
	[BLOCK_STATE_UNINIT] = "unwritten",
	[BLOCK_STATE_TRIMMED] = "trimmed",
	[BLOCK_STATE_WRITTEN] = "written",
	[BLOCK_STATE_TRIM_FAILURE] = "trim failure",
	[BLOCK_STATE_WRITE_FAILURE] = "write failure",
};

static void show_block_infos(int nr_block_infos, uint32_t *block_infos,
			     fio_fp64_t *plist, struct buf_output *out)
{
	int len, pos, i;
	unsigned int *percentiles = NULL;
	unsigned int block_state_counts[BLOCK_STATE_COUNT];

	len = calc_block_percentiles(nr_block_infos, block_infos, plist,
				     &percentiles, block_state_counts);

	log_buf(out, "  block lifetime percentiles :\n   |");
	pos = 0;
	for (i = 0; i < len; i++) {
		uint32_t block_info = percentiles[i];
#define LINE_LENGTH	75
		char str[LINE_LENGTH];
		int strln = snprintf(str, LINE_LENGTH, " %3.2fth=%u%c",
				     plist[i].u.f, block_info,
				     i == len - 1 ? '\n' : ',');
		assert(strln < LINE_LENGTH);
		if (pos + strln > LINE_LENGTH) {
			pos = 0;
			log_buf(out, "\n   |");
		}
		log_buf(out, "%s", str);
		pos += strln;
#undef LINE_LENGTH
	}
	if (percentiles)
		free(percentiles);

	log_buf(out, "        states               :");
	for (i = 0; i < BLOCK_STATE_COUNT; i++)
		log_buf(out, " %s=%u%c",
			 block_state_names[i], block_state_counts[i],
			 i == BLOCK_STATE_COUNT - 1 ? '\n' : ',');
}

static void show_ss_normal(struct thread_stat *ts, struct buf_output *out)
{
	char *p1, *p1alt, *p2;
	unsigned long long bw_mean, iops_mean;
	const int i2p = is_power_of_2(ts->kb_base);

	if (!ts->ss_dur)
		return;

	bw_mean = steadystate_bw_mean(ts);
	iops_mean = steadystate_iops_mean(ts);

	p1 = num2str(bw_mean / ts->kb_base, ts->sig_figs, ts->kb_base, i2p, ts->unit_base);
	p1alt = num2str(bw_mean / ts->kb_base, ts->sig_figs, ts->kb_base, !i2p, ts->unit_base);
	p2 = num2str(iops_mean, ts->sig_figs, 1, 0, N2S_NONE);

	log_buf(out, "  steadystate  : attained=%s, bw=%s (%s), iops=%s, %s%s=%.3f%s\n",
		ts->ss_state & FIO_SS_ATTAINED ? "yes" : "no",
		p1, p1alt, p2,
		ts->ss_state & FIO_SS_IOPS ? "iops" : "bw",
		ts->ss_state & FIO_SS_SLOPE ? " slope": " mean dev",
		ts->ss_criterion.u.f,
		ts->ss_state & FIO_SS_PCT ? "%" : "");

	free(p1);
	free(p1alt);
	free(p2);
}

static void show_thread_status_normal(struct thread_stat *ts,
				      struct group_run_stats *rs,
				      struct buf_output *out)
{
	double usr_cpu, sys_cpu;
	unsigned long runtime;
	double io_u_dist[FIO_IO_U_MAP_NR];
	time_t time_p;
	char time_buf[32];

	if (!ddir_rw_sum(ts->io_bytes) && !ddir_rw_sum(ts->total_io_u))
		return;

	memset(time_buf, 0, sizeof(time_buf));

	time(&time_p);
	os_ctime_r((const time_t *) &time_p, time_buf, sizeof(time_buf));

	if (!ts->error) {
		log_buf(out, "%s: (groupid=%d, jobs=%d): err=%2d: pid=%d: %s",
					ts->name, ts->groupid, ts->members,
					ts->error, (int) ts->pid, time_buf);
	} else {
		log_buf(out, "%s: (groupid=%d, jobs=%d): err=%2d (%s): pid=%d: %s",
					ts->name, ts->groupid, ts->members,
					ts->error, ts->verror, (int) ts->pid,
					time_buf);
	}

	if (strlen(ts->description))
		log_buf(out, "  Description  : [%s]\n", ts->description);

	if (ts->io_bytes[DDIR_READ])
		show_ddir_status(rs, ts, DDIR_READ, out);
	if (ts->io_bytes[DDIR_WRITE])
		show_ddir_status(rs, ts, DDIR_WRITE, out);
	if (ts->io_bytes[DDIR_TRIM])
		show_ddir_status(rs, ts, DDIR_TRIM, out);

	show_latencies(ts, out);

	if (ts->sync_stat.samples)
		show_ddir_status(rs, ts, DDIR_SYNC, out);

	runtime = ts->total_run_time;
	if (runtime) {
		double runt = (double) runtime;

		usr_cpu = (double) ts->usr_time * 100 / runt;
		sys_cpu = (double) ts->sys_time * 100 / runt;
	} else {
		usr_cpu = 0;
		sys_cpu = 0;
	}

	log_buf(out, "  cpu          : usr=%3.2f%%, sys=%3.2f%%, ctx=%llu,"
		 " majf=%llu, minf=%llu\n", usr_cpu, sys_cpu,
			(unsigned long long) ts->ctx,
			(unsigned long long) ts->majf,
			(unsigned long long) ts->minf);

	stat_calc_dist(ts->io_u_map, ddir_rw_sum(ts->total_io_u), io_u_dist);
	log_buf(out, "  IO depths    : 1=%3.1f%%, 2=%3.1f%%, 4=%3.1f%%, 8=%3.1f%%,"
		 " 16=%3.1f%%, 32=%3.1f%%, >=64=%3.1f%%\n", io_u_dist[0],
					io_u_dist[1], io_u_dist[2],
					io_u_dist[3], io_u_dist[4],
					io_u_dist[5], io_u_dist[6]);

	stat_calc_dist(ts->io_u_submit, ts->total_submit, io_u_dist);
	log_buf(out, "     submit    : 0=%3.1f%%, 4=%3.1f%%, 8=%3.1f%%, 16=%3.1f%%,"
		 " 32=%3.1f%%, 64=%3.1f%%, >=64=%3.1f%%\n", io_u_dist[0],
					io_u_dist[1], io_u_dist[2],
					io_u_dist[3], io_u_dist[4],
					io_u_dist[5], io_u_dist[6]);
	stat_calc_dist(ts->io_u_complete, ts->total_complete, io_u_dist);
	log_buf(out, "     complete  : 0=%3.1f%%, 4=%3.1f%%, 8=%3.1f%%, 16=%3.1f%%,"
		 " 32=%3.1f%%, 64=%3.1f%%, >=64=%3.1f%%\n", io_u_dist[0],
					io_u_dist[1], io_u_dist[2],
					io_u_dist[3], io_u_dist[4],
					io_u_dist[5], io_u_dist[6]);
	log_buf(out, "     issued rwts: total=%llu,%llu,%llu,%llu"
				 " short=%llu,%llu,%llu,0"
				 " dropped=%llu,%llu,%llu,0\n",
					(unsigned long long) ts->total_io_u[0],
					(unsigned long long) ts->total_io_u[1],
					(unsigned long long) ts->total_io_u[2],
					(unsigned long long) ts->total_io_u[3],
					(unsigned long long) ts->short_io_u[0],
					(unsigned long long) ts->short_io_u[1],
					(unsigned long long) ts->short_io_u[2],
					(unsigned long long) ts->drop_io_u[0],
					(unsigned long long) ts->drop_io_u[1],
					(unsigned long long) ts->drop_io_u[2]);
	if (ts->continue_on_error) {
		log_buf(out, "     errors    : total=%llu, first_error=%d/<%s>\n",
					(unsigned long long)ts->total_err_count,
					ts->first_error,
					strerror(ts->first_error));
	}
	if (ts->latency_depth) {
		log_buf(out, "     latency   : target=%llu, window=%llu, percentile=%.2f%%, depth=%u\n",
					(unsigned long long)ts->latency_target,
					(unsigned long long)ts->latency_window,
					ts->latency_percentile.u.f,
					ts->latency_depth);
	}

	if (ts->nr_block_infos)
		show_block_infos(ts->nr_block_infos, ts->block_infos,
				  ts->percentile_list, out);

	if (ts->ss_dur)
		show_ss_normal(ts, out);
}

static void show_ddir_status_terse(struct thread_stat *ts,
				   struct group_run_stats *rs, int ddir,
				   int ver, struct buf_output *out)
{
	unsigned long long min, max, minv, maxv, bw, iops;
	unsigned long long *ovals = NULL;
	double mean, dev;
	unsigned int len;
	int i, bw_stat;

	assert(ddir_rw(ddir));

	iops = bw = 0;
	if (ts->runtime[ddir]) {
		uint64_t runt = ts->runtime[ddir];

		bw = ((1000 * ts->io_bytes[ddir]) / runt) / 1024; /* KiB/s */
		iops = (1000 * (uint64_t) ts->total_io_u[ddir]) / runt;
	}

	log_buf(out, ";%llu;%llu;%llu;%llu",
		(unsigned long long) ts->io_bytes[ddir] >> 10, bw, iops,
					(unsigned long long) ts->runtime[ddir]);

	if (calc_lat(&ts->slat_stat[ddir], &min, &max, &mean, &dev))
		log_buf(out, ";%llu;%llu;%f;%f", min/1000, max/1000, mean/1000, dev/1000);
	else
		log_buf(out, ";%llu;%llu;%f;%f", 0ULL, 0ULL, 0.0, 0.0);

	if (calc_lat(&ts->clat_stat[ddir], &min, &max, &mean, &dev))
		log_buf(out, ";%llu;%llu;%f;%f", min/1000, max/1000, mean/1000, dev/1000);
	else
		log_buf(out, ";%llu;%llu;%f;%f", 0ULL, 0ULL, 0.0, 0.0);

	if (ts->clat_percentiles || ts->lat_percentiles) {
		len = calc_clat_percentiles(ts->io_u_plat[ddir],
					ts->clat_stat[ddir].samples,
					ts->percentile_list, &ovals, &maxv,
					&minv);
	} else
		len = 0;

	for (i = 0; i < FIO_IO_U_LIST_MAX_LEN; i++) {
		if (i >= len) {
			log_buf(out, ";0%%=0");
			continue;
		}
		log_buf(out, ";%f%%=%llu", ts->percentile_list[i].u.f, ovals[i]/1000);
	}

	if (calc_lat(&ts->lat_stat[ddir], &min, &max, &mean, &dev))
		log_buf(out, ";%llu;%llu;%f;%f", min/1000, max/1000, mean/1000, dev/1000);
	else
		log_buf(out, ";%llu;%llu;%f;%f", 0ULL, 0ULL, 0.0, 0.0);

	if (ovals)
		free(ovals);

	bw_stat = calc_lat(&ts->bw_stat[ddir], &min, &max, &mean, &dev);
	if (bw_stat) {
		double p_of_agg = 100.0;

		if (rs->agg[ddir]) {
			p_of_agg = mean * 100 / (double) (rs->agg[ddir] / 1024);
			if (p_of_agg > 100.0)
				p_of_agg = 100.0;
		}

		log_buf(out, ";%llu;%llu;%f%%;%f;%f", min, max, p_of_agg, mean, dev);
	} else
		log_buf(out, ";%llu;%llu;%f%%;%f;%f", 0ULL, 0ULL, 0.0, 0.0, 0.0);

	if (ver == 5) {
		if (bw_stat)
			log_buf(out, ";%" PRIu64, (&ts->bw_stat[ddir])->samples);
		else
			log_buf(out, ";%lu", 0UL);

		if (calc_lat(&ts->iops_stat[ddir], &min, &max, &mean, &dev))
			log_buf(out, ";%llu;%llu;%f;%f;%" PRIu64, min, max,
				mean, dev, (&ts->iops_stat[ddir])->samples);
		else
			log_buf(out, ";%llu;%llu;%f;%f;%lu", 0ULL, 0ULL, 0.0, 0.0, 0UL);
	}
}

static void add_ddir_status_json(struct thread_stat *ts,
		struct group_run_stats *rs, int ddir, struct json_object *parent)
{
	unsigned long long min, max, minv, maxv;
	unsigned long long bw_bytes, bw;
	unsigned long long *ovals = NULL;
	double mean, dev, iops;
	unsigned int len;
	int i;
	const char *ddirname[] = { "read", "write", "trim", "sync" };
	struct json_object *dir_object, *tmp_object, *percentile_object, *clat_bins_object = NULL;
	char buf[120];
	double p_of_agg = 100.0;

	assert(ddir_rw(ddir) || ddir_sync(ddir));

	if (ts->unified_rw_rep && ddir != DDIR_READ)
		return;

	dir_object = json_create_object();
	json_object_add_value_object(parent,
		ts->unified_rw_rep ? "mixed" : ddirname[ddir], dir_object);

	if (ddir_rw(ddir)) {
		bw_bytes = 0;
		bw = 0;
		iops = 0.0;
		if (ts->runtime[ddir]) {
			uint64_t runt = ts->runtime[ddir];

			bw_bytes = ((1000 * ts->io_bytes[ddir]) / runt); /* Bytes/s */
			bw = bw_bytes / 1024; /* KiB/s */
			iops = (1000.0 * (uint64_t) ts->total_io_u[ddir]) / runt;
		}

		json_object_add_value_int(dir_object, "io_bytes", ts->io_bytes[ddir]);
		json_object_add_value_int(dir_object, "io_kbytes", ts->io_bytes[ddir] >> 10);
		json_object_add_value_int(dir_object, "bw_bytes", bw_bytes);
		json_object_add_value_int(dir_object, "bw", bw);
		json_object_add_value_float(dir_object, "iops", iops);
		json_object_add_value_int(dir_object, "runtime", ts->runtime[ddir]);
		json_object_add_value_int(dir_object, "total_ios", ts->total_io_u[ddir]);
		json_object_add_value_int(dir_object, "short_ios", ts->short_io_u[ddir]);
		json_object_add_value_int(dir_object, "drop_ios", ts->drop_io_u[ddir]);

		if (!calc_lat(&ts->slat_stat[ddir], &min, &max, &mean, &dev)) {
			min = max = 0;
			mean = dev = 0.0;
		}
		tmp_object = json_create_object();
		json_object_add_value_object(dir_object, "slat_ns", tmp_object);
		json_object_add_value_int(tmp_object, "min", min);
		json_object_add_value_int(tmp_object, "max", max);
		json_object_add_value_float(tmp_object, "mean", mean);
		json_object_add_value_float(tmp_object, "stddev", dev);

		if (!calc_lat(&ts->clat_stat[ddir], &min, &max, &mean, &dev)) {
			min = max = 0;
			mean = dev = 0.0;
		}
		tmp_object = json_create_object();
		json_object_add_value_object(dir_object, "clat_ns", tmp_object);
		json_object_add_value_int(tmp_object, "min", min);
		json_object_add_value_int(tmp_object, "max", max);
		json_object_add_value_float(tmp_object, "mean", mean);
		json_object_add_value_float(tmp_object, "stddev", dev);
	} else {
		if (!calc_lat(&ts->sync_stat, &min, &max, &mean, &dev)) {
			min = max = 0;
			mean = dev = 0.0;
		}

		tmp_object = json_create_object();
		json_object_add_value_object(dir_object, "lat_ns", tmp_object);
		json_object_add_value_int(dir_object, "total_ios", ts->total_io_u[DDIR_SYNC]);
		json_object_add_value_int(tmp_object, "min", min);
		json_object_add_value_int(tmp_object, "max", max);
		json_object_add_value_float(tmp_object, "mean", mean);
		json_object_add_value_float(tmp_object, "stddev", dev);
	}

	if (ts->clat_percentiles || ts->lat_percentiles) {
		if (ddir_rw(ddir)) {
			len = calc_clat_percentiles(ts->io_u_plat[ddir],
					ts->clat_stat[ddir].samples,
					ts->percentile_list, &ovals, &maxv,
					&minv);
		} else {
			len = calc_clat_percentiles(ts->io_u_sync_plat,
					ts->sync_stat.samples,
					ts->percentile_list, &ovals, &maxv,
					&minv);
		}

		if (len > FIO_IO_U_LIST_MAX_LEN)
			len = FIO_IO_U_LIST_MAX_LEN;
	} else
		len = 0;

	percentile_object = json_create_object();
	json_object_add_value_object(tmp_object, "percentile", percentile_object);
	for (i = 0; i < len; i++) {
		snprintf(buf, sizeof(buf), "%f", ts->percentile_list[i].u.f);
		json_object_add_value_int(percentile_object, (const char *)buf, ovals[i]);
	}

	if (output_format & FIO_OUTPUT_JSON_PLUS) {
		clat_bins_object = json_create_object();
		if (ts->clat_percentiles)
			json_object_add_value_object(tmp_object, "bins", clat_bins_object);

		for(i = 0; i < FIO_IO_U_PLAT_NR; i++) {
			if (ddir_rw(ddir)) {
				if (ts->io_u_plat[ddir][i]) {
					snprintf(buf, sizeof(buf), "%llu", plat_idx_to_val(i));
					json_object_add_value_int(clat_bins_object, (const char *)buf, ts->io_u_plat[ddir][i]);
				}
			} else {
				if (ts->io_u_sync_plat[i]) {
					snprintf(buf, sizeof(buf), "%llu", plat_idx_to_val(i));
					json_object_add_value_int(clat_bins_object, (const char *)buf, ts->io_u_sync_plat[i]);
				}
			}
		}
	}




	// START of PRIO CLAT

    if (ddir == DDIR_READ) {
	    if (!calc_lat(&ts->clat_prio_stat[ddir], &min, &max, &mean, &dev)) {
			min = max = 0;
			mean = dev = 0.0;
		}
		tmp_object = json_create_object();
		json_object_add_value_object(dir_object, "clat_prio", tmp_object);
		json_object_add_value_int(tmp_object, "min", min);
		json_object_add_value_int(tmp_object, "max", max);
		json_object_add_value_float(tmp_object, "mean", mean);
		json_object_add_value_float(tmp_object, "stddev", dev);

		if (ts->clat_percentiles) {
			len = calc_clat_percentiles(ts->io_u_plat_prio[ddir],
						ts->clat_prio_stat[ddir].samples,
						ts->percentile_list, &ovals, &maxv,
						&minv);
		} else
			len = 0;

		percentile_object = json_create_object();
		json_object_add_value_object(tmp_object, "percentile", percentile_object);
		for (i = 0; i < FIO_IO_U_LIST_MAX_LEN; i++) {
			if (i >= len) {
				json_object_add_value_int(percentile_object, "0.00", 0);
				continue;
			}
			snprintf(buf, sizeof(buf), "%f", ts->percentile_list[i].u.f);
			json_object_add_value_int(percentile_object, (const char *)buf, ovals[i]);
		}

		if (output_format & FIO_OUTPUT_JSON_PLUS) {
			clat_bins_object = json_create_object();
			json_object_add_value_object(tmp_object, "bins", clat_bins_object);
			for(i = 0; i < FIO_IO_U_PLAT_NR; i++) {
				snprintf(buf, sizeof(buf), "%d", i);
				json_object_add_value_int(clat_bins_object, (const char *)buf, ts->io_u_plat_prio[ddir][i]);
			}
			json_object_add_value_int(clat_bins_object, "FIO_IO_U_PLAT_BITS", FIO_IO_U_PLAT_BITS);
			json_object_add_value_int(clat_bins_object, "FIO_IO_U_PLAT_VAL", FIO_IO_U_PLAT_VAL);
			json_object_add_value_int(clat_bins_object, "FIO_IO_U_PLAT_NR", FIO_IO_U_PLAT_NR);
		}
    }

	// END OF PRIO CLAT

	// START of LOW PRIO CLAT

    if (ddir == DDIR_READ) {
	    if (!calc_lat(&ts->clat_low_prio_stat[ddir], &min, &max, &mean, &dev)) {
			min = max = 0;
			mean = dev = 0.0;
		}
		tmp_object = json_create_object();
		json_object_add_value_object(dir_object, "clat_low_prio", tmp_object);
		json_object_add_value_int(tmp_object, "min", min);
		json_object_add_value_int(tmp_object, "max", max);
		json_object_add_value_float(tmp_object, "mean", mean);
		json_object_add_value_float(tmp_object, "stddev", dev);

		if (ts->clat_percentiles) {
			len = calc_clat_percentiles(ts->io_u_plat_low_prio[ddir],
						ts->clat_low_prio_stat[ddir].samples,
						ts->percentile_list, &ovals, &maxv,
						&minv);
		} else
			len = 0;

		percentile_object = json_create_object();
		json_object_add_value_object(tmp_object, "percentile", percentile_object);
		for (i = 0; i < FIO_IO_U_LIST_MAX_LEN; i++) {
			if (i >= len) {
				json_object_add_value_int(percentile_object, "0.00", 0);
				continue;
			}
			snprintf(buf, sizeof(buf), "%f", ts->percentile_list[i].u.f);
			json_object_add_value_int(percentile_object, (const char *)buf, ovals[i]);
		}

		if (output_format & FIO_OUTPUT_JSON_PLUS) {
			clat_bins_object = json_create_object();
			json_object_add_value_object(tmp_object, "bins", clat_bins_object);
			for(i = 0; i < FIO_IO_U_PLAT_NR; i++) {
				snprintf(buf, sizeof(buf), "%d", i);
				json_object_add_value_int(clat_bins_object, (const char *)buf, ts->io_u_plat_low_prio[ddir][i]);
			}
			json_object_add_value_int(clat_bins_object, "FIO_IO_U_PLAT_BITS", FIO_IO_U_PLAT_BITS);
			json_object_add_value_int(clat_bins_object, "FIO_IO_U_PLAT_VAL", FIO_IO_U_PLAT_VAL);
			json_object_add_value_int(clat_bins_object, "FIO_IO_U_PLAT_NR", FIO_IO_U_PLAT_NR);
		}
    }

	// END OF LOW PRIO CLAT

	if (!ddir_rw(ddir))
		return;

	if (!calc_lat(&ts->lat_stat[ddir], &min, &max, &mean, &dev)) {
		min = max = 0;
		mean = dev = 0.0;
	}
	tmp_object = json_create_object();
	json_object_add_value_object(dir_object, "lat_ns", tmp_object);
	json_object_add_value_int(tmp_object, "min", min);
	json_object_add_value_int(tmp_object, "max", max);
	json_object_add_value_float(tmp_object, "mean", mean);
	json_object_add_value_float(tmp_object, "stddev", dev);
	if (output_format & FIO_OUTPUT_JSON_PLUS && ts->lat_percentiles)
		json_object_add_value_object(tmp_object, "bins", clat_bins_object);

	if (ovals)
		free(ovals);

	if (calc_lat(&ts->bw_stat[ddir], &min, &max, &mean, &dev)) {
		if (rs->agg[ddir]) {
			p_of_agg = mean * 100 / (double) (rs->agg[ddir] / 1024);
			if (p_of_agg > 100.0)
				p_of_agg = 100.0;
		}
	} else {
		min = max = 0;
		p_of_agg = mean = dev = 0.0;
	}
	json_object_add_value_int(dir_object, "bw_min", min);
	json_object_add_value_int(dir_object, "bw_max", max);
	json_object_add_value_float(dir_object, "bw_agg", p_of_agg);
	json_object_add_value_float(dir_object, "bw_mean", mean);
	json_object_add_value_float(dir_object, "bw_dev", dev);
	json_object_add_value_int(dir_object, "bw_samples",
				(&ts->bw_stat[ddir])->samples);

	if (!calc_lat(&ts->iops_stat[ddir], &min, &max, &mean, &dev)) {
		min = max = 0;
		mean = dev = 0.0;
	}
	json_object_add_value_int(dir_object, "iops_min", min);
	json_object_add_value_int(dir_object, "iops_max", max);
	json_object_add_value_float(dir_object, "iops_mean", mean);
	json_object_add_value_float(dir_object, "iops_stddev", dev);
	json_object_add_value_int(dir_object, "iops_samples",
				(&ts->iops_stat[ddir])->samples);
}

static void show_thread_status_terse_all(struct thread_stat *ts,
					 struct group_run_stats *rs, int ver,
					 struct buf_output *out)
{
	double io_u_dist[FIO_IO_U_MAP_NR];
	double io_u_lat_u[FIO_IO_U_LAT_U_NR];
	double io_u_lat_m[FIO_IO_U_LAT_M_NR];
	double usr_cpu, sys_cpu;
	int i;

	/* General Info */
	if (ver == 2)
		log_buf(out, "2;%s;%d;%d", ts->name, ts->groupid, ts->error);
	else
		log_buf(out, "%d;%s;%s;%d;%d", ver, fio_version_string,
			ts->name, ts->groupid, ts->error);

	/* Log Read Status */
	show_ddir_status_terse(ts, rs, DDIR_READ, ver, out);
	/* Log Write Status */
	show_ddir_status_terse(ts, rs, DDIR_WRITE, ver, out);
	/* Log Trim Status */
	if (ver == 2 || ver == 4 || ver == 5)
		show_ddir_status_terse(ts, rs, DDIR_TRIM, ver, out);

	/* CPU Usage */
	if (ts->total_run_time) {
		double runt = (double) ts->total_run_time;

		usr_cpu = (double) ts->usr_time * 100 / runt;
		sys_cpu = (double) ts->sys_time * 100 / runt;
	} else {
		usr_cpu = 0;
		sys_cpu = 0;
	}

	log_buf(out, ";%f%%;%f%%;%llu;%llu;%llu", usr_cpu, sys_cpu,
						(unsigned long long) ts->ctx,
						(unsigned long long) ts->majf,
						(unsigned long long) ts->minf);

	/* Calc % distribution of IO depths, usecond, msecond latency */
	stat_calc_dist(ts->io_u_map, ddir_rw_sum(ts->total_io_u), io_u_dist);
	stat_calc_lat_nu(ts, io_u_lat_u);
	stat_calc_lat_m(ts, io_u_lat_m);

	/* Only show fixed 7 I/O depth levels*/
	log_buf(out, ";%3.1f%%;%3.1f%%;%3.1f%%;%3.1f%%;%3.1f%%;%3.1f%%;%3.1f%%",
			io_u_dist[0], io_u_dist[1], io_u_dist[2], io_u_dist[3],
			io_u_dist[4], io_u_dist[5], io_u_dist[6]);

	/* Microsecond latency */
	for (i = 0; i < FIO_IO_U_LAT_U_NR; i++)
		log_buf(out, ";%3.2f%%", io_u_lat_u[i]);
	/* Millisecond latency */
	for (i = 0; i < FIO_IO_U_LAT_M_NR; i++)
		log_buf(out, ";%3.2f%%", io_u_lat_m[i]);

	/* disk util stats, if any */
	if (ver >= 3)
		show_disk_util(1, NULL, out);

	/* Additional output if continue_on_error set - default off*/
	if (ts->continue_on_error)
		log_buf(out, ";%llu;%d", (unsigned long long) ts->total_err_count, ts->first_error);
	if (ver == 2)
		log_buf(out, "\n");

	/* Additional output if description is set */
	if (strlen(ts->description))
		log_buf(out, ";%s", ts->description);

	log_buf(out, "\n");
}

static void json_add_job_opts(struct json_object *root, const char *name,
			      struct flist_head *opt_list)
{
	struct json_object *dir_object;
	struct flist_head *entry;
	struct print_option *p;

	if (flist_empty(opt_list))
		return;

	dir_object = json_create_object();
	json_object_add_value_object(root, name, dir_object);

	flist_for_each(entry, opt_list) {
		const char *pos = "";

		p = flist_entry(entry, struct print_option, list);
		if (p->value)
			pos = p->value;
		json_object_add_value_string(dir_object, p->name, pos);
	}
}

static struct json_object *show_thread_status_json(struct thread_stat *ts,
						   struct group_run_stats *rs,
						   struct flist_head *opt_list)
{
	struct json_object *root, *tmp;
	struct jobs_eta *je;
	double io_u_dist[FIO_IO_U_MAP_NR];
	double io_u_lat_n[FIO_IO_U_LAT_N_NR];
	double io_u_lat_u[FIO_IO_U_LAT_U_NR];
	double io_u_lat_m[FIO_IO_U_LAT_M_NR];
	double usr_cpu, sys_cpu;
	int i;
	size_t size;

	root = json_create_object();
	json_object_add_value_string(root, "jobname", ts->name);
	json_object_add_value_int(root, "groupid", ts->groupid);
	json_object_add_value_int(root, "error", ts->error);

	/* ETA Info */
	je = get_jobs_eta(true, &size);
	if (je) {
		json_object_add_value_int(root, "eta", je->eta_sec);
		json_object_add_value_int(root, "elapsed", je->elapsed_sec);
	}

	if (opt_list)
		json_add_job_opts(root, "job options", opt_list);

	add_ddir_status_json(ts, rs, DDIR_READ, root);
	add_ddir_status_json(ts, rs, DDIR_WRITE, root);
	add_ddir_status_json(ts, rs, DDIR_TRIM, root);
	add_ddir_status_json(ts, rs, DDIR_SYNC, root);

	/* CPU Usage */
	if (ts->total_run_time) {
		double runt = (double) ts->total_run_time;

		usr_cpu = (double) ts->usr_time * 100 / runt;
		sys_cpu = (double) ts->sys_time * 100 / runt;
	} else {
		usr_cpu = 0;
		sys_cpu = 0;
	}
	json_object_add_value_float(root, "usr_cpu", usr_cpu);
	json_object_add_value_float(root, "sys_cpu", sys_cpu);
	json_object_add_value_int(root, "ctx", ts->ctx);
	json_object_add_value_int(root, "majf", ts->majf);
	json_object_add_value_int(root, "minf", ts->minf);


	/* Calc % distribution of IO depths, usecond, msecond latency */
	stat_calc_dist(ts->io_u_map, ddir_rw_sum(ts->total_io_u), io_u_dist);
	stat_calc_lat_n(ts, io_u_lat_n);
	stat_calc_lat_u(ts, io_u_lat_u);
	stat_calc_lat_m(ts, io_u_lat_m);

	tmp = json_create_object();
	json_object_add_value_object(root, "iodepth_level", tmp);
	/* Only show fixed 7 I/O depth levels*/
	for (i = 0; i < 7; i++) {
		char name[20];
		if (i < 6)
			snprintf(name, 20, "%d", 1 << i);
		else
			snprintf(name, 20, ">=%d", 1 << i);
		json_object_add_value_float(tmp, (const char *)name, io_u_dist[i]);
	}

	/* Nanosecond latency */
	tmp = json_create_object();
	json_object_add_value_object(root, "latency_ns", tmp);
	for (i = 0; i < FIO_IO_U_LAT_N_NR; i++) {
		const char *ranges[] = { "2", "4", "10", "20", "50", "100",
				 "250", "500", "750", "1000", };
		json_object_add_value_float(tmp, ranges[i], io_u_lat_n[i]);
	}
	/* Microsecond latency */
	tmp = json_create_object();
	json_object_add_value_object(root, "latency_us", tmp);
	for (i = 0; i < FIO_IO_U_LAT_U_NR; i++) {
		const char *ranges[] = { "2", "4", "10", "20", "50", "100",
				 "250", "500", "750", "1000", };
		json_object_add_value_float(tmp, ranges[i], io_u_lat_u[i]);
	}
	/* Millisecond latency */
	tmp = json_create_object();
	json_object_add_value_object(root, "latency_ms", tmp);
	for (i = 0; i < FIO_IO_U_LAT_M_NR; i++) {
		const char *ranges[] = { "2", "4", "10", "20", "50", "100",
				 "250", "500", "750", "1000", "2000",
				 ">=2000", };
		json_object_add_value_float(tmp, ranges[i], io_u_lat_m[i]);
	}

	/* Additional output if continue_on_error set - default off*/
	if (ts->continue_on_error) {
		json_object_add_value_int(root, "total_err", ts->total_err_count);
		json_object_add_value_int(root, "first_error", ts->first_error);
	}

	if (ts->latency_depth) {
		json_object_add_value_int(root, "latency_depth", ts->latency_depth);
		json_object_add_value_int(root, "latency_target", ts->latency_target);
		json_object_add_value_float(root, "latency_percentile", ts->latency_percentile.u.f);
		json_object_add_value_int(root, "latency_window", ts->latency_window);
	}

	/* Additional output if description is set */
	if (strlen(ts->description))
		json_object_add_value_string(root, "desc", ts->description);

	if (ts->nr_block_infos) {
		/* Block error histogram and types */
		int len;
		unsigned int *percentiles = NULL;
		unsigned int block_state_counts[BLOCK_STATE_COUNT];

		len = calc_block_percentiles(ts->nr_block_infos, ts->block_infos,
					     ts->percentile_list,
					     &percentiles, block_state_counts);

		if (len) {
			struct json_object *block, *percentile_object, *states;
			int state;
			block = json_create_object();
			json_object_add_value_object(root, "block", block);

			percentile_object = json_create_object();
			json_object_add_value_object(block, "percentiles",
						     percentile_object);
			for (i = 0; i < len; i++) {
				char buf[20];
				snprintf(buf, sizeof(buf), "%f",
					 ts->percentile_list[i].u.f);
				json_object_add_value_int(percentile_object,
							  (const char *)buf,
							  percentiles[i]);
			}

			states = json_create_object();
			json_object_add_value_object(block, "states", states);
			for (state = 0; state < BLOCK_STATE_COUNT; state++) {
				json_object_add_value_int(states,
					block_state_names[state],
					block_state_counts[state]);
			}
			free(percentiles);
		}
	}

	if (ts->ss_dur) {
		struct json_object *data;
		struct json_array *iops, *bw;
		int j, k, l;
		char ss_buf[64];

		snprintf(ss_buf, sizeof(ss_buf), "%s%s:%f%s",
			ts->ss_state & FIO_SS_IOPS ? "iops" : "bw",
			ts->ss_state & FIO_SS_SLOPE ? "_slope" : "",
			(float) ts->ss_limit.u.f,
			ts->ss_state & FIO_SS_PCT ? "%" : "");

		tmp = json_create_object();
		json_object_add_value_object(root, "steadystate", tmp);
		json_object_add_value_string(tmp, "ss", ss_buf);
		json_object_add_value_int(tmp, "duration", (int)ts->ss_dur);
		json_object_add_value_int(tmp, "attained", (ts->ss_state & FIO_SS_ATTAINED) > 0);

		snprintf(ss_buf, sizeof(ss_buf), "%f%s", (float) ts->ss_criterion.u.f,
			ts->ss_state & FIO_SS_PCT ? "%" : "");
		json_object_add_value_string(tmp, "criterion", ss_buf);
		json_object_add_value_float(tmp, "max_deviation", ts->ss_deviation.u.f);
		json_object_add_value_float(tmp, "slope", ts->ss_slope.u.f);

		data = json_create_object();
		json_object_add_value_object(tmp, "data", data);
		bw = json_create_array();
		iops = json_create_array();

		/*
		** if ss was attained or the buffer is not full,
		** ss->head points to the first element in the list.
		** otherwise it actually points to the second element
		** in the list
		*/
		if ((ts->ss_state & FIO_SS_ATTAINED) || !(ts->ss_state & FIO_SS_BUFFER_FULL))
			j = ts->ss_head;
		else
			j = ts->ss_head == 0 ? ts->ss_dur - 1 : ts->ss_head - 1;
		for (l = 0; l < ts->ss_dur; l++) {
			k = (j + l) % ts->ss_dur;
			json_array_add_value_int(bw, ts->ss_bw_data[k]);
			json_array_add_value_int(iops, ts->ss_iops_data[k]);
		}
		json_object_add_value_int(data, "bw_mean", steadystate_bw_mean(ts));
		json_object_add_value_int(data, "iops_mean", steadystate_iops_mean(ts));
		json_object_add_value_array(data, "iops", iops);
		json_object_add_value_array(data, "bw", bw);
	}

	return root;
}

static void show_thread_status_terse(struct thread_stat *ts,
				     struct group_run_stats *rs,
				     struct buf_output *out)
{
	if (terse_version >= 2 && terse_version <= 5)
		show_thread_status_terse_all(ts, rs, terse_version, out);
	else
		log_err("fio: bad terse version!? %d\n", terse_version);
}

struct json_object *show_thread_status(struct thread_stat *ts,
				       struct group_run_stats *rs,
				       struct flist_head *opt_list,
				       struct buf_output *out)
{
	struct json_object *ret = NULL;

	if (output_format & FIO_OUTPUT_TERSE)
		show_thread_status_terse(ts, rs,  out);
	if (output_format & FIO_OUTPUT_JSON)
		ret = show_thread_status_json(ts, rs, opt_list);
	if (output_format & FIO_OUTPUT_NORMAL)
		show_thread_status_normal(ts, rs,  out);

	return ret;
}

static void sum_stat(struct io_stat *dst, struct io_stat *src, bool first)
{
	double mean, S;

	if (src->samples == 0)
		return;

	dst->min_val = min(dst->min_val, src->min_val);
	dst->max_val = max(dst->max_val, src->max_val);

	/*
	 * Compute new mean and S after the merge
	 * <http://en.wikipedia.org/wiki/Algorithms_for_calculating_variance
	 *  #Parallel_algorithm>
	 */
	if (first) {
		mean = src->mean.u.f;
		S = src->S.u.f;
	} else {
		double delta = src->mean.u.f - dst->mean.u.f;

		mean = ((src->mean.u.f * src->samples) +
			(dst->mean.u.f * dst->samples)) /
			(dst->samples + src->samples);

		S =  src->S.u.f + dst->S.u.f + pow(delta, 2.0) *
			(dst->samples * src->samples) /
			(dst->samples + src->samples);
	}

	dst->samples += src->samples;
	dst->mean.u.f = mean;
	dst->S.u.f = S;
}

void sum_group_stats(struct group_run_stats *dst, struct group_run_stats *src)
{
	int i;

	for (i = 0; i < DDIR_RWDIR_CNT; i++) {
		if (dst->max_run[i] < src->max_run[i])
			dst->max_run[i] = src->max_run[i];
		if (dst->min_run[i] && dst->min_run[i] > src->min_run[i])
			dst->min_run[i] = src->min_run[i];
		if (dst->max_bw[i] < src->max_bw[i])
			dst->max_bw[i] = src->max_bw[i];
		if (dst->min_bw[i] && dst->min_bw[i] > src->min_bw[i])
			dst->min_bw[i] = src->min_bw[i];

		dst->iobytes[i] += src->iobytes[i];
		dst->agg[i] += src->agg[i];
	}

	if (!dst->kb_base)
		dst->kb_base = src->kb_base;
	if (!dst->unit_base)
		dst->unit_base = src->unit_base;
	if (!dst->sig_figs)
		dst->sig_figs = src->sig_figs;
}

void sum_thread_stats(struct thread_stat *dst, struct thread_stat *src,
		      bool first)
{
	int l, k;

	for (l = 0; l < DDIR_RWDIR_CNT; l++) {
		if (!dst->unified_rw_rep) {
			sum_stat(&dst->clat_stat[l], &src->clat_stat[l], first);
			sum_stat(&dst->clat_prio_stat[l], &src->clat_prio_stat[l], first);
			sum_stat(&dst->clat_low_prio_stat[l], &src->clat_low_prio_stat[l], first);
			sum_stat(&dst->slat_stat[l], &src->slat_stat[l], first);
			sum_stat(&dst->lat_stat[l], &src->lat_stat[l], first);
			sum_stat(&dst->bw_stat[l], &src->bw_stat[l], first);
			sum_stat(&dst->iops_stat[l], &src->iops_stat[l], first);

			dst->io_bytes[l] += src->io_bytes[l];

			if (dst->runtime[l] < src->runtime[l])
				dst->runtime[l] = src->runtime[l];
		} else {
			sum_stat(&dst->clat_stat[0], &src->clat_stat[l], first);
			sum_stat(&dst->clat_prio_stat[0], &src->clat_prio_stat[l], first);
			sum_stat(&dst->clat_low_prio_stat[0], &src->clat_low_prio_stat[l], first);
			sum_stat(&dst->slat_stat[0], &src->slat_stat[l], first);
			sum_stat(&dst->lat_stat[0], &src->lat_stat[l], first);
			sum_stat(&dst->bw_stat[0], &src->bw_stat[l], first);
			sum_stat(&dst->iops_stat[0], &src->iops_stat[l], first);

			dst->io_bytes[0] += src->io_bytes[l];

			if (dst->runtime[0] < src->runtime[l])
				dst->runtime[0] = src->runtime[l];

			/*
			 * We're summing to the same destination, so override
			 * 'first' after the first iteration of the loop
			 */
			first = false;
		}
	}

	sum_stat(&dst->sync_stat, &src->sync_stat, first);
	dst->usr_time += src->usr_time;
	dst->sys_time += src->sys_time;
	dst->ctx += src->ctx;
	dst->majf += src->majf;
	dst->minf += src->minf;

	for (k = 0; k < FIO_IO_U_MAP_NR; k++) {
		dst->io_u_map[k] += src->io_u_map[k];
		dst->io_u_submit[k] += src->io_u_submit[k];
		dst->io_u_complete[k] += src->io_u_complete[k];
	}
	for (k = 0; k < FIO_IO_U_LAT_N_NR; k++) {
		dst->io_u_lat_n[k] += src->io_u_lat_n[k];
		dst->io_u_lat_u[k] += src->io_u_lat_u[k];
		dst->io_u_lat_m[k] += src->io_u_lat_m[k];
	}
	for (k = 0; k < FIO_IO_U_PLAT_NR; k++)
		dst->io_u_sync_plat[k] += src->io_u_sync_plat[k];

	for (k = 0; k < DDIR_RWDIR_CNT; k++) {
		if (!dst->unified_rw_rep) {
			dst->total_io_u[k] += src->total_io_u[k];
			dst->short_io_u[k] += src->short_io_u[k];
			dst->drop_io_u[k] += src->drop_io_u[k];
		} else {
			dst->total_io_u[0] += src->total_io_u[k];
			dst->short_io_u[0] += src->short_io_u[k];
			dst->drop_io_u[0] += src->drop_io_u[k];
		}
	}

	dst->total_io_u[DDIR_SYNC] += src->total_io_u[DDIR_SYNC];

	for (k = 0; k < DDIR_RWDIR_CNT; k++) {
		int m;

		for (m = 0; m < FIO_IO_U_PLAT_NR; m++) {
			if (!dst->unified_rw_rep) {
				dst->io_u_plat[k][m] += src->io_u_plat[k][m];
				dst->io_u_plat_prio[k][m] += src->io_u_plat_prio[k][m];
				dst->io_u_plat_low_prio[k][m] += src->io_u_plat_low_prio[k][m];
			}
			else {
				dst->io_u_plat[0][m] += src->io_u_plat[k][m];
				dst->io_u_plat_prio[0][m] += src->io_u_plat_prio[k][m];
				dst->io_u_plat_low_prio[0][m] += src->io_u_plat_low_prio[k][m];
			}

		}
	}

	dst->total_run_time += src->total_run_time;
	dst->total_submit += src->total_submit;
	dst->total_complete += src->total_complete;
	dst->nr_zone_resets += src->nr_zone_resets;
}

void init_group_run_stat(struct group_run_stats *gs)
{
	int i;
	memset(gs, 0, sizeof(*gs));

	for (i = 0; i < DDIR_RWDIR_CNT; i++)
		gs->min_bw[i] = gs->min_run[i] = ~0UL;
}

void init_thread_stat(struct thread_stat *ts)
{
	int j;

	memset(ts, 0, sizeof(*ts));

	for (j = 0; j < DDIR_RWDIR_CNT; j++) {
		ts->lat_stat[j].min_val = -1UL;
		ts->clat_stat[j].min_val = -1UL;
		ts->clat_prio_stat[j].min_val = -1UL;
		ts->clat_low_prio_stat[j].min_val = -1UL;
		ts->slat_stat[j].min_val = -1UL;
		ts->bw_stat[j].min_val = -1UL;
		ts->iops_stat[j].min_val = -1UL;
	}
	ts->sync_stat.min_val = -1UL;
	ts->groupid = -1;
}

void __show_run_stats(void)
{
	struct group_run_stats *runstats, *rs;
	struct thread_data *td;
	struct thread_stat *threadstats, *ts;
	int i, j, k, nr_ts, last_ts, idx;
	bool kb_base_warned = false;
	bool unit_base_warned = false;
	struct json_object *root = NULL;
	struct json_array *array = NULL;
	struct buf_output output[FIO_OUTPUT_NR];
	struct flist_head **opt_lists;

	runstats = malloc(sizeof(struct group_run_stats) * (groupid + 1));

	for (i = 0; i < groupid + 1; i++)
		init_group_run_stat(&runstats[i]);

	/*
	 * find out how many threads stats we need. if group reporting isn't
	 * enabled, it's one-per-td.
	 */
	nr_ts = 0;
	last_ts = -1;
	for_each_td(td, i) {
		if (!td->o.group_reporting) {
			nr_ts++;
			continue;
		}
		if (last_ts == td->groupid)
			continue;
		if (!td->o.stats)
			continue;

		last_ts = td->groupid;
		nr_ts++;
	}

	threadstats = malloc(nr_ts * sizeof(struct thread_stat));
	opt_lists = malloc(nr_ts * sizeof(struct flist_head *));

	for (i = 0; i < nr_ts; i++) {
		init_thread_stat(&threadstats[i]);
		opt_lists[i] = NULL;
	}

	j = 0;
	last_ts = -1;
	idx = 0;
	for_each_td(td, i) {
		if (!td->o.stats)
			continue;
		if (idx && (!td->o.group_reporting ||
		    (td->o.group_reporting && last_ts != td->groupid))) {
			idx = 0;
			j++;
		}

		last_ts = td->groupid;

		ts = &threadstats[j];

		ts->clat_percentiles = td->o.clat_percentiles;
		ts->lat_percentiles = td->o.lat_percentiles;
		ts->percentile_precision = td->o.percentile_precision;
		memcpy(ts->percentile_list, td->o.percentile_list, sizeof(td->o.percentile_list));
		opt_lists[j] = &td->opt_list;

		idx++;
		ts->members++;

		if (ts->groupid == -1) {
			/*
			 * These are per-group shared already
			 */
			strncpy(ts->name, td->o.name, FIO_JOBNAME_SIZE - 1);
			if (td->o.description)
				strncpy(ts->description, td->o.description,
						FIO_JOBDESC_SIZE - 1);
			else
				memset(ts->description, 0, FIO_JOBDESC_SIZE);

			/*
			 * If multiple entries in this group, this is
			 * the first member.
			 */
			ts->thread_number = td->thread_number;
			ts->groupid = td->groupid;

			/*
			 * first pid in group, not very useful...
			 */
			ts->pid = td->pid;

			ts->kb_base = td->o.kb_base;
			ts->unit_base = td->o.unit_base;
			ts->sig_figs = td->o.sig_figs;
			ts->unified_rw_rep = td->o.unified_rw_rep;
		} else if (ts->kb_base != td->o.kb_base && !kb_base_warned) {
			log_info("fio: kb_base differs for jobs in group, using"
				 " %u as the base\n", ts->kb_base);
			kb_base_warned = true;
		} else if (ts->unit_base != td->o.unit_base && !unit_base_warned) {
			log_info("fio: unit_base differs for jobs in group, using"
				 " %u as the base\n", ts->unit_base);
			unit_base_warned = true;
		}

		ts->continue_on_error = td->o.continue_on_error;
		ts->total_err_count += td->total_err_count;
		ts->first_error = td->first_error;
		if (!ts->error) {
			if (!td->error && td->o.continue_on_error &&
			    td->first_error) {
				ts->error = td->first_error;
				ts->verror[sizeof(ts->verror) - 1] = '\0';
				strncpy(ts->verror, td->verror, sizeof(ts->verror) - 1);
			} else  if (td->error) {
				ts->error = td->error;
				ts->verror[sizeof(ts->verror) - 1] = '\0';
				strncpy(ts->verror, td->verror, sizeof(ts->verror) - 1);
			}
		}

		ts->latency_depth = td->latency_qd;
		ts->latency_target = td->o.latency_target;
		ts->latency_percentile = td->o.latency_percentile;
		ts->latency_window = td->o.latency_window;

		ts->nr_block_infos = td->ts.nr_block_infos;
		for (k = 0; k < ts->nr_block_infos; k++)
			ts->block_infos[k] = td->ts.block_infos[k];

		sum_thread_stats(ts, &td->ts, idx == 1);
		ts->nr_zone_resets += td->ts.nr_zone_resets;

		if (td->o.ss_dur) {
			ts->ss_state = td->ss.state;
			ts->ss_dur = td->ss.dur;
			ts->ss_head = td->ss.head;
			ts->ss_bw_data = td->ss.bw_data;
			ts->ss_iops_data = td->ss.iops_data;
			ts->ss_limit.u.f = td->ss.limit;
			ts->ss_slope.u.f = td->ss.slope;
			ts->ss_deviation.u.f = td->ss.deviation;
			ts->ss_criterion.u.f = td->ss.criterion;
		}
		else
			ts->ss_dur = ts->ss_state = 0;
	}

	for (i = 0; i < nr_ts; i++) {
		unsigned long long bw;

		ts = &threadstats[i];
		if (ts->groupid == -1)
			continue;
		rs = &runstats[ts->groupid];
		rs->kb_base = ts->kb_base;
		rs->unit_base = ts->unit_base;
		rs->sig_figs = ts->sig_figs;
		rs->unified_rw_rep += ts->unified_rw_rep;
		rs->nr_zone_resets += ts->nr_zone_resets;

		for (j = 0; j < DDIR_RWDIR_CNT; j++) {
			if (!ts->runtime[j])
				continue;
			if (ts->runtime[j] < rs->min_run[j] || !rs->min_run[j])
				rs->min_run[j] = ts->runtime[j];
			if (ts->runtime[j] > rs->max_run[j])
				rs->max_run[j] = ts->runtime[j];

			bw = 0;
			if (ts->runtime[j])
				bw = ts->io_bytes[j] * 1000 / ts->runtime[j];
			if (bw < rs->min_bw[j])
				rs->min_bw[j] = bw;
			if (bw > rs->max_bw[j])
				rs->max_bw[j] = bw;

			rs->iobytes[j] += ts->io_bytes[j];
		}
	}

	for (i = 0; i < groupid + 1; i++) {
		int ddir;

		rs = &runstats[i];

		for (ddir = 0; ddir < DDIR_RWDIR_CNT; ddir++) {
			if (rs->max_run[ddir])
				rs->agg[ddir] = (rs->iobytes[ddir] * 1000) /
						rs->max_run[ddir];
		}
	}

	for (i = 0; i < FIO_OUTPUT_NR; i++)
		buf_output_init(&output[i]);

	/*
	 * don't overwrite last signal output
	 */
	if (output_format & FIO_OUTPUT_NORMAL)
		log_buf(&output[__FIO_OUTPUT_NORMAL], "\n");
	if (output_format & FIO_OUTPUT_JSON) {
		struct thread_data *global;
		char time_buf[32];
		struct timeval now;
		unsigned long long ms_since_epoch;
		time_t tv_sec;

		gettimeofday(&now, NULL);
		ms_since_epoch = (unsigned long long)(now.tv_sec) * 1000 +
		                 (unsigned long long)(now.tv_usec) / 1000;

		tv_sec = now.tv_sec;
		os_ctime_r(&tv_sec, time_buf, sizeof(time_buf));
		if (time_buf[strlen(time_buf) - 1] == '\n')
			time_buf[strlen(time_buf) - 1] = '\0';

		root = json_create_object();
		json_object_add_value_string(root, "fio version", fio_version_string);
		json_object_add_value_int(root, "timestamp", now.tv_sec);
		json_object_add_value_int(root, "timestamp_ms", ms_since_epoch);
		json_object_add_value_string(root, "time", time_buf);
		global = get_global_options();
		json_add_job_opts(root, "global options", &global->opt_list);
		array = json_create_array();
		json_object_add_value_array(root, "jobs", array);
	}

	if (is_backend)
		fio_server_send_job_options(&get_global_options()->opt_list, -1U);

	for (i = 0; i < nr_ts; i++) {
		ts = &threadstats[i];
		rs = &runstats[ts->groupid];

		if (is_backend) {
			fio_server_send_job_options(opt_lists[i], i);
			fio_server_send_ts(ts, rs);
		} else {
			if (output_format & FIO_OUTPUT_TERSE)
				show_thread_status_terse(ts, rs, &output[__FIO_OUTPUT_TERSE]);
			if (output_format & FIO_OUTPUT_JSON) {
				struct json_object *tmp = show_thread_status_json(ts, rs, opt_lists[i]);
				json_array_add_value_object(array, tmp);
			}
			if (output_format & FIO_OUTPUT_NORMAL)
				show_thread_status_normal(ts, rs, &output[__FIO_OUTPUT_NORMAL]);
		}
	}
	if (!is_backend && (output_format & FIO_OUTPUT_JSON)) {
		/* disk util stats, if any */
		show_disk_util(1, root, &output[__FIO_OUTPUT_JSON]);

		show_idle_prof_stats(FIO_OUTPUT_JSON, root, &output[__FIO_OUTPUT_JSON]);

		json_print_object(root, &output[__FIO_OUTPUT_JSON]);
		log_buf(&output[__FIO_OUTPUT_JSON], "\n");
		json_free_object(root);
	}

	for (i = 0; i < groupid + 1; i++) {
		rs = &runstats[i];

		rs->groupid = i;
		if (is_backend)
			fio_server_send_gs(rs);
		else if (output_format & FIO_OUTPUT_NORMAL)
			show_group_stats(rs, &output[__FIO_OUTPUT_NORMAL]);
	}

	if (is_backend)
		fio_server_send_du();
	else if (output_format & FIO_OUTPUT_NORMAL) {
		show_disk_util(0, NULL, &output[__FIO_OUTPUT_NORMAL]);
		show_idle_prof_stats(FIO_OUTPUT_NORMAL, NULL, &output[__FIO_OUTPUT_NORMAL]);
	}

	for (i = 0; i < FIO_OUTPUT_NR; i++) {
		struct buf_output *out = &output[i];

		log_info_buf(out->buf, out->buflen);
		buf_output_free(out);
	}

	fio_idle_prof_cleanup();

	log_info_flush();
	free(runstats);
	free(threadstats);
	free(opt_lists);
}

void __show_running_run_stats(void)
{
	struct thread_data *td;
	unsigned long long *rt;
	struct timespec ts;
	int i;

	fio_sem_down(stat_sem);

	rt = malloc(thread_number * sizeof(unsigned long long));
	fio_gettime(&ts, NULL);

	for_each_td(td, i) {
		td->update_rusage = 1;
		td->ts.io_bytes[DDIR_READ] = td->io_bytes[DDIR_READ];
		td->ts.io_bytes[DDIR_WRITE] = td->io_bytes[DDIR_WRITE];
		td->ts.io_bytes[DDIR_TRIM] = td->io_bytes[DDIR_TRIM];
		td->ts.total_run_time = mtime_since(&td->epoch, &ts);

		rt[i] = mtime_since(&td->start, &ts);
		if (td_read(td) && td->ts.io_bytes[DDIR_READ])
			td->ts.runtime[DDIR_READ] += rt[i];
		if (td_write(td) && td->ts.io_bytes[DDIR_WRITE])
			td->ts.runtime[DDIR_WRITE] += rt[i];
		if (td_trim(td) && td->ts.io_bytes[DDIR_TRIM])
			td->ts.runtime[DDIR_TRIM] += rt[i];
	}

	for_each_td(td, i) {
		if (td->runstate >= TD_EXITED)
			continue;
		if (td->rusage_sem) {
			td->update_rusage = 1;
			fio_sem_down(td->rusage_sem);
		}
		td->update_rusage = 0;
	}

	__show_run_stats();

	for_each_td(td, i) {
		if (td_read(td) && td->ts.io_bytes[DDIR_READ])
			td->ts.runtime[DDIR_READ] -= rt[i];
		if (td_write(td) && td->ts.io_bytes[DDIR_WRITE])
			td->ts.runtime[DDIR_WRITE] -= rt[i];
		if (td_trim(td) && td->ts.io_bytes[DDIR_TRIM])
			td->ts.runtime[DDIR_TRIM] -= rt[i];
	}

	free(rt);
	fio_sem_up(stat_sem);
}

static bool status_interval_init;
static struct timespec status_time;
static bool status_file_disabled;

#define FIO_STATUS_FILE		"fio-dump-status"

static int check_status_file(void)
{
	struct stat sb;
	const char *temp_dir;
	char fio_status_file_path[PATH_MAX];

	if (status_file_disabled)
		return 0;

	temp_dir = getenv("TMPDIR");
	if (temp_dir == NULL) {
		temp_dir = getenv("TEMP");
		if (temp_dir && strlen(temp_dir) >= PATH_MAX)
			temp_dir = NULL;
	}
	if (temp_dir == NULL)
		temp_dir = "/tmp";

	snprintf(fio_status_file_path, sizeof(fio_status_file_path), "%s/%s", temp_dir, FIO_STATUS_FILE);

	if (stat(fio_status_file_path, &sb))
		return 0;

	if (unlink(fio_status_file_path) < 0) {
		log_err("fio: failed to unlink %s: %s\n", fio_status_file_path,
							strerror(errno));
		log_err("fio: disabling status file updates\n");
		status_file_disabled = true;
	}

	return 1;
}

void check_for_running_stats(void)
{
	if (status_interval) {
		if (!status_interval_init) {
			fio_gettime(&status_time, NULL);
			status_interval_init = true;
		} else if (mtime_since_now(&status_time) >= status_interval) {
			show_running_run_stats();
			fio_gettime(&status_time, NULL);
			return;
		}
	}
	if (check_status_file()) {
		show_running_run_stats();
		return;
	}
}

static inline void add_stat_sample(struct io_stat *is, unsigned long long data)
{
	double val = data;
	double delta;

	if (data > is->max_val)
		is->max_val = data;
	if (data < is->min_val)
		is->min_val = data;

	delta = val - is->mean.u.f;
	if (delta) {
		is->mean.u.f += delta / (is->samples + 1.0);
		is->S.u.f += delta * (val - is->mean.u.f);
	}

	is->samples++;
}

/*
 * Return a struct io_logs, which is added to the tail of the log
 * list for 'iolog'.
 */
static struct io_logs *get_new_log(struct io_log *iolog)
{
	size_t new_size, new_samples;
	struct io_logs *cur_log;

	/*
	 * Cap the size at MAX_LOG_ENTRIES, so we don't keep doubling
	 * forever
	 */
	if (!iolog->cur_log_max)
		new_samples = DEF_LOG_ENTRIES;
	else {
		new_samples = iolog->cur_log_max * 2;
		if (new_samples > MAX_LOG_ENTRIES)
			new_samples = MAX_LOG_ENTRIES;
	}

	new_size = new_samples * log_entry_sz(iolog);

	cur_log = smalloc(sizeof(*cur_log));
	if (cur_log) {
		INIT_FLIST_HEAD(&cur_log->list);
		cur_log->log = malloc(new_size);
		if (cur_log->log) {
			cur_log->nr_samples = 0;
			cur_log->max_samples = new_samples;
			flist_add_tail(&cur_log->list, &iolog->io_logs);
			iolog->cur_log_max = new_samples;
			return cur_log;
		}
		sfree(cur_log);
	}

	return NULL;
}

/*
 * Add and return a new log chunk, or return current log if big enough
 */
static struct io_logs *regrow_log(struct io_log *iolog)
{
	struct io_logs *cur_log;
	int i;

	if (!iolog || iolog->disabled)
		goto disable;

	cur_log = iolog_cur_log(iolog);
	if (!cur_log) {
		cur_log = get_new_log(iolog);
		if (!cur_log)
			return NULL;
	}

	if (cur_log->nr_samples < cur_log->max_samples)
		return cur_log;

	/*
	 * No room for a new sample. If we're compressing on the fly, flush
	 * out the current chunk
	 */
	if (iolog->log_gz) {
		if (iolog_cur_flush(iolog, cur_log)) {
			log_err("fio: failed flushing iolog! Will stop logging.\n");
			return NULL;
		}
	}

	/*
	 * Get a new log array, and add to our list
	 */
	cur_log = get_new_log(iolog);
	if (!cur_log) {
		log_err("fio: failed extending iolog! Will stop logging.\n");
		return NULL;
	}

	if (!iolog->pending || !iolog->pending->nr_samples)
		return cur_log;

	/*
	 * Flush pending items to new log
	 */
	for (i = 0; i < iolog->pending->nr_samples; i++) {
		struct io_sample *src, *dst;

		src = get_sample(iolog, iolog->pending, i);
		dst = get_sample(iolog, cur_log, i);
		memcpy(dst, src, log_entry_sz(iolog));
	}
	cur_log->nr_samples = iolog->pending->nr_samples;

	iolog->pending->nr_samples = 0;
	return cur_log;
disable:
	if (iolog)
		iolog->disabled = true;
	return NULL;
}

void regrow_logs(struct thread_data *td)
{
	regrow_log(td->slat_log);
	regrow_log(td->clat_log);
	regrow_log(td->clat_hist_log);
	regrow_log(td->lat_log);
	regrow_log(td->bw_log);
	regrow_log(td->iops_log);
	td->flags &= ~TD_F_REGROW_LOGS;
}

static struct io_logs *get_cur_log(struct io_log *iolog)
{
	struct io_logs *cur_log;

	cur_log = iolog_cur_log(iolog);
	if (!cur_log) {
		cur_log = get_new_log(iolog);
		if (!cur_log)
			return NULL;
	}

	if (cur_log->nr_samples < cur_log->max_samples)
		return cur_log;

	/*
	 * Out of space. If we're in IO offload mode, or we're not doing
	 * per unit logging (hence logging happens outside of the IO thread
	 * as well), add a new log chunk inline. If we're doing inline
	 * submissions, flag 'td' as needing a log regrow and we'll take
	 * care of it on the submission side.
	 */
	if ((iolog->td && iolog->td->o.io_submit_mode == IO_MODE_OFFLOAD) ||
	    !per_unit_log(iolog))
		return regrow_log(iolog);

	if (iolog->td)
		iolog->td->flags |= TD_F_REGROW_LOGS;
	if (iolog->pending)
		assert(iolog->pending->nr_samples < iolog->pending->max_samples);
	return iolog->pending;
}

static void __add_log_sample(struct io_log *iolog, union io_sample_data data,
			     enum fio_ddir ddir, unsigned int bs,
			     unsigned long t, uint64_t offset, unsigned int priorityBit)
{
	struct io_logs *cur_log;

	if (iolog->disabled)
		return;
	if (flist_empty(&iolog->io_logs))
		iolog->avg_last[ddir] = t;

	cur_log = get_cur_log(iolog);
	if (cur_log) {
		struct io_sample *s;

		s = get_sample(iolog, cur_log, cur_log->nr_samples);

		s->data = data;
		s->time = t + (iolog->td ? iolog->td->unix_epoch : 0);
		io_sample_set_ddir(iolog, s, ddir);
		s->bs = bs;
		s->priorityBit = priorityBit;

		if (iolog->log_offset) {
			struct io_sample_offset *so = (void *) s;

			so->offset = offset;
		}

		cur_log->nr_samples++;
		return;
	}

	iolog->disabled = true;
}

static inline void reset_io_stat(struct io_stat *ios)
{
	ios->max_val = ios->min_val = ios->samples = 0;
	ios->mean.u.f = ios->S.u.f = 0;
}

void reset_io_stats(struct thread_data *td)
{
	struct thread_stat *ts = &td->ts;
	int i, j;

	for (i = 0; i < DDIR_RWDIR_CNT; i++) {
		reset_io_stat(&ts->clat_stat[i]);
		reset_io_stat(&ts->clat_prio_stat[i]);
		reset_io_stat(&ts->clat_low_prio_stat[i]);
		reset_io_stat(&ts->slat_stat[i]);
		reset_io_stat(&ts->lat_stat[i]);
		reset_io_stat(&ts->bw_stat[i]);
		reset_io_stat(&ts->iops_stat[i]);

		ts->io_bytes[i] = 0;
		ts->runtime[i] = 0;
		ts->total_io_u[i] = 0;
		ts->short_io_u[i] = 0;
		ts->drop_io_u[i] = 0;

		for (j = 0; j < FIO_IO_U_PLAT_NR; j++) {
			ts->io_u_plat[i][j] = 0;
			ts->io_u_plat_prio[i][j] = 0;
			ts->io_u_plat_low_prio[i][j] = 0;
			if (!i)
				ts->io_u_sync_plat[j] = 0;
		}
	}

	ts->total_io_u[DDIR_SYNC] = 0;

	for (i = 0; i < FIO_IO_U_MAP_NR; i++) {
		ts->io_u_map[i] = 0;
		ts->io_u_submit[i] = 0;
		ts->io_u_complete[i] = 0;
	}

	for (i = 0; i < FIO_IO_U_LAT_N_NR; i++)
		ts->io_u_lat_n[i] = 0;
	for (i = 0; i < FIO_IO_U_LAT_U_NR; i++)
		ts->io_u_lat_u[i] = 0;
	for (i = 0; i < FIO_IO_U_LAT_M_NR; i++)
		ts->io_u_lat_m[i] = 0;

	ts->total_submit = 0;
	ts->total_complete = 0;
	ts->nr_zone_resets = 0;
}

static void __add_stat_to_log(struct io_log *iolog, enum fio_ddir ddir,
			      unsigned long elapsed, bool log_max, unsigned int priorityBit)
{
	/*
	 * Note an entry in the log. Use the mean from the logged samples,
	 * making sure to properly round up. Only write a log entry if we
	 * had actual samples done.
	 */
	if (iolog->avg_window[ddir].samples) {
		union io_sample_data data;

		if (log_max)
			data.val = iolog->avg_window[ddir].max_val;
		else
			data.val = iolog->avg_window[ddir].mean.u.f + 0.50;

		__add_log_sample(iolog, data, ddir, 0, elapsed, 0, priorityBit);
	}

	reset_io_stat(&iolog->avg_window[ddir]);
}

static void _add_stat_to_log(struct io_log *iolog, unsigned long elapsed,
			     bool log_max, unsigned int priorityBit)
{
	int ddir;

	for (ddir = 0; ddir < DDIR_RWDIR_CNT; ddir++)
		__add_stat_to_log(iolog, ddir, elapsed, log_max, priorityBit);
}

static unsigned long add_log_sample(struct thread_data *td,
				    struct io_log *iolog,
				    union io_sample_data data,
				    enum fio_ddir ddir, unsigned int bs,
				    uint64_t offset)
{
	unsigned long elapsed, this_window;

	if (!ddir_rw(ddir))
		return 0;

	elapsed = mtime_since_now(&td->epoch);

	/*
	 * If no time averaging, just add the log sample.
	 */
	if (!iolog->avg_msec) {
		__add_log_sample(iolog, data, ddir, bs, elapsed, offset, td->priorityBit);
		return 0;
	}

	/*
	 * Add the sample. If the time period has passed, then
	 * add that entry to the log and clear.
	 */
	add_stat_sample(&iolog->avg_window[ddir], data.val);

	/*
	 * If period hasn't passed, adding the above sample is all we
	 * need to do.
	 */
	this_window = elapsed - iolog->avg_last[ddir];
	if (elapsed < iolog->avg_last[ddir])
		return iolog->avg_last[ddir] - elapsed;
	else if (this_window < iolog->avg_msec) {
		unsigned long diff = iolog->avg_msec - this_window;

		if (inline_log(iolog) || diff > LOG_MSEC_SLACK)
			return diff;
	}

	_add_stat_to_log(iolog, elapsed, td->o.log_max != 0, td->priorityBit);

	iolog->avg_last[ddir] = elapsed - (this_window - iolog->avg_msec);
	return iolog->avg_msec;
}

void finalize_logs(struct thread_data *td, bool unit_logs)
{
	unsigned long elapsed;

	elapsed = mtime_since_now(&td->epoch);

	if (td->clat_log && unit_logs)
		_add_stat_to_log(td->clat_log, elapsed, td->o.log_max != 0, td->priorityBit);
	if (td->slat_log && unit_logs)
		_add_stat_to_log(td->slat_log, elapsed, td->o.log_max != 0, td->priorityBit);
	if (td->lat_log && unit_logs)
		_add_stat_to_log(td->lat_log, elapsed, td->o.log_max != 0, td->priorityBit);
	if (td->bw_log && (unit_logs == per_unit_log(td->bw_log)))
		_add_stat_to_log(td->bw_log, elapsed, td->o.log_max != 0, td->priorityBit);
	if (td->iops_log && (unit_logs == per_unit_log(td->iops_log)))
		_add_stat_to_log(td->iops_log, elapsed, td->o.log_max != 0, td->priorityBit);
}

void add_agg_sample(union io_sample_data data, enum fio_ddir ddir, unsigned int bs, unsigned int priorityBit)
{
	struct io_log *iolog;

	if (!ddir_rw(ddir))
		return;

	iolog = agg_io_log[ddir];
	__add_log_sample(iolog, data, ddir, bs, mtime_since_genesis(), 0, priorityBit);
}

void add_sync_clat_sample(struct thread_stat *ts, unsigned long long nsec)
{
	unsigned int idx = plat_val_to_idx(nsec);
	assert(idx < FIO_IO_U_PLAT_NR);

	ts->io_u_sync_plat[idx]++;
	add_stat_sample(&ts->sync_stat, nsec);
}

static void add_clat_percentile_sample(struct thread_stat *ts,
				unsigned long long nsec, enum fio_ddir ddir)
{
	unsigned int idx = plat_val_to_idx(nsec);
	assert(idx < FIO_IO_U_PLAT_NR);

	ts->io_u_plat[ddir][idx]++;

	if (!ts->priorityBit && ddir == DDIR_READ) {
		ts->io_u_plat_low_prio[ddir][idx]++;
	}

	if (ts->priorityBit && ddir == DDIR_READ) {
		ts->io_u_plat_prio[ddir][idx]++;
		ts->priorityBit = 0;
	}
}

void add_clat_sample(struct thread_data *td, enum fio_ddir ddir,
		     unsigned long long nsec, unsigned int bs, uint64_t offset)
{
	unsigned long elapsed, this_window;
	struct thread_stat *ts = &td->ts;
	struct io_log *iolog = td->clat_hist_log;

	td_io_u_lock(td);

	add_stat_sample(&ts->clat_stat[ddir], nsec);

	if (td->priorityBit && ddir == DDIR_READ) {
		add_stat_sample(&ts->clat_prio_stat[ddir], nsec);
	}

	if (!td->priorityBit && ddir == DDIR_READ) {
		add_stat_sample(&ts->clat_low_prio_stat[ddir], nsec);
	}

	if (td->clat_log)
		add_log_sample(td, td->clat_log, sample_val(nsec), ddir, bs,
			       offset);

	if (ts->clat_percentiles) {
		if (td->priorityBit && ddir == DDIR_READ) {
			ts->priorityBit = td->priorityBit;
		}
		add_clat_percentile_sample(ts, nsec, ddir);
	}

	if (iolog && iolog->hist_msec) {
		struct io_hist *hw = &iolog->hist_window[ddir];

		hw->samples++;
		elapsed = mtime_since_now(&td->epoch);
		if (!hw->hist_last)
			hw->hist_last = elapsed;
		this_window = elapsed - hw->hist_last;

		if (this_window >= iolog->hist_msec) {
			uint64_t *io_u_plat;
			struct io_u_plat_entry *dst;

			/*
			 * Make a byte-for-byte copy of the latency histogram
			 * stored in td->ts.io_u_plat[ddir], recording it in a
			 * log sample. Note that the matching call to free() is
			 * located in iolog.c after printing this sample to the
			 * log file.
			 */
			io_u_plat = (uint64_t *) td->ts.io_u_plat[ddir];
			dst = malloc(sizeof(struct io_u_plat_entry));
			memcpy(&(dst->io_u_plat), io_u_plat,
				FIO_IO_U_PLAT_NR * sizeof(unsigned int));
			flist_add(&dst->list, &hw->list);
			__add_log_sample(iolog, sample_plat(dst), ddir, bs,
						elapsed, offset, td->priorityBit);

			/*
			 * Update the last time we recorded as being now, minus
			 * any drift in time we encountered before actually
			 * making the record.
			 */
			hw->hist_last = elapsed - (this_window - iolog->hist_msec);
			hw->samples = 0;
		}
	}

	td_io_u_unlock(td);
}

void add_slat_sample(struct thread_data *td, enum fio_ddir ddir,
		     unsigned long usec, unsigned int bs, uint64_t offset)
{
	struct thread_stat *ts = &td->ts;

	if (!ddir_rw(ddir))
		return;

	td_io_u_lock(td);

	add_stat_sample(&ts->slat_stat[ddir], usec);

	if (td->slat_log)
		add_log_sample(td, td->slat_log, sample_val(usec), ddir, bs, offset);

	td_io_u_unlock(td);
}

void add_lat_sample(struct thread_data *td, enum fio_ddir ddir,
		    unsigned long long nsec, unsigned int bs, uint64_t offset)
{
	struct thread_stat *ts = &td->ts;

	if (!ddir_rw(ddir))
		return;

	td_io_u_lock(td);

	add_stat_sample(&ts->lat_stat[ddir], nsec);

	if (td->lat_log)
		add_log_sample(td, td->lat_log, sample_val(nsec), ddir, bs,
			       offset);

	if (ts->lat_percentiles)
		add_clat_percentile_sample(ts, nsec, ddir);

	td_io_u_unlock(td);
}

void add_bw_sample(struct thread_data *td, struct io_u *io_u,
		   unsigned int bytes, unsigned long long spent)
{
	struct thread_stat *ts = &td->ts;
	unsigned long rate;

	if (spent)
		rate = (unsigned long) (bytes * 1000000ULL / spent);
	else
		rate = 0;

	td_io_u_lock(td);

	add_stat_sample(&ts->bw_stat[io_u->ddir], rate);

	if (td->bw_log)
		add_log_sample(td, td->bw_log, sample_val(rate), io_u->ddir,
			       bytes, io_u->offset);

	td->stat_io_bytes[io_u->ddir] = td->this_io_bytes[io_u->ddir];
	td_io_u_unlock(td);
}

static int __add_samples(struct thread_data *td, struct timespec *parent_tv,
			 struct timespec *t, unsigned int avg_time,
			 uint64_t *this_io_bytes, uint64_t *stat_io_bytes,
			 struct io_stat *stat, struct io_log *log,
			 bool is_kb)
{
	unsigned long spent, rate;
	enum fio_ddir ddir;
	unsigned long next, next_log;

	next_log = avg_time;

	spent = mtime_since(parent_tv, t);
	if (spent < avg_time && avg_time - spent >= LOG_MSEC_SLACK)
		return avg_time - spent;

	td_io_u_lock(td);

	/*
	 * Compute both read and write rates for the interval.
	 */
	for (ddir = 0; ddir < DDIR_RWDIR_CNT; ddir++) {
		uint64_t delta;

		delta = this_io_bytes[ddir] - stat_io_bytes[ddir];
		if (!delta)
			continue; /* No entries for interval */

		if (spent) {
			if (is_kb)
				rate = delta * 1000 / spent / 1024; /* KiB/s */
			else
				rate = (delta * 1000) / spent;
		} else
			rate = 0;

		add_stat_sample(&stat[ddir], rate);

		if (log) {
			unsigned int bs = 0;

			if (td->o.min_bs[ddir] == td->o.max_bs[ddir])
				bs = td->o.min_bs[ddir];

			next = add_log_sample(td, log, sample_val(rate), ddir, bs, 0);
			next_log = min(next_log, next);
		}

		stat_io_bytes[ddir] = this_io_bytes[ddir];
	}

	timespec_add_msec(parent_tv, avg_time);

	td_io_u_unlock(td);

	if (spent <= avg_time)
		next = avg_time;
	else
		next = avg_time - (1 + spent - avg_time);

	return min(next, next_log);
}

static int add_bw_samples(struct thread_data *td, struct timespec *t)
{
	return __add_samples(td, &td->bw_sample_time, t, td->o.bw_avg_time,
				td->this_io_bytes, td->stat_io_bytes,
				td->ts.bw_stat, td->bw_log, true);
}

void add_iops_sample(struct thread_data *td, struct io_u *io_u,
		     unsigned int bytes)
{
	struct thread_stat *ts = &td->ts;

	td_io_u_lock(td);

	add_stat_sample(&ts->iops_stat[io_u->ddir], 1);

	if (td->iops_log)
		add_log_sample(td, td->iops_log, sample_val(1), io_u->ddir,
			       bytes, io_u->offset);

	td->stat_io_blocks[io_u->ddir] = td->this_io_blocks[io_u->ddir];
	td_io_u_unlock(td);
}

static int add_iops_samples(struct thread_data *td, struct timespec *t)
{
	return __add_samples(td, &td->iops_sample_time, t, td->o.iops_avg_time,
				td->this_io_blocks, td->stat_io_blocks,
				td->ts.iops_stat, td->iops_log, false);
}

/*
 * Returns msecs to next event
 */
int calc_log_samples(void)
{
	struct thread_data *td;
	unsigned int next = ~0U, tmp;
	struct timespec now;
	int i;

	fio_gettime(&now, NULL);

	for_each_td(td, i) {
		if (!td->o.stats)
			continue;
		if (in_ramp_time(td) ||
		    !(td->runstate == TD_RUNNING || td->runstate == TD_VERIFYING)) {
			next = min(td->o.iops_avg_time, td->o.bw_avg_time);
			continue;
		}
		if (!td->bw_log ||
			(td->bw_log && !per_unit_log(td->bw_log))) {
			tmp = add_bw_samples(td, &now);
			if (tmp < next)
				next = tmp;
		}
		if (!td->iops_log ||
			(td->iops_log && !per_unit_log(td->iops_log))) {
			tmp = add_iops_samples(td, &now);
			if (tmp < next)
				next = tmp;
		}
	}

	return next == ~0U ? 0 : next;
}

void stat_init(void)
{
	stat_sem = fio_sem_init(FIO_SEM_UNLOCKED);
}

void stat_exit(void)
{
	/*
	 * When we have the mutex, we know out-of-band access to it
	 * have ended.
	 */
	fio_sem_down(stat_sem);
	fio_sem_remove(stat_sem);
}

/*
 * Called from signal handler. Wake up status thread.
 */
void show_running_run_stats(void)
{
	helper_do_stat();
}

uint32_t *io_u_block_info(struct thread_data *td, struct io_u *io_u)
{
	/* Ignore io_u's which span multiple blocks--they will just get
	 * inaccurate counts. */
	int idx = (io_u->offset - io_u->file->file_offset)
			/ td->o.bs[DDIR_TRIM];
	uint32_t *info = &td->ts.block_infos[idx];
	assert(idx < td->ts.nr_block_infos);
	return info;
}<|MERGE_RESOLUTION|>--- conflicted
+++ resolved
@@ -420,11 +420,7 @@
 	unsigned long runt;
 	unsigned long long min, max, bw, iops;
 	double mean, dev;
-<<<<<<< HEAD
-	char *io_p, *bw_p, *bw_p_alt, *iops_p, *zbc_w_st = NULL;
-=======
 	char *io_p, *bw_p, *bw_p_alt, *iops_p, *zbd_w_st = NULL;
->>>>>>> a56045b3
 	int i2p;
 
 	if (ddir_sync(ddir)) {
@@ -456,25 +452,15 @@
 	iops = (1000 * (uint64_t)ts->total_io_u[ddir]) / runt;
 	iops_p = num2str(iops, ts->sig_figs, 1, 0, N2S_NONE);
 	if (ddir == DDIR_WRITE)
-<<<<<<< HEAD
-		zbc_w_st = zbc_write_status(rs);
-=======
 		zbd_w_st = zbd_write_status(ts);
->>>>>>> a56045b3
 
 	log_buf(out, "  %s: IOPS=%s, BW=%s (%s)(%s/%llumsec)%s\n",
 			rs->unified_rw_rep ? "mixed" : str[ddir],
 			iops_p, bw_p, bw_p_alt, io_p,
 			(unsigned long long) ts->runtime[ddir],
-<<<<<<< HEAD
-			zbc_w_st ? : "");
-
-	free(zbc_w_st);
-=======
 			zbd_w_st ? : "");
 
 	free(zbd_w_st);
->>>>>>> a56045b3
 	free(io_p);
 	free(bw_p);
 	free(bw_p_alt);
