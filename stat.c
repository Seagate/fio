#include <stdio.h>
#include <string.h>
#include <sys/time.h>
#include <sys/stat.h>
#include <math.h>

#include "fio.h"
#include "diskutil.h"
#include "lib/ieee754.h"
#include "json.h"
#include "lib/getrusage.h"
#include "idletime.h"
#include "lib/pow2.h"
#include "lib/output_buffer.h"
#include "helper_thread.h"
#include "smalloc.h"
#include "zbd.h"
#include "oslib/asprintf.h"

#ifdef WIN32
#define LOG_MSEC_SLACK	2
#else
#define LOG_MSEC_SLACK	1
#endif

struct fio_sem *stat_sem;

void clear_rusage_stat(struct thread_data *td)
{
	struct thread_stat *ts = &td->ts;

	fio_getrusage(&td->ru_start);
	ts->usr_time = ts->sys_time = 0;
	ts->ctx = 0;
	ts->minf = ts->majf = 0;
}

void update_rusage_stat(struct thread_data *td)
{
	struct thread_stat *ts = &td->ts;

	fio_getrusage(&td->ru_end);
	ts->usr_time += mtime_since_tv(&td->ru_start.ru_utime,
					&td->ru_end.ru_utime);
	ts->sys_time += mtime_since_tv(&td->ru_start.ru_stime,
					&td->ru_end.ru_stime);
	ts->ctx += td->ru_end.ru_nvcsw + td->ru_end.ru_nivcsw
			- (td->ru_start.ru_nvcsw + td->ru_start.ru_nivcsw);
	ts->minf += td->ru_end.ru_minflt - td->ru_start.ru_minflt;
	ts->majf += td->ru_end.ru_majflt - td->ru_start.ru_majflt;

	memcpy(&td->ru_start, &td->ru_end, sizeof(td->ru_end));
}

/*
 * Given a latency, return the index of the corresponding bucket in
 * the structure tracking percentiles.
 *
 * (1) find the group (and error bits) that the value (latency)
 * belongs to by looking at its MSB. (2) find the bucket number in the
 * group by looking at the index bits.
 *
 */
static unsigned int plat_val_to_idx(unsigned long long val)
{
	unsigned int msb, error_bits, base, offset, idx;

	/* Find MSB starting from bit 0 */
	if (val == 0)
		msb = 0;
	else
		msb = (sizeof(val)*8) - __builtin_clzll(val) - 1;

	/*
	 * MSB <= (FIO_IO_U_PLAT_BITS-1), cannot be rounded off. Use
	 * all bits of the sample as index
	 */
	if (msb <= FIO_IO_U_PLAT_BITS)
		return val;

	/* Compute the number of error bits to discard*/
	error_bits = msb - FIO_IO_U_PLAT_BITS;

	/* Compute the number of buckets before the group */
	base = (error_bits + 1) << FIO_IO_U_PLAT_BITS;

	/*
	 * Discard the error bits and apply the mask to find the
	 * index for the buckets in the group
	 */
	offset = (FIO_IO_U_PLAT_VAL - 1) & (val >> error_bits);

	/* Make sure the index does not exceed (array size - 1) */
	idx = (base + offset) < (FIO_IO_U_PLAT_NR - 1) ?
		(base + offset) : (FIO_IO_U_PLAT_NR - 1);

	return idx;
}

/*
 * Convert the given index of the bucket array to the value
 * represented by the bucket
 */
static unsigned long long plat_idx_to_val(unsigned int idx)
{
	unsigned int error_bits;
	unsigned long long k, base;

	assert(idx < FIO_IO_U_PLAT_NR);

	/* MSB <= (FIO_IO_U_PLAT_BITS-1), cannot be rounded off. Use
	 * all bits of the sample as index */
	if (idx < (FIO_IO_U_PLAT_VAL << 1))
		return idx;

	/* Find the group and compute the minimum value of that group */
	error_bits = (idx >> FIO_IO_U_PLAT_BITS) - 1;
	base = ((unsigned long long) 1) << (error_bits + FIO_IO_U_PLAT_BITS);

	/* Find its bucket number of the group */
	k = idx % FIO_IO_U_PLAT_VAL;

	/* Return the mean of the range of the bucket */
	return base + ((k + 0.5) * (1 << error_bits));
}

static int double_cmp(const void *a, const void *b)
{
	const fio_fp64_t fa = *(const fio_fp64_t *) a;
	const fio_fp64_t fb = *(const fio_fp64_t *) b;
	int cmp = 0;

	if (fa.u.f > fb.u.f)
		cmp = 1;
	else if (fa.u.f < fb.u.f)
		cmp = -1;

	return cmp;
}

unsigned int calc_clat_percentiles(uint64_t *io_u_plat, unsigned long long nr,
				   fio_fp64_t *plist, unsigned long long **output,
				   unsigned long long *maxv, unsigned long long *minv)
{
	unsigned long long sum = 0;
	unsigned int len, i, j = 0;
	unsigned long long *ovals = NULL;
	bool is_last;

	*minv = -1ULL;
	*maxv = 0;

	len = 0;
	while (len < FIO_IO_U_LIST_MAX_LEN && plist[len].u.f != 0.0)
		len++;

	if (!len)
		return 0;

	/*
	 * Sort the percentile list. Note that it may already be sorted if
	 * we are using the default values, but since it's a short list this
	 * isn't a worry. Also note that this does not work for NaN values.
	 */
	if (len > 1)
		qsort(plist, len, sizeof(plist[0]), double_cmp);

	ovals = malloc(len * sizeof(*ovals));
	if (!ovals)
		return 0;

	/*
	 * Calculate bucket values, note down max and min values
	 */
	is_last = false;
	for (i = 0; i < FIO_IO_U_PLAT_NR && !is_last; i++) {
		sum += io_u_plat[i];
		while (sum >= ((long double) plist[j].u.f / 100.0 * nr)) {
			assert(plist[j].u.f <= 100.0);

			ovals[j] = plat_idx_to_val(i);
			if (ovals[j] < *minv)
				*minv = ovals[j];
			if (ovals[j] > *maxv)
				*maxv = ovals[j];

			is_last = (j == len - 1) != 0;
			if (is_last)
				break;

			j++;
		}
	}

	if (!is_last)
		log_err("fio: error calculating latency percentiles\n");

	*output = ovals;
	return len;
}

/*
 * Find and display the p-th percentile of clat
 */
static void show_clat_percentiles(uint64_t *io_u_plat, unsigned long long nr,
				  fio_fp64_t *plist, unsigned int precision,
				  const char *pre, struct buf_output *out)
{
	unsigned int divisor, len, i, j = 0;
	unsigned long long minv, maxv;
	unsigned long long *ovals;
	int per_line, scale_down, time_width;
	bool is_last;
	char fmt[32];

	len = calc_clat_percentiles(io_u_plat, nr, plist, &ovals, &maxv, &minv);
	if (!len || !ovals)
		return;

	/*
	 * We default to nsecs, but if the value range is such that we
	 * should scale down to usecs or msecs, do that.
	 */
	if (minv > 2000000 && maxv > 99999999ULL) {
		scale_down = 2;
		divisor = 1000000;
		log_buf(out, "    %s percentiles (msec):\n     |", pre);
	} else if (minv > 2000 && maxv > 99999) {
		scale_down = 1;
		divisor = 1000;
		log_buf(out, "    %s percentiles (usec):\n     |", pre);
	} else {
		scale_down = 0;
		divisor = 1;
		log_buf(out, "    %s percentiles (nsec):\n     |", pre);
	}


	time_width = max(5, (int) (log10(maxv / divisor) + 1));
	snprintf(fmt, sizeof(fmt), " %%%u.%ufth=[%%%dllu]%%c", precision + 3,
			precision, time_width);
	/* fmt will be something like " %5.2fth=[%4llu]%c" */
	per_line = (80 - 7) / (precision + 10 + time_width);

	for (j = 0; j < len; j++) {
		/* for formatting */
		if (j != 0 && (j % per_line) == 0)
			log_buf(out, "     |");

		/* end of the list */
		is_last = (j == len - 1) != 0;

		for (i = 0; i < scale_down; i++)
			ovals[j] = (ovals[j] + 999) / 1000;

		log_buf(out, fmt, plist[j].u.f, ovals[j], is_last ? '\n' : ',');

		if (is_last)
			break;

		if ((j % per_line) == per_line - 1)	/* for formatting */
			log_buf(out, "\n");
	}

<<<<<<< HEAD
out:
=======
>>>>>>> 9b46661c
	free(ovals);
}

bool calc_lat(struct io_stat *is, unsigned long long *min,
	      unsigned long long *max, double *mean, double *dev)
{
	double n = (double) is->samples;

	if (n == 0)
		return false;

	*min = is->min_val;
	*max = is->max_val;
	*mean = is->mean.u.f;

	if (n > 1.0)
		*dev = sqrt(is->S.u.f / (n - 1.0));
	else
		*dev = 0;

	return true;
}

void show_mixed_group_stats(struct group_run_stats *rs, struct buf_output *out) 
{
	char *io, *agg, *min, *max;
	char *ioalt, *aggalt, *minalt, *maxalt;
	uint64_t io_mix = 0, agg_mix = 0, min_mix = -1, max_mix = 0;
	uint64_t min_run = -1, max_run = 0;
	const int i2p = is_power_of_2(rs->kb_base);
	int i;

	for (i = 0; i < DDIR_RWDIR_CNT; i++) {
		if (!rs->max_run[i])
			continue;
		io_mix += rs->iobytes[i];
		agg_mix += rs->agg[i];
		min_mix = min_mix < rs->min_bw[i] ? min_mix : rs->min_bw[i];
		max_mix = max_mix > rs->max_bw[i] ? max_mix : rs->max_bw[i];
		min_run = min_run < rs->min_run[i] ? min_run : rs->min_run[i];
		max_run = max_run > rs->max_run[i] ? max_run : rs->max_run[i];
	}
	io = num2str(io_mix, rs->sig_figs, 1, i2p, N2S_BYTE);
	ioalt = num2str(io_mix, rs->sig_figs, 1, !i2p, N2S_BYTE);
	agg = num2str(agg_mix, rs->sig_figs, 1, i2p, rs->unit_base);
	aggalt = num2str(agg_mix, rs->sig_figs, 1, !i2p, rs->unit_base);
	min = num2str(min_mix, rs->sig_figs, 1, i2p, rs->unit_base);
	minalt = num2str(min_mix, rs->sig_figs, 1, !i2p, rs->unit_base);
	max = num2str(max_mix, rs->sig_figs, 1, i2p, rs->unit_base);
	maxalt = num2str(max_mix, rs->sig_figs, 1, !i2p, rs->unit_base);
	log_buf(out, "  MIXED: bw=%s (%s), %s-%s (%s-%s), io=%s (%s), run=%llu-%llumsec\n",
			agg, aggalt, min, max, minalt, maxalt, io, ioalt,
			(unsigned long long) min_run,
			(unsigned long long) max_run);
	free(io);
	free(agg);
	free(min);
	free(max);
	free(ioalt);
	free(aggalt);
	free(minalt);
	free(maxalt);
}

void show_group_stats(struct group_run_stats *rs, struct buf_output *out)
{
	char *io, *agg, *min, *max;
	char *ioalt, *aggalt, *minalt, *maxalt;
	const char *str[] = { "   READ", "  WRITE" , "   TRIM"};
	int i;

	log_buf(out, "\nRun status group %d (all jobs):\n", rs->groupid);

	for (i = 0; i < DDIR_RWDIR_CNT; i++) {
		const int i2p = is_power_of_2(rs->kb_base);

		if (!rs->max_run[i])
			continue;

		io = num2str(rs->iobytes[i], rs->sig_figs, 1, i2p, N2S_BYTE);
		ioalt = num2str(rs->iobytes[i], rs->sig_figs, 1, !i2p, N2S_BYTE);
		agg = num2str(rs->agg[i], rs->sig_figs, 1, i2p, rs->unit_base);
		aggalt = num2str(rs->agg[i], rs->sig_figs, 1, !i2p, rs->unit_base);
		min = num2str(rs->min_bw[i], rs->sig_figs, 1, i2p, rs->unit_base);
		minalt = num2str(rs->min_bw[i], rs->sig_figs, 1, !i2p, rs->unit_base);
		max = num2str(rs->max_bw[i], rs->sig_figs, 1, i2p, rs->unit_base);
		maxalt = num2str(rs->max_bw[i], rs->sig_figs, 1, !i2p, rs->unit_base);
		log_buf(out, "%s: bw=%s (%s), %s-%s (%s-%s), io=%s (%s), run=%llu-%llumsec\n",
				(rs->unified_rw_rep == UNIFIED_MIXED) ? "  MIXED" : str[i],
				agg, aggalt, min, max, minalt, maxalt, io, ioalt,
				(unsigned long long) rs->min_run[i],
				(unsigned long long) rs->max_run[i]);

		free(io);
		free(agg);
		free(min);
		free(max);
		free(ioalt);
		free(aggalt);
		free(minalt);
		free(maxalt);
	}

	/* Need to aggregate statisitics to show mixed values */
	if (rs->unified_rw_rep == UNIFIED_BOTH)
		show_mixed_group_stats(rs, out);
}

void stat_calc_dist(uint64_t *map, unsigned long total, double *io_u_dist)
{
	int i;

	/*
	 * Do depth distribution calculations
	 */
	for (i = 0; i < FIO_IO_U_MAP_NR; i++) {
		if (total) {
			io_u_dist[i] = (double) map[i] / (double) total;
			io_u_dist[i] *= 100.0;
			if (io_u_dist[i] < 0.1 && map[i])
				io_u_dist[i] = 0.1;
		} else
			io_u_dist[i] = 0.0;
	}
}

static void stat_calc_lat(struct thread_stat *ts, double *dst,
			  uint64_t *src, int nr)
{
	unsigned long total = ddir_rw_sum(ts->total_io_u);
	int i;

	/*
	 * Do latency distribution calculations
	 */
	for (i = 0; i < nr; i++) {
		if (total) {
			dst[i] = (double) src[i] / (double) total;
			dst[i] *= 100.0;
			if (dst[i] < 0.01 && src[i])
				dst[i] = 0.01;
		} else
			dst[i] = 0.0;
	}
}

/*
 * To keep the terse format unaltered, add all of the ns latency
 * buckets to the first us latency bucket
 */
static void stat_calc_lat_nu(struct thread_stat *ts, double *io_u_lat_u)
{
	unsigned long ntotal = 0, total = ddir_rw_sum(ts->total_io_u);
	int i;

	stat_calc_lat(ts, io_u_lat_u, ts->io_u_lat_u, FIO_IO_U_LAT_U_NR);

	for (i = 0; i < FIO_IO_U_LAT_N_NR; i++)
		ntotal += ts->io_u_lat_n[i];

	io_u_lat_u[0] += 100.0 * (double) ntotal / (double) total;
}

void stat_calc_lat_n(struct thread_stat *ts, double *io_u_lat)
{
	stat_calc_lat(ts, io_u_lat, ts->io_u_lat_n, FIO_IO_U_LAT_N_NR);
}

void stat_calc_lat_u(struct thread_stat *ts, double *io_u_lat)
{
	stat_calc_lat(ts, io_u_lat, ts->io_u_lat_u, FIO_IO_U_LAT_U_NR);
}

void stat_calc_lat_m(struct thread_stat *ts, double *io_u_lat)
{
	stat_calc_lat(ts, io_u_lat, ts->io_u_lat_m, FIO_IO_U_LAT_M_NR);
}

static void display_lat(const char *name, unsigned long long min,
			unsigned long long max, double mean, double dev,
			struct buf_output *out)
{
	const char *base = "(nsec)";
	char *minp, *maxp;

	if (nsec_to_msec(&min, &max, &mean, &dev))
		base = "(msec)";
	else if (nsec_to_usec(&min, &max, &mean, &dev))
		base = "(usec)";

	minp = num2str(min, 6, 1, 0, N2S_NONE);
	maxp = num2str(max, 6, 1, 0, N2S_NONE);

	log_buf(out, "    %s %s: min=%s, max=%s, avg=%5.02f,"
		 " stdev=%5.02f\n", name, base, minp, maxp, mean, dev);

	free(minp);
	free(maxp);
}

static double convert_agg_kbytes_percent(struct group_run_stats *rs, int ddir, int mean)
{
	double p_of_agg = 100.0;
	if (rs && rs->agg[ddir] > 1024) {
		p_of_agg = mean * 100.0 / (double) (rs->agg[ddir] / 1024.0);

		if (p_of_agg > 100.0)
			p_of_agg = 100.0;
	}
	return p_of_agg;
}

static void show_mixed_ddir_status(struct group_run_stats *rs,
				   struct thread_stat *ts,
				   struct buf_output *out)
{
	unsigned long runt;
	unsigned long long min, max, bw, iops;
	double mean, dev;
	char *io_p, *bw_p, *bw_p_alt, *iops_p, *post_st = NULL;
	struct thread_stat *ts_lcl;
	int i2p;
	int ddir = 0;

	/*
	 * Handle aggregation of Reads (ddir = 0), Writes (ddir = 1), and
	 * Trims (ddir = 2) */
	ts_lcl = malloc(sizeof(struct thread_stat));
	memset((void *)ts_lcl, 0, sizeof(struct thread_stat));
	/* calculate mixed stats  */
	ts_lcl->unified_rw_rep = UNIFIED_MIXED;
	init_thread_stat_min_vals(ts_lcl);

	sum_thread_stats(ts_lcl, ts, 1);

	assert(ddir_rw(ddir));

	if (!ts_lcl->runtime[ddir]) {
		free(ts_lcl);
		return;
	}

	i2p = is_power_of_2(rs->kb_base);
	runt = ts_lcl->runtime[ddir];

	bw = (1000 * ts_lcl->io_bytes[ddir]) / runt;
	io_p = num2str(ts_lcl->io_bytes[ddir], ts->sig_figs, 1, i2p, N2S_BYTE);
	bw_p = num2str(bw, ts->sig_figs, 1, i2p, ts->unit_base);
	bw_p_alt = num2str(bw, ts->sig_figs, 1, !i2p, ts->unit_base);

	iops = (1000 * ts_lcl->total_io_u[ddir]) / runt;
	iops_p = num2str(iops, ts->sig_figs, 1, 0, N2S_NONE);

	log_buf(out, "  mixed: IOPS=%s, BW=%s (%s)(%s/%llumsec)%s\n",
			iops_p, bw_p, bw_p_alt, io_p,
			(unsigned long long) ts_lcl->runtime[ddir],
			post_st ? : "");

	free(post_st);
	free(io_p);
	free(bw_p);
	free(bw_p_alt);
	free(iops_p);

	if (calc_lat(&ts_lcl->slat_stat[ddir], &min, &max, &mean, &dev))
		display_lat("slat", min, max, mean, dev, out);
	if (calc_lat(&ts_lcl->clat_stat[ddir], &min, &max, &mean, &dev))
		display_lat("clat", min, max, mean, dev, out);
	if (calc_lat(&ts_lcl->lat_stat[ddir], &min, &max, &mean, &dev))
		display_lat(" lat", min, max, mean, dev, out);
	if (calc_lat(&ts_lcl->clat_high_prio_stat[ddir], &min, &max, &mean, &dev)) {
		display_lat(ts_lcl->lat_percentiles ? "high prio_lat" : "high prio_clat",
				min, max, mean, dev, out);
		if (calc_lat(&ts_lcl->clat_low_prio_stat[ddir], &min, &max, &mean, &dev))
			display_lat(ts_lcl->lat_percentiles ? "low prio_lat" : "low prio_clat",
					min, max, mean, dev, out);
	}

	if (ts->slat_percentiles && ts_lcl->slat_stat[ddir].samples > 0)
		show_clat_percentiles(ts_lcl->io_u_plat[FIO_SLAT][ddir],
				ts_lcl->slat_stat[ddir].samples,
				ts->percentile_list,
				ts->percentile_precision, "slat", out);
	if (ts->clat_percentiles && ts_lcl->clat_stat[ddir].samples > 0)
		show_clat_percentiles(ts_lcl->io_u_plat[FIO_CLAT][ddir],
				ts_lcl->clat_stat[ddir].samples,
				ts->percentile_list,
				ts->percentile_precision, "clat", out);
	if (ts->lat_percentiles && ts_lcl->lat_stat[ddir].samples > 0)
		show_clat_percentiles(ts_lcl->io_u_plat[FIO_LAT][ddir],
				ts_lcl->lat_stat[ddir].samples,
				ts->percentile_list,
				ts->percentile_precision, "lat", out);

	if (ts->clat_percentiles || ts->lat_percentiles) {
		const char *name = ts->lat_percentiles ? "lat" : "clat";
		char prio_name[32];
		uint64_t samples;

		if (ts->lat_percentiles)
			samples = ts_lcl->lat_stat[ddir].samples;
		else
			samples = ts_lcl->clat_stat[ddir].samples;

		/* Only print if high and low priority stats were collected */
		if (ts_lcl->clat_high_prio_stat[ddir].samples > 0 &&
				ts_lcl->clat_low_prio_stat[ddir].samples > 0) {
			sprintf(prio_name, "high prio (%.2f%%) %s",
					100. * (double) ts_lcl->clat_high_prio_stat[ddir].samples / (double) samples,
					name);
			show_clat_percentiles(ts_lcl->io_u_plat_high_prio[ddir],
					ts_lcl->clat_high_prio_stat[ddir].samples,
					ts->percentile_list,
					ts->percentile_precision, prio_name, out);

			sprintf(prio_name, "low prio (%.2f%%) %s",
					100. * (double) ts_lcl->clat_low_prio_stat[ddir].samples / (double) samples,
					name);
			show_clat_percentiles(ts_lcl->io_u_plat_low_prio[ddir],
					ts_lcl->clat_low_prio_stat[ddir].samples,
					ts->percentile_list,
					ts->percentile_precision, prio_name, out);
		}
	}

	if (calc_lat(&ts_lcl->bw_stat[ddir], &min, &max, &mean, &dev)) {
		double p_of_agg = 100.0, fkb_base = (double)rs->kb_base;
		const char *bw_str;

		if ((rs->unit_base == 1) && i2p)
			bw_str = "Kibit";
		else if (rs->unit_base == 1)
			bw_str = "kbit";
		else if (i2p)
			bw_str = "KiB";
		else
			bw_str = "kB";

		p_of_agg = convert_agg_kbytes_percent(rs, ddir, mean);

		if (rs->unit_base == 1) {
			min *= 8.0;
			max *= 8.0;
			mean *= 8.0;
			dev *= 8.0;
		}

		if (mean > fkb_base * fkb_base) {
			min /= fkb_base;
			max /= fkb_base;
			mean /= fkb_base;
			dev /= fkb_base;
			bw_str = (rs->unit_base == 1 ? "Mibit" : "MiB");
		}

		log_buf(out, "   bw (%5s/s): min=%5llu, max=%5llu, per=%3.2f%%, "
			"avg=%5.02f, stdev=%5.02f, samples=%" PRIu64 "\n",
			bw_str, min, max, p_of_agg, mean, dev,
			(&ts_lcl->bw_stat[ddir])->samples);
	}
	if (calc_lat(&ts_lcl->iops_stat[ddir], &min, &max, &mean, &dev)) {
		log_buf(out, "   iops        : min=%5llu, max=%5llu, "
			"avg=%5.02f, stdev=%5.02f, samples=%" PRIu64 "\n",
			min, max, mean, dev, (&ts_lcl->iops_stat[ddir])->samples);
	}

	free(ts_lcl);
}

static void show_ddir_status(struct group_run_stats *rs, struct thread_stat *ts,
			     int ddir, struct buf_output *out)
{
	unsigned long runt;
	unsigned long long min, max, bw, iops;
	double mean, dev;
	char *io_p, *bw_p, *bw_p_alt, *iops_p, *post_st = NULL;
	int i2p;

	if (ddir_sync(ddir)) {
		if (calc_lat(&ts->sync_stat, &min, &max, &mean, &dev)) {
			log_buf(out, "  %s:\n", "fsync/fdatasync/sync_file_range");
			display_lat(io_ddir_name(ddir), min, max, mean, dev, out);
			show_clat_percentiles(ts->io_u_sync_plat,
						ts->sync_stat.samples,
						ts->percentile_list,
						ts->percentile_precision,
						io_ddir_name(ddir), out);
		}
		return;
	}

	assert(ddir_rw(ddir));

	if (!ts->runtime[ddir])
		return;

	i2p = is_power_of_2(rs->kb_base);
	runt = ts->runtime[ddir];

	bw = (1000 * ts->io_bytes[ddir]) / runt;
	io_p = num2str(ts->io_bytes[ddir], ts->sig_figs, 1, i2p, N2S_BYTE);
	bw_p = num2str(bw, ts->sig_figs, 1, i2p, ts->unit_base);
	bw_p_alt = num2str(bw, ts->sig_figs, 1, !i2p, ts->unit_base);

	iops = (1000 * (uint64_t)ts->total_io_u[ddir]) / runt;
	iops_p = num2str(iops, ts->sig_figs, 1, 0, N2S_NONE);
	if (ddir == DDIR_WRITE)
		post_st = zbd_write_status(ts);
	else if (ddir == DDIR_READ && ts->cachehit && ts->cachemiss) {
		uint64_t total;
		double hit;

		total = ts->cachehit + ts->cachemiss;
		hit = (double) ts->cachehit / (double) total;
		hit *= 100.0;
		if (asprintf(&post_st, "; Cachehit=%0.2f%%", hit) < 0)
			post_st = NULL;
	}

	log_buf(out, "  %s: IOPS=%s, BW=%s (%s)(%s/%llumsec)%s\n",
			(ts->unified_rw_rep == UNIFIED_MIXED) ? "mixed" : io_ddir_name(ddir),
			iops_p, bw_p, bw_p_alt, io_p,
			(unsigned long long) ts->runtime[ddir],
			post_st ? : "");

	free(post_st);
	free(io_p);
	free(bw_p);
	free(bw_p_alt);
	free(iops_p);

	if (calc_lat(&ts->slat_stat[ddir], &min, &max, &mean, &dev))
		display_lat("slat", min, max, mean, dev, out);
	if (calc_lat(&ts->clat_stat[ddir], &min, &max, &mean, &dev))
		display_lat("clat", min, max, mean, dev, out);
	if (calc_lat(&ts->lat_stat[ddir], &min, &max, &mean, &dev))
		display_lat(" lat", min, max, mean, dev, out);
<<<<<<< HEAD
	if (calc_lat(&ts->clat_high_prio_stat[ddir], &min, &max, &mean, &dev))
		display_lat(ts->lat_percentiles ? "prio_lat" : "prio_clat",
				min, max, mean, dev, out);
=======
	if (calc_lat(&ts->clat_high_prio_stat[ddir], &min, &max, &mean, &dev)) {
		display_lat(ts->lat_percentiles ? "high prio_lat" : "high prio_clat",
				min, max, mean, dev, out);
		if (calc_lat(&ts->clat_low_prio_stat[ddir], &min, &max, &mean, &dev))
			display_lat(ts->lat_percentiles ? "low prio_lat" : "low prio_clat",
					min, max, mean, dev, out);
	}
>>>>>>> 9b46661c

	if (ts->slat_percentiles && ts->slat_stat[ddir].samples > 0)
		show_clat_percentiles(ts->io_u_plat[FIO_SLAT][ddir],
					ts->slat_stat[ddir].samples,
					ts->percentile_list,
					ts->percentile_precision, "slat", out);
	if (ts->clat_percentiles && ts->clat_stat[ddir].samples > 0)
		show_clat_percentiles(ts->io_u_plat[FIO_CLAT][ddir],
					ts->clat_stat[ddir].samples,
					ts->percentile_list,
					ts->percentile_precision, "clat", out);
	if (ts->lat_percentiles && ts->lat_stat[ddir].samples > 0)
		show_clat_percentiles(ts->io_u_plat[FIO_LAT][ddir],
					ts->lat_stat[ddir].samples,
					ts->percentile_list,
					ts->percentile_precision, "lat", out);

	if (ts->clat_percentiles || ts->lat_percentiles) {
		const char *name = ts->lat_percentiles ? "lat" : "clat";
		char prio_name[32];
		uint64_t samples;

		if (ts->lat_percentiles)
			samples = ts->lat_stat[ddir].samples;
		else
			samples = ts->clat_stat[ddir].samples;

		/* Only print this if some high and low priority stats were collected */
		if (ts->clat_high_prio_stat[ddir].samples > 0 &&
			ts->clat_low_prio_stat[ddir].samples > 0)
		{
			sprintf(prio_name, "high prio (%.2f%%) %s",
					100. * (double) ts->clat_high_prio_stat[ddir].samples / (double) samples,
					name);
			show_clat_percentiles(ts->io_u_plat_high_prio[ddir],
						ts->clat_high_prio_stat[ddir].samples,
						ts->percentile_list,
						ts->percentile_precision, prio_name, out);

			sprintf(prio_name, "low prio (%.2f%%) %s",
					100. * (double) ts->clat_low_prio_stat[ddir].samples / (double) samples,
					name);
			show_clat_percentiles(ts->io_u_plat_low_prio[ddir],
						ts->clat_low_prio_stat[ddir].samples,
						ts->percentile_list,
						ts->percentile_precision, prio_name, out);
		}
	}

	if (calc_lat(&ts->bw_stat[ddir], &min, &max, &mean, &dev)) {
		double p_of_agg = 100.0, fkb_base = (double)rs->kb_base;
		const char *bw_str;

		if ((rs->unit_base == 1) && i2p)
			bw_str = "Kibit";
		else if (rs->unit_base == 1)
			bw_str = "kbit";
		else if (i2p)
			bw_str = "KiB";
		else
			bw_str = "kB";

		p_of_agg = convert_agg_kbytes_percent(rs, ddir, mean);

		if (rs->unit_base == 1) {
			min *= 8.0;
			max *= 8.0;
			mean *= 8.0;
			dev *= 8.0;
		}

		if (mean > fkb_base * fkb_base) {
			min /= fkb_base;
			max /= fkb_base;
			mean /= fkb_base;
			dev /= fkb_base;
			bw_str = (rs->unit_base == 1 ? "Mibit" : "MiB");
		}

		log_buf(out, "   bw (%5s/s): min=%5llu, max=%5llu, per=%3.2f%%, "
			"avg=%5.02f, stdev=%5.02f, samples=%" PRIu64 "\n",
			bw_str, min, max, p_of_agg, mean, dev,
			(&ts->bw_stat[ddir])->samples);
	}
	if (calc_lat(&ts->iops_stat[ddir], &min, &max, &mean, &dev)) {
		log_buf(out, "   iops        : min=%5llu, max=%5llu, "
			"avg=%5.02f, stdev=%5.02f, samples=%" PRIu64 "\n",
			min, max, mean, dev, (&ts->iops_stat[ddir])->samples);
	}
}

static bool show_lat(double *io_u_lat, int nr, const char **ranges,
		     const char *msg, struct buf_output *out)
{
	bool new_line = true, shown = false;
	int i, line = 0;

	for (i = 0; i < nr; i++) {
		if (io_u_lat[i] <= 0.0)
			continue;
		shown = true;
		if (new_line) {
			if (line)
				log_buf(out, "\n");
			log_buf(out, "  lat (%s)   : ", msg);
			new_line = false;
			line = 0;
		}
		if (line)
			log_buf(out, ", ");
		log_buf(out, "%s%3.2f%%", ranges[i], io_u_lat[i]);
		line++;
		if (line == 5)
			new_line = true;
	}

	if (shown)
		log_buf(out, "\n");

	return true;
}

static void show_lat_n(double *io_u_lat_n, struct buf_output *out)
{
	const char *ranges[] = { "2=", "4=", "10=", "20=", "50=", "100=",
				 "250=", "500=", "750=", "1000=", };

	show_lat(io_u_lat_n, FIO_IO_U_LAT_N_NR, ranges, "nsec", out);
}

static void show_lat_u(double *io_u_lat_u, struct buf_output *out)
{
	const char *ranges[] = { "2=", "4=", "10=", "20=", "50=", "100=",
				 "250=", "500=", "750=", "1000=", };

	show_lat(io_u_lat_u, FIO_IO_U_LAT_U_NR, ranges, "usec", out);
}

static void show_lat_m(double *io_u_lat_m, struct buf_output *out)
{
	const char *ranges[] = { "2=", "4=", "10=", "20=", "50=", "100=",
				 "250=", "500=", "750=", "1000=", "2000=",
				 ">=2000=", };

	show_lat(io_u_lat_m, FIO_IO_U_LAT_M_NR, ranges, "msec", out);
}

static void show_latencies(struct thread_stat *ts, struct buf_output *out)
{
	double io_u_lat_n[FIO_IO_U_LAT_N_NR];
	double io_u_lat_u[FIO_IO_U_LAT_U_NR];
	double io_u_lat_m[FIO_IO_U_LAT_M_NR];

	stat_calc_lat_n(ts, io_u_lat_n);
	stat_calc_lat_u(ts, io_u_lat_u);
	stat_calc_lat_m(ts, io_u_lat_m);

	show_lat_n(io_u_lat_n, out);
	show_lat_u(io_u_lat_u, out);
	show_lat_m(io_u_lat_m, out);
}

static int block_state_category(int block_state)
{
	switch (block_state) {
	case BLOCK_STATE_UNINIT:
		return 0;
	case BLOCK_STATE_TRIMMED:
	case BLOCK_STATE_WRITTEN:
		return 1;
	case BLOCK_STATE_WRITE_FAILURE:
	case BLOCK_STATE_TRIM_FAILURE:
		return 2;
	default:
		/* Silence compile warning on some BSDs and have a return */
		assert(0);
		return -1;
	}
}

static int compare_block_infos(const void *bs1, const void *bs2)
{
	uint64_t block1 = *(uint64_t *)bs1;
	uint64_t block2 = *(uint64_t *)bs2;
	int state1 = BLOCK_INFO_STATE(block1);
	int state2 = BLOCK_INFO_STATE(block2);
	int bscat1 = block_state_category(state1);
	int bscat2 = block_state_category(state2);
	int cycles1 = BLOCK_INFO_TRIMS(block1);
	int cycles2 = BLOCK_INFO_TRIMS(block2);

	if (bscat1 < bscat2)
		return -1;
	if (bscat1 > bscat2)
		return 1;

	if (cycles1 < cycles2)
		return -1;
	if (cycles1 > cycles2)
		return 1;

	if (state1 < state2)
		return -1;
	if (state1 > state2)
		return 1;

	assert(block1 == block2);
	return 0;
}

static int calc_block_percentiles(int nr_block_infos, uint32_t *block_infos,
				  fio_fp64_t *plist, unsigned int **percentiles,
				  unsigned int *types)
{
	int len = 0;
	int i, nr_uninit;

	qsort(block_infos, nr_block_infos, sizeof(uint32_t), compare_block_infos);

	while (len < FIO_IO_U_LIST_MAX_LEN && plist[len].u.f != 0.0)
		len++;

	if (!len)
		return 0;

	/*
	 * Sort the percentile list. Note that it may already be sorted if
	 * we are using the default values, but since it's a short list this
	 * isn't a worry. Also note that this does not work for NaN values.
	 */
	if (len > 1)
		qsort(plist, len, sizeof(plist[0]), double_cmp);

	/* Start only after the uninit entries end */
	for (nr_uninit = 0;
	     nr_uninit < nr_block_infos
		&& BLOCK_INFO_STATE(block_infos[nr_uninit]) == BLOCK_STATE_UNINIT;
	     nr_uninit ++)
		;

	if (nr_uninit == nr_block_infos)
		return 0;

	*percentiles = calloc(len, sizeof(**percentiles));

	for (i = 0; i < len; i++) {
		int idx = (plist[i].u.f * (nr_block_infos - nr_uninit) / 100)
				+ nr_uninit;
		(*percentiles)[i] = BLOCK_INFO_TRIMS(block_infos[idx]);
	}

	memset(types, 0, sizeof(*types) * BLOCK_STATE_COUNT);
	for (i = 0; i < nr_block_infos; i++)
		types[BLOCK_INFO_STATE(block_infos[i])]++;

	return len;
}

static const char *block_state_names[] = {
	[BLOCK_STATE_UNINIT] = "unwritten",
	[BLOCK_STATE_TRIMMED] = "trimmed",
	[BLOCK_STATE_WRITTEN] = "written",
	[BLOCK_STATE_TRIM_FAILURE] = "trim failure",
	[BLOCK_STATE_WRITE_FAILURE] = "write failure",
};

static void show_block_infos(int nr_block_infos, uint32_t *block_infos,
			     fio_fp64_t *plist, struct buf_output *out)
{
	int len, pos, i;
	unsigned int *percentiles = NULL;
	unsigned int block_state_counts[BLOCK_STATE_COUNT];

	len = calc_block_percentiles(nr_block_infos, block_infos, plist,
				     &percentiles, block_state_counts);

	log_buf(out, "  block lifetime percentiles :\n   |");
	pos = 0;
	for (i = 0; i < len; i++) {
		uint32_t block_info = percentiles[i];
#define LINE_LENGTH	75
		char str[LINE_LENGTH];
		int strln = snprintf(str, LINE_LENGTH, " %3.2fth=%u%c",
				     plist[i].u.f, block_info,
				     i == len - 1 ? '\n' : ',');
		assert(strln < LINE_LENGTH);
		if (pos + strln > LINE_LENGTH) {
			pos = 0;
			log_buf(out, "\n   |");
		}
		log_buf(out, "%s", str);
		pos += strln;
#undef LINE_LENGTH
	}
	if (percentiles)
		free(percentiles);

	log_buf(out, "        states               :");
	for (i = 0; i < BLOCK_STATE_COUNT; i++)
		log_buf(out, " %s=%u%c",
			 block_state_names[i], block_state_counts[i],
			 i == BLOCK_STATE_COUNT - 1 ? '\n' : ',');
}

static void show_ss_normal(struct thread_stat *ts, struct buf_output *out)
{
	char *p1, *p1alt, *p2;
	unsigned long long bw_mean, iops_mean;
	const int i2p = is_power_of_2(ts->kb_base);

	if (!ts->ss_dur)
		return;

	bw_mean = steadystate_bw_mean(ts);
	iops_mean = steadystate_iops_mean(ts);

	p1 = num2str(bw_mean / ts->kb_base, ts->sig_figs, ts->kb_base, i2p, ts->unit_base);
	p1alt = num2str(bw_mean / ts->kb_base, ts->sig_figs, ts->kb_base, !i2p, ts->unit_base);
	p2 = num2str(iops_mean, ts->sig_figs, 1, 0, N2S_NONE);

	log_buf(out, "  steadystate  : attained=%s, bw=%s (%s), iops=%s, %s%s=%.3f%s\n",
		ts->ss_state & FIO_SS_ATTAINED ? "yes" : "no",
		p1, p1alt, p2,
		ts->ss_state & FIO_SS_IOPS ? "iops" : "bw",
		ts->ss_state & FIO_SS_SLOPE ? " slope": " mean dev",
		ts->ss_criterion.u.f,
		ts->ss_state & FIO_SS_PCT ? "%" : "");

	free(p1);
	free(p1alt);
	free(p2);
}

static void show_agg_stats(struct disk_util_agg *agg, int terse,
			   struct buf_output *out)
{
	if (!agg->slavecount)
		return;

	if (!terse) {
		log_buf(out, ", aggrios=%llu/%llu, aggrmerge=%llu/%llu, "
			 "aggrticks=%llu/%llu, aggrin_queue=%llu, "
			 "aggrutil=%3.2f%%",
			(unsigned long long) agg->ios[0] / agg->slavecount,
			(unsigned long long) agg->ios[1] / agg->slavecount,
			(unsigned long long) agg->merges[0] / agg->slavecount,
			(unsigned long long) agg->merges[1] / agg->slavecount,
			(unsigned long long) agg->ticks[0] / agg->slavecount,
			(unsigned long long) agg->ticks[1] / agg->slavecount,
			(unsigned long long) agg->time_in_queue / agg->slavecount,
			agg->max_util.u.f);
	} else {
		log_buf(out, ";slaves;%llu;%llu;%llu;%llu;%llu;%llu;%llu;%3.2f%%",
			(unsigned long long) agg->ios[0] / agg->slavecount,
			(unsigned long long) agg->ios[1] / agg->slavecount,
			(unsigned long long) agg->merges[0] / agg->slavecount,
			(unsigned long long) agg->merges[1] / agg->slavecount,
			(unsigned long long) agg->ticks[0] / agg->slavecount,
			(unsigned long long) agg->ticks[1] / agg->slavecount,
			(unsigned long long) agg->time_in_queue / agg->slavecount,
			agg->max_util.u.f);
	}
}

static void aggregate_slaves_stats(struct disk_util *masterdu)
{
	struct disk_util_agg *agg = &masterdu->agg;
	struct disk_util_stat *dus;
	struct flist_head *entry;
	struct disk_util *slavedu;
	double util;

	flist_for_each(entry, &masterdu->slaves) {
		slavedu = flist_entry(entry, struct disk_util, slavelist);
		dus = &slavedu->dus;
		agg->ios[0] += dus->s.ios[0];
		agg->ios[1] += dus->s.ios[1];
		agg->merges[0] += dus->s.merges[0];
		agg->merges[1] += dus->s.merges[1];
		agg->sectors[0] += dus->s.sectors[0];
		agg->sectors[1] += dus->s.sectors[1];
		agg->ticks[0] += dus->s.ticks[0];
		agg->ticks[1] += dus->s.ticks[1];
		agg->time_in_queue += dus->s.time_in_queue;
		agg->slavecount++;

		util = (double) (100 * dus->s.io_ticks / (double) slavedu->dus.s.msec);
		/* System utilization is the utilization of the
		 * component with the highest utilization.
		 */
		if (util > agg->max_util.u.f)
			agg->max_util.u.f = util;

	}

	if (agg->max_util.u.f > 100.0)
		agg->max_util.u.f = 100.0;
}

void print_disk_util(struct disk_util_stat *dus, struct disk_util_agg *agg,
		     int terse, struct buf_output *out)
{
	double util = 0;

	if (dus->s.msec)
		util = (double) 100 * dus->s.io_ticks / (double) dus->s.msec;
	if (util > 100.0)
		util = 100.0;

	if (!terse) {
		if (agg->slavecount)
			log_buf(out, "  ");

		log_buf(out, "  %s: ios=%llu/%llu, merge=%llu/%llu, "
			 "ticks=%llu/%llu, in_queue=%llu, util=%3.2f%%",
				dus->name,
				(unsigned long long) dus->s.ios[0],
				(unsigned long long) dus->s.ios[1],
				(unsigned long long) dus->s.merges[0],
				(unsigned long long) dus->s.merges[1],
				(unsigned long long) dus->s.ticks[0],
				(unsigned long long) dus->s.ticks[1],
				(unsigned long long) dus->s.time_in_queue,
				util);
	} else {
		log_buf(out, ";%s;%llu;%llu;%llu;%llu;%llu;%llu;%llu;%3.2f%%",
				dus->name,
				(unsigned long long) dus->s.ios[0],
				(unsigned long long) dus->s.ios[1],
				(unsigned long long) dus->s.merges[0],
				(unsigned long long) dus->s.merges[1],
				(unsigned long long) dus->s.ticks[0],
				(unsigned long long) dus->s.ticks[1],
				(unsigned long long) dus->s.time_in_queue,
				util);
	}

	/*
	 * If the device has slaves, aggregate the stats for
	 * those slave devices also.
	 */
	show_agg_stats(agg, terse, out);

	if (!terse)
		log_buf(out, "\n");
}

void json_array_add_disk_util(struct disk_util_stat *dus,
		struct disk_util_agg *agg, struct json_array *array)
{
	struct json_object *obj;
	double util = 0;

	if (dus->s.msec)
		util = (double) 100 * dus->s.io_ticks / (double) dus->s.msec;
	if (util > 100.0)
		util = 100.0;

	obj = json_create_object();
	json_array_add_value_object(array, obj);

<<<<<<< HEAD
	json_object_add_value_string(obj, "name", dus->name);
=======
	json_object_add_value_string(obj, "name", (const char *)dus->name);
>>>>>>> 9b46661c
	json_object_add_value_int(obj, "read_ios", dus->s.ios[0]);
	json_object_add_value_int(obj, "write_ios", dus->s.ios[1]);
	json_object_add_value_int(obj, "read_merges", dus->s.merges[0]);
	json_object_add_value_int(obj, "write_merges", dus->s.merges[1]);
	json_object_add_value_int(obj, "read_ticks", dus->s.ticks[0]);
	json_object_add_value_int(obj, "write_ticks", dus->s.ticks[1]);
	json_object_add_value_int(obj, "in_queue", dus->s.time_in_queue);
	json_object_add_value_float(obj, "util", util);

	/*
	 * If the device has slaves, aggregate the stats for
	 * those slave devices also.
	 */
	if (!agg->slavecount)
		return;
	json_object_add_value_int(obj, "aggr_read_ios",
				agg->ios[0] / agg->slavecount);
	json_object_add_value_int(obj, "aggr_write_ios",
				agg->ios[1] / agg->slavecount);
	json_object_add_value_int(obj, "aggr_read_merges",
				agg->merges[0] / agg->slavecount);
	json_object_add_value_int(obj, "aggr_write_merge",
				agg->merges[1] / agg->slavecount);
	json_object_add_value_int(obj, "aggr_read_ticks",
				agg->ticks[0] / agg->slavecount);
	json_object_add_value_int(obj, "aggr_write_ticks",
				agg->ticks[1] / agg->slavecount);
	json_object_add_value_int(obj, "aggr_in_queue",
				agg->time_in_queue / agg->slavecount);
	json_object_add_value_float(obj, "aggr_util", agg->max_util.u.f);
}

static void json_object_add_disk_utils(struct json_object *obj,
				       struct flist_head *head)
{
	struct json_array *array = json_create_array();
	struct flist_head *entry;
	struct disk_util *du;

	json_object_add_value_array(obj, "disk_util", array);

	flist_for_each(entry, head) {
		du = flist_entry(entry, struct disk_util, list);

		aggregate_slaves_stats(du);
		json_array_add_disk_util(&du->dus, &du->agg, array);
	}
}

void show_disk_util(int terse, struct json_object *parent,
		    struct buf_output *out)
{
	struct flist_head *entry;
	struct disk_util *du;
	bool do_json;

	if (!is_running_backend())
		return;

<<<<<<< HEAD
	if (flist_empty(&disk_list)) {
		return;
	}
=======
	if (flist_empty(&disk_list))
		return;
>>>>>>> 9b46661c

	if ((output_format & FIO_OUTPUT_JSON) && parent)
		do_json = true;
	else
		do_json = false;

	if (!terse && !do_json)
		log_buf(out, "\nDisk stats (read/write):\n");

<<<<<<< HEAD
	if (do_json)
		json_object_add_disk_utils(parent, &disk_list);
	else if (output_format & ~(FIO_OUTPUT_JSON | FIO_OUTPUT_JSON_PLUS)) {
=======
	if (do_json) {
		json_object_add_disk_utils(parent, &disk_list);
	} else if (output_format & ~(FIO_OUTPUT_JSON | FIO_OUTPUT_JSON_PLUS)) {
>>>>>>> 9b46661c
		flist_for_each(entry, &disk_list) {
			du = flist_entry(entry, struct disk_util, list);

			aggregate_slaves_stats(du);
			print_disk_util(&du->dus, &du->agg, terse, out);
		}
	}
}

static void show_thread_status_normal(struct thread_stat *ts,
				      struct group_run_stats *rs,
				      struct buf_output *out)
{
	double usr_cpu, sys_cpu;
	unsigned long runtime;
	double io_u_dist[FIO_IO_U_MAP_NR];
	time_t time_p;
	char time_buf[32];

	if (!ddir_rw_sum(ts->io_bytes) && !ddir_rw_sum(ts->total_io_u))
		return;

	memset(time_buf, 0, sizeof(time_buf));

	time(&time_p);
	os_ctime_r((const time_t *) &time_p, time_buf, sizeof(time_buf));

	if (!ts->error) {
		log_buf(out, "%s: (groupid=%d, jobs=%d): err=%2d: pid=%d: %s",
					ts->name, ts->groupid, ts->members,
					ts->error, (int) ts->pid, time_buf);
	} else {
		log_buf(out, "%s: (groupid=%d, jobs=%d): err=%2d (%s): pid=%d: %s",
					ts->name, ts->groupid, ts->members,
					ts->error, ts->verror, (int) ts->pid,
					time_buf);
	}

	if (strlen(ts->description))
		log_buf(out, "  Description  : [%s]\n", ts->description);

	for_each_rw_ddir(ddir) {
		if (ts->io_bytes[ddir])
			show_ddir_status(rs, ts, ddir, out);
	}

	if (ts->unified_rw_rep == UNIFIED_BOTH)
		show_mixed_ddir_status(rs, ts, out);

	show_latencies(ts, out);

	if (ts->sync_stat.samples)
		show_ddir_status(rs, ts, DDIR_SYNC, out);

	runtime = ts->total_run_time;
	if (runtime) {
		double runt = (double) runtime;

		usr_cpu = (double) ts->usr_time * 100 / runt;
		sys_cpu = (double) ts->sys_time * 100 / runt;
	} else {
		usr_cpu = 0;
		sys_cpu = 0;
	}

	log_buf(out, "  cpu          : usr=%3.2f%%, sys=%3.2f%%, ctx=%llu,"
		 " majf=%llu, minf=%llu\n", usr_cpu, sys_cpu,
			(unsigned long long) ts->ctx,
			(unsigned long long) ts->majf,
			(unsigned long long) ts->minf);

	stat_calc_dist(ts->io_u_map, ddir_rw_sum(ts->total_io_u), io_u_dist);
	log_buf(out, "  IO depths    : 1=%3.1f%%, 2=%3.1f%%, 4=%3.1f%%, 8=%3.1f%%,"
		 " 16=%3.1f%%, 32=%3.1f%%, >=64=%3.1f%%\n", io_u_dist[0],
					io_u_dist[1], io_u_dist[2],
					io_u_dist[3], io_u_dist[4],
					io_u_dist[5], io_u_dist[6]);

	stat_calc_dist(ts->io_u_submit, ts->total_submit, io_u_dist);
	log_buf(out, "     submit    : 0=%3.1f%%, 4=%3.1f%%, 8=%3.1f%%, 16=%3.1f%%,"
		 " 32=%3.1f%%, 64=%3.1f%%, >=64=%3.1f%%\n", io_u_dist[0],
					io_u_dist[1], io_u_dist[2],
					io_u_dist[3], io_u_dist[4],
					io_u_dist[5], io_u_dist[6]);
	stat_calc_dist(ts->io_u_complete, ts->total_complete, io_u_dist);
	log_buf(out, "     complete  : 0=%3.1f%%, 4=%3.1f%%, 8=%3.1f%%, 16=%3.1f%%,"
		 " 32=%3.1f%%, 64=%3.1f%%, >=64=%3.1f%%\n", io_u_dist[0],
					io_u_dist[1], io_u_dist[2],
					io_u_dist[3], io_u_dist[4],
					io_u_dist[5], io_u_dist[6]);
	log_buf(out, "     issued rwts: total=%llu,%llu,%llu,%llu"
				 " short=%llu,%llu,%llu,0"
				 " dropped=%llu,%llu,%llu,0\n",
					(unsigned long long) ts->total_io_u[0],
					(unsigned long long) ts->total_io_u[1],
					(unsigned long long) ts->total_io_u[2],
					(unsigned long long) ts->total_io_u[3],
					(unsigned long long) ts->short_io_u[0],
					(unsigned long long) ts->short_io_u[1],
					(unsigned long long) ts->short_io_u[2],
					(unsigned long long) ts->drop_io_u[0],
					(unsigned long long) ts->drop_io_u[1],
					(unsigned long long) ts->drop_io_u[2]);
	if (ts->continue_on_error) {
		log_buf(out, "     errors    : total=%llu, first_error=%d/<%s>\n",
					(unsigned long long)ts->total_err_count,
					ts->first_error,
					strerror(ts->first_error));
	}
	if (ts->latency_depth) {
		log_buf(out, "     latency   : target=%llu, window=%llu, percentile=%.2f%%, depth=%u\n",
					(unsigned long long)ts->latency_target,
					(unsigned long long)ts->latency_window,
					ts->latency_percentile.u.f,
					ts->latency_depth);
	}

	if (ts->nr_block_infos)
		show_block_infos(ts->nr_block_infos, ts->block_infos,
				  ts->percentile_list, out);

	if (ts->ss_dur)
		show_ss_normal(ts, out);
}

static void show_ddir_status_terse(struct thread_stat *ts,
				   struct group_run_stats *rs, int ddir,
				   int ver, struct buf_output *out)
{
	unsigned long long min, max, minv, maxv, bw, iops;
	unsigned long long *ovals = NULL;
	double mean, dev;
	unsigned int len;
	int i, bw_stat;

	assert(ddir_rw(ddir));

	iops = bw = 0;
	if (ts->runtime[ddir]) {
		uint64_t runt = ts->runtime[ddir];

		bw = ((1000 * ts->io_bytes[ddir]) / runt) / 1024; /* KiB/s */
		iops = (1000 * (uint64_t) ts->total_io_u[ddir]) / runt;
	}

	log_buf(out, ";%llu;%llu;%llu;%llu",
		(unsigned long long) ts->io_bytes[ddir] >> 10, bw, iops,
					(unsigned long long) ts->runtime[ddir]);

	if (calc_lat(&ts->slat_stat[ddir], &min, &max, &mean, &dev))
		log_buf(out, ";%llu;%llu;%f;%f", min/1000, max/1000, mean/1000, dev/1000);
	else
		log_buf(out, ";%llu;%llu;%f;%f", 0ULL, 0ULL, 0.0, 0.0);

	if (calc_lat(&ts->clat_stat[ddir], &min, &max, &mean, &dev))
		log_buf(out, ";%llu;%llu;%f;%f", min/1000, max/1000, mean/1000, dev/1000);
	else
		log_buf(out, ";%llu;%llu;%f;%f", 0ULL, 0ULL, 0.0, 0.0);

<<<<<<< HEAD
	if (ts->lat_percentiles)
=======
	if (ts->lat_percentiles) {
>>>>>>> 9b46661c
		len = calc_clat_percentiles(ts->io_u_plat[FIO_LAT][ddir],
					ts->lat_stat[ddir].samples,
					ts->percentile_list, &ovals, &maxv,
					&minv);
<<<<<<< HEAD
	else if (ts->clat_percentiles)
=======
	} else if (ts->clat_percentiles) {
>>>>>>> 9b46661c
		len = calc_clat_percentiles(ts->io_u_plat[FIO_CLAT][ddir],
					ts->clat_stat[ddir].samples,
					ts->percentile_list, &ovals, &maxv,
					&minv);
<<<<<<< HEAD
	else
=======
	} else {
>>>>>>> 9b46661c
		len = 0;
	}

	for (i = 0; i < FIO_IO_U_LIST_MAX_LEN; i++) {
		if (i >= len) {
			log_buf(out, ";0%%=0");
			continue;
		}
		log_buf(out, ";%f%%=%llu", ts->percentile_list[i].u.f, ovals[i]/1000);
	}

	if (calc_lat(&ts->lat_stat[ddir], &min, &max, &mean, &dev))
		log_buf(out, ";%llu;%llu;%f;%f", min/1000, max/1000, mean/1000, dev/1000);
	else
		log_buf(out, ";%llu;%llu;%f;%f", 0ULL, 0ULL, 0.0, 0.0);

	free(ovals);

	bw_stat = calc_lat(&ts->bw_stat[ddir], &min, &max, &mean, &dev);
	if (bw_stat) {
		double p_of_agg = 100.0;

		if (rs->agg[ddir]) {
			p_of_agg = mean * 100 / (double) (rs->agg[ddir] / 1024);
			if (p_of_agg > 100.0)
				p_of_agg = 100.0;
		}

		log_buf(out, ";%llu;%llu;%f%%;%f;%f", min, max, p_of_agg, mean, dev);
	} else {
		log_buf(out, ";%llu;%llu;%f%%;%f;%f", 0ULL, 0ULL, 0.0, 0.0, 0.0);
	}

	if (ver == 5) {
		if (bw_stat)
			log_buf(out, ";%" PRIu64, (&ts->bw_stat[ddir])->samples);
		else
			log_buf(out, ";%lu", 0UL);

		if (calc_lat(&ts->iops_stat[ddir], &min, &max, &mean, &dev))
			log_buf(out, ";%llu;%llu;%f;%f;%" PRIu64, min, max,
				mean, dev, (&ts->iops_stat[ddir])->samples);
		else
			log_buf(out, ";%llu;%llu;%f;%f;%lu", 0ULL, 0ULL, 0.0, 0.0, 0UL);
	}
}

<<<<<<< HEAD
static struct json_object *add_ddir_lat_json(struct thread_stat *ts, uint32_t percentiles,
		struct io_stat *lat_stat, uint64_t *io_u_plat)
=======
static void show_mixed_ddir_status_terse(struct thread_stat *ts,
				   struct group_run_stats *rs,
				   int ver, struct buf_output *out)
{
	struct thread_stat *ts_lcl;

	/*
	 * Handle aggregation of Reads (ddir = 0), Writes (ddir = 1), and
	 * Trims (ddir = 2)
	 */
	ts_lcl = malloc(sizeof(struct thread_stat));
	memset((void *)ts_lcl, 0, sizeof(struct thread_stat));
	/* calculate mixed stats  */
	ts_lcl->unified_rw_rep = UNIFIED_MIXED;
	init_thread_stat_min_vals(ts_lcl);
	ts_lcl->lat_percentiles = ts->lat_percentiles;
	ts_lcl->clat_percentiles = ts->clat_percentiles;
	ts_lcl->slat_percentiles = ts->slat_percentiles;
	ts_lcl->percentile_precision = ts->percentile_precision;
	memcpy(ts_lcl->percentile_list, ts->percentile_list, sizeof(ts->percentile_list));
	
	sum_thread_stats(ts_lcl, ts, 1);

	/* add the aggregated stats to json parent */
	show_ddir_status_terse(ts_lcl, rs, DDIR_READ, ver, out);
	free(ts_lcl);
}

static struct json_object *add_ddir_lat_json(struct thread_stat *ts,
					     uint32_t percentiles,
					     struct io_stat *lat_stat,
					     uint64_t *io_u_plat)
>>>>>>> 9b46661c
{
	char buf[120];
	double mean, dev;
	unsigned int i, len;
	struct json_object *lat_object, *percentile_object, *clat_bins_object;
	unsigned long long min, max, maxv, minv, *ovals = NULL;

	if (!calc_lat(lat_stat, &min, &max, &mean, &dev)) {
		min = max = 0;
		mean = dev = 0.0;
	}
	lat_object = json_create_object();
	json_object_add_value_int(lat_object, "min", min);
	json_object_add_value_int(lat_object, "max", max);
	json_object_add_value_float(lat_object, "mean", mean);
	json_object_add_value_float(lat_object, "stddev", dev);
	json_object_add_value_int(lat_object, "N", lat_stat->samples);

	if (percentiles && lat_stat->samples) {
		len = calc_clat_percentiles(io_u_plat, lat_stat->samples,
				ts->percentile_list, &ovals, &maxv, &minv);

		if (len > FIO_IO_U_LIST_MAX_LEN)
			len = FIO_IO_U_LIST_MAX_LEN;

		percentile_object = json_create_object();
		json_object_add_value_object(lat_object, "percentile", percentile_object);
		for (i = 0; i < len; i++) {
			snprintf(buf, sizeof(buf), "%f", ts->percentile_list[i].u.f);
			json_object_add_value_int(percentile_object, buf, ovals[i]);
		}
		free(ovals);

		if (output_format & FIO_OUTPUT_JSON_PLUS) {
			clat_bins_object = json_create_object();
			json_object_add_value_object(lat_object, "bins", clat_bins_object);

			for(i = 0; i < FIO_IO_U_PLAT_NR; i++)
				if (io_u_plat[i]) {
					snprintf(buf, sizeof(buf), "%llu", plat_idx_to_val(i));
					json_object_add_value_int(clat_bins_object, buf, io_u_plat[i]);
				}
		}
	}

	return lat_object;
}

static void add_ddir_status_json(struct thread_stat *ts,
		struct group_run_stats *rs, int ddir, struct json_object *parent)
{
	unsigned long long min, max;
	unsigned long long bw_bytes, bw;
	double mean, dev, iops;
	struct json_object *dir_object, *tmp_object;
	double p_of_agg = 100.0;

	assert(ddir_rw(ddir) || ddir_sync(ddir));

	if ((ts->unified_rw_rep == UNIFIED_MIXED) && ddir != DDIR_READ)
		return;

	dir_object = json_create_object();
	json_object_add_value_object(parent,
		(ts->unified_rw_rep == UNIFIED_MIXED) ? "mixed" : io_ddir_name(ddir), dir_object);

	if (ddir_rw(ddir)) {
		bw_bytes = 0;
		bw = 0;
		iops = 0.0;
		if (ts->runtime[ddir]) {
			uint64_t runt = ts->runtime[ddir];

			bw_bytes = ((1000 * ts->io_bytes[ddir]) / runt); /* Bytes/s */
			bw = bw_bytes / 1024; /* KiB/s */
			iops = (1000.0 * (uint64_t) ts->total_io_u[ddir]) / runt;
		}

		json_object_add_value_int(dir_object, "io_bytes", ts->io_bytes[ddir]);
		json_object_add_value_int(dir_object, "io_kbytes", ts->io_bytes[ddir] >> 10);
		json_object_add_value_int(dir_object, "bw_bytes", bw_bytes);
		json_object_add_value_int(dir_object, "bw", bw);
		json_object_add_value_float(dir_object, "iops", iops);
		json_object_add_value_int(dir_object, "runtime", ts->runtime[ddir]);
		json_object_add_value_int(dir_object, "total_ios", ts->total_io_u[ddir]);
		json_object_add_value_int(dir_object, "short_ios", ts->short_io_u[ddir]);
		json_object_add_value_int(dir_object, "drop_ios", ts->drop_io_u[ddir]);

		tmp_object = add_ddir_lat_json(ts, ts->slat_percentiles,
				&ts->slat_stat[ddir], ts->io_u_plat[FIO_SLAT][ddir]);
		json_object_add_value_object(dir_object, "slat_ns", tmp_object);

		tmp_object = add_ddir_lat_json(ts, ts->clat_percentiles,
				&ts->clat_stat[ddir], ts->io_u_plat[FIO_CLAT][ddir]);
		json_object_add_value_object(dir_object, "clat_ns", tmp_object);

		tmp_object = add_ddir_lat_json(ts, ts->lat_percentiles,
				&ts->lat_stat[ddir], ts->io_u_plat[FIO_LAT][ddir]);
		json_object_add_value_object(dir_object, "lat_ns", tmp_object);
	} else {
		json_object_add_value_int(dir_object, "total_ios", ts->total_io_u[DDIR_SYNC]);
		tmp_object = add_ddir_lat_json(ts, ts->lat_percentiles | ts->clat_percentiles,
				&ts->sync_stat, ts->io_u_sync_plat);
		json_object_add_value_object(dir_object, "lat_ns", tmp_object);
	}

	if (!ddir_rw(ddir))
		return;

	/* Only print PRIO latencies if some high priority samples were gathered */
	if (ts->clat_high_prio_stat[ddir].samples > 0) {
		const char *high, *low;

		if (ts->lat_percentiles) {
			high = "lat_high_prio";
			low = "lat_low_prio";
		} else {
			high = "clat_high_prio";
			low = "clat_low_prio";
		}

		tmp_object = add_ddir_lat_json(ts, ts->clat_percentiles | ts->lat_percentiles,
				&ts->clat_high_prio_stat[ddir], ts->io_u_plat_high_prio[ddir]);
		json_object_add_value_object(dir_object, high, tmp_object);

		tmp_object = add_ddir_lat_json(ts, ts->clat_percentiles | ts->lat_percentiles,
				&ts->clat_low_prio_stat[ddir], ts->io_u_plat_low_prio[ddir]);
		json_object_add_value_object(dir_object, low, tmp_object);
	}

	if (calc_lat(&ts->bw_stat[ddir], &min, &max, &mean, &dev)) {
		p_of_agg = convert_agg_kbytes_percent(rs, ddir, mean);
	} else {
		min = max = 0;
		p_of_agg = mean = dev = 0.0;
	}

	json_object_add_value_int(dir_object, "bw_min", min);
	json_object_add_value_int(dir_object, "bw_max", max);
	json_object_add_value_float(dir_object, "bw_agg", p_of_agg);
	json_object_add_value_float(dir_object, "bw_mean", mean);
	json_object_add_value_float(dir_object, "bw_dev", dev);
	json_object_add_value_int(dir_object, "bw_samples",
				(&ts->bw_stat[ddir])->samples);

	if (!calc_lat(&ts->iops_stat[ddir], &min, &max, &mean, &dev)) {
		min = max = 0;
		mean = dev = 0.0;
	}
	json_object_add_value_int(dir_object, "iops_min", min);
	json_object_add_value_int(dir_object, "iops_max", max);
	json_object_add_value_float(dir_object, "iops_mean", mean);
	json_object_add_value_float(dir_object, "iops_stddev", dev);
	json_object_add_value_int(dir_object, "iops_samples",
				(&ts->iops_stat[ddir])->samples);

	if (ts->cachehit + ts->cachemiss) {
		uint64_t total;
		double hit;

		total = ts->cachehit + ts->cachemiss;
		hit = (double) ts->cachehit / (double) total;
		hit *= 100.0;
		json_object_add_value_float(dir_object, "cachehit", hit);
	}
}

static void add_mixed_ddir_status_json(struct thread_stat *ts,
		struct group_run_stats *rs, struct json_object *parent)
{
	struct thread_stat *ts_lcl;

	/*
	 * Handle aggregation of Reads (ddir = 0), Writes (ddir = 1), and
	 * Trims (ddir = 2)
	 */
	ts_lcl = malloc(sizeof(struct thread_stat));
	memset((void *)ts_lcl, 0, sizeof(struct thread_stat));
	/* calculate mixed stats  */
	ts_lcl->unified_rw_rep = UNIFIED_MIXED;
	init_thread_stat_min_vals(ts_lcl);
	ts_lcl->lat_percentiles = ts->lat_percentiles;
	ts_lcl->clat_percentiles = ts->clat_percentiles;
	ts_lcl->slat_percentiles = ts->slat_percentiles;
	ts_lcl->percentile_precision = ts->percentile_precision;
	memcpy(ts_lcl->percentile_list, ts->percentile_list, sizeof(ts->percentile_list));

	sum_thread_stats(ts_lcl, ts, 1);

	/* add the aggregated stats to json parent */
	add_ddir_status_json(ts_lcl, rs, DDIR_READ, parent);
	free(ts_lcl);
}

static void show_thread_status_terse_all(struct thread_stat *ts,
					 struct group_run_stats *rs, int ver,
					 struct buf_output *out)
{
	double io_u_dist[FIO_IO_U_MAP_NR];
	double io_u_lat_u[FIO_IO_U_LAT_U_NR];
	double io_u_lat_m[FIO_IO_U_LAT_M_NR];
	double usr_cpu, sys_cpu;
	int i;

	/* General Info */
	if (ver == 2)
		log_buf(out, "2;%s;%d;%d", ts->name, ts->groupid, ts->error);
	else
		log_buf(out, "%d;%s;%s;%d;%d", ver, fio_version_string,
			ts->name, ts->groupid, ts->error);

	/* Log Read Status, or mixed if unified_rw_rep = 1 */
	show_ddir_status_terse(ts, rs, DDIR_READ, ver, out);
	if (ts->unified_rw_rep != UNIFIED_MIXED) {
		/* Log Write Status */
		show_ddir_status_terse(ts, rs, DDIR_WRITE, ver, out);
		/* Log Trim Status */
		if (ver == 2 || ver == 4 || ver == 5)
			show_ddir_status_terse(ts, rs, DDIR_TRIM, ver, out);
	}
	if (ts->unified_rw_rep == UNIFIED_BOTH)
		show_mixed_ddir_status_terse(ts, rs, ver, out);
	/* CPU Usage */
	if (ts->total_run_time) {
		double runt = (double) ts->total_run_time;

		usr_cpu = (double) ts->usr_time * 100 / runt;
		sys_cpu = (double) ts->sys_time * 100 / runt;
	} else {
		usr_cpu = 0;
		sys_cpu = 0;
	}

	log_buf(out, ";%f%%;%f%%;%llu;%llu;%llu", usr_cpu, sys_cpu,
						(unsigned long long) ts->ctx,
						(unsigned long long) ts->majf,
						(unsigned long long) ts->minf);

	/* Calc % distribution of IO depths, usecond, msecond latency */
	stat_calc_dist(ts->io_u_map, ddir_rw_sum(ts->total_io_u), io_u_dist);
	stat_calc_lat_nu(ts, io_u_lat_u);
	stat_calc_lat_m(ts, io_u_lat_m);

	/* Only show fixed 7 I/O depth levels*/
	log_buf(out, ";%3.1f%%;%3.1f%%;%3.1f%%;%3.1f%%;%3.1f%%;%3.1f%%;%3.1f%%",
			io_u_dist[0], io_u_dist[1], io_u_dist[2], io_u_dist[3],
			io_u_dist[4], io_u_dist[5], io_u_dist[6]);

	/* Microsecond latency */
	for (i = 0; i < FIO_IO_U_LAT_U_NR; i++)
		log_buf(out, ";%3.2f%%", io_u_lat_u[i]);
	/* Millisecond latency */
	for (i = 0; i < FIO_IO_U_LAT_M_NR; i++)
		log_buf(out, ";%3.2f%%", io_u_lat_m[i]);

	/* disk util stats, if any */
	if (ver >= 3 && is_running_backend())
		show_disk_util(1, NULL, out);

	/* Additional output if continue_on_error set - default off*/
	if (ts->continue_on_error)
		log_buf(out, ";%llu;%d", (unsigned long long) ts->total_err_count, ts->first_error);

	/* Additional output if description is set */
	if (strlen(ts->description)) {
		if (ver == 2)
			log_buf(out, "\n");
		log_buf(out, ";%s", ts->description);
	}

	log_buf(out, "\n");
}

static void json_add_job_opts(struct json_object *root, const char *name,
			      struct flist_head *opt_list)
{
	struct json_object *dir_object;
	struct flist_head *entry;
	struct print_option *p;

	if (flist_empty(opt_list))
		return;

	dir_object = json_create_object();
	json_object_add_value_object(root, name, dir_object);

	flist_for_each(entry, opt_list) {
		p = flist_entry(entry, struct print_option, list);
		json_object_add_value_string(dir_object, p->name, p->value);
	}
}

static struct json_object *show_thread_status_json(struct thread_stat *ts,
						   struct group_run_stats *rs,
						   struct flist_head *opt_list)
{
	struct json_object *root, *tmp;
	struct jobs_eta *je;
	double io_u_dist[FIO_IO_U_MAP_NR];
	double io_u_lat_n[FIO_IO_U_LAT_N_NR];
	double io_u_lat_u[FIO_IO_U_LAT_U_NR];
	double io_u_lat_m[FIO_IO_U_LAT_M_NR];
	double usr_cpu, sys_cpu;
	int i;
	size_t size;

	root = json_create_object();
	json_object_add_value_string(root, "jobname", ts->name);
	json_object_add_value_int(root, "groupid", ts->groupid);
	json_object_add_value_int(root, "error", ts->error);

	/* ETA Info */
	je = get_jobs_eta(true, &size);
	if (je) {
		json_object_add_value_int(root, "eta", je->eta_sec);
		json_object_add_value_int(root, "elapsed", je->elapsed_sec);
	}

	if (opt_list)
		json_add_job_opts(root, "job options", opt_list);

	add_ddir_status_json(ts, rs, DDIR_READ, root);
	add_ddir_status_json(ts, rs, DDIR_WRITE, root);
	add_ddir_status_json(ts, rs, DDIR_TRIM, root);
	add_ddir_status_json(ts, rs, DDIR_SYNC, root);

	if (ts->unified_rw_rep == UNIFIED_BOTH)
		add_mixed_ddir_status_json(ts, rs, root);

	/* CPU Usage */
	if (ts->total_run_time) {
		double runt = (double) ts->total_run_time;

		usr_cpu = (double) ts->usr_time * 100 / runt;
		sys_cpu = (double) ts->sys_time * 100 / runt;
	} else {
		usr_cpu = 0;
		sys_cpu = 0;
	}
	json_object_add_value_int(root, "job_runtime", ts->total_run_time);
	json_object_add_value_float(root, "usr_cpu", usr_cpu);
	json_object_add_value_float(root, "sys_cpu", sys_cpu);
	json_object_add_value_int(root, "ctx", ts->ctx);
	json_object_add_value_int(root, "majf", ts->majf);
	json_object_add_value_int(root, "minf", ts->minf);

	/* Calc % distribution of IO depths */
	stat_calc_dist(ts->io_u_map, ddir_rw_sum(ts->total_io_u), io_u_dist);
	tmp = json_create_object();
	json_object_add_value_object(root, "iodepth_level", tmp);
	/* Only show fixed 7 I/O depth levels*/
	for (i = 0; i < 7; i++) {
		char name[20];
		if (i < 6)
			snprintf(name, 20, "%d", 1 << i);
		else
			snprintf(name, 20, ">=%d", 1 << i);
		json_object_add_value_float(tmp, (const char *)name, io_u_dist[i]);
	}

	/* Calc % distribution of submit IO depths */
	stat_calc_dist(ts->io_u_submit, ts->total_submit, io_u_dist);
	tmp = json_create_object();
	json_object_add_value_object(root, "iodepth_submit", tmp);
	/* Only show fixed 7 I/O depth levels*/
	for (i = 0; i < 7; i++) {
		char name[20];
		if (i == 0)
			snprintf(name, 20, "0");
		else if (i < 6)
			snprintf(name, 20, "%d", 1 << (i+1));
		else
			snprintf(name, 20, ">=%d", 1 << i);
		json_object_add_value_float(tmp, (const char *)name, io_u_dist[i]);
	}

	/* Calc % distribution of completion IO depths */
	stat_calc_dist(ts->io_u_complete, ts->total_complete, io_u_dist);
	tmp = json_create_object();
	json_object_add_value_object(root, "iodepth_complete", tmp);
	/* Only show fixed 7 I/O depth levels*/
	for (i = 0; i < 7; i++) {
		char name[20];
		if (i == 0)
			snprintf(name, 20, "0");
		else if (i < 6)
			snprintf(name, 20, "%d", 1 << (i+1));
		else
			snprintf(name, 20, ">=%d", 1 << i);
		json_object_add_value_float(tmp, (const char *)name, io_u_dist[i]);
	}

	/* Calc % distribution of nsecond, usecond, msecond latency */
	stat_calc_dist(ts->io_u_map, ddir_rw_sum(ts->total_io_u), io_u_dist);
	stat_calc_lat_n(ts, io_u_lat_n);
	stat_calc_lat_u(ts, io_u_lat_u);
	stat_calc_lat_m(ts, io_u_lat_m);

	/* Nanosecond latency */
	tmp = json_create_object();
	json_object_add_value_object(root, "latency_ns", tmp);
	for (i = 0; i < FIO_IO_U_LAT_N_NR; i++) {
		const char *ranges[] = { "2", "4", "10", "20", "50", "100",
				 "250", "500", "750", "1000", };
		json_object_add_value_float(tmp, ranges[i], io_u_lat_n[i]);
	}
	/* Microsecond latency */
	tmp = json_create_object();
	json_object_add_value_object(root, "latency_us", tmp);
	for (i = 0; i < FIO_IO_U_LAT_U_NR; i++) {
		const char *ranges[] = { "2", "4", "10", "20", "50", "100",
				 "250", "500", "750", "1000", };
		json_object_add_value_float(tmp, ranges[i], io_u_lat_u[i]);
	}
	/* Millisecond latency */
	tmp = json_create_object();
	json_object_add_value_object(root, "latency_ms", tmp);
	for (i = 0; i < FIO_IO_U_LAT_M_NR; i++) {
		const char *ranges[] = { "2", "4", "10", "20", "50", "100",
				 "250", "500", "750", "1000", "2000",
				 ">=2000", };
		json_object_add_value_float(tmp, ranges[i], io_u_lat_m[i]);
	}

	/* Additional output if continue_on_error set - default off*/
	if (ts->continue_on_error) {
		json_object_add_value_int(root, "total_err", ts->total_err_count);
		json_object_add_value_int(root, "first_error", ts->first_error);
	}

	if (ts->latency_depth) {
		json_object_add_value_int(root, "latency_depth", ts->latency_depth);
		json_object_add_value_int(root, "latency_target", ts->latency_target);
		json_object_add_value_float(root, "latency_percentile", ts->latency_percentile.u.f);
		json_object_add_value_int(root, "latency_window", ts->latency_window);
	}

	/* Additional output if description is set */
	if (strlen(ts->description))
		json_object_add_value_string(root, "desc", ts->description);

	if (ts->nr_block_infos) {
		/* Block error histogram and types */
		int len;
		unsigned int *percentiles = NULL;
		unsigned int block_state_counts[BLOCK_STATE_COUNT];

		len = calc_block_percentiles(ts->nr_block_infos, ts->block_infos,
					     ts->percentile_list,
					     &percentiles, block_state_counts);

		if (len) {
			struct json_object *block, *percentile_object, *states;
			int state;
			block = json_create_object();
			json_object_add_value_object(root, "block", block);

			percentile_object = json_create_object();
			json_object_add_value_object(block, "percentiles",
						     percentile_object);
			for (i = 0; i < len; i++) {
				char buf[20];
				snprintf(buf, sizeof(buf), "%f",
					 ts->percentile_list[i].u.f);
				json_object_add_value_int(percentile_object,
							  buf,
							  percentiles[i]);
			}

			states = json_create_object();
			json_object_add_value_object(block, "states", states);
			for (state = 0; state < BLOCK_STATE_COUNT; state++) {
				json_object_add_value_int(states,
					block_state_names[state],
					block_state_counts[state]);
			}
			free(percentiles);
		}
	}

	if (ts->ss_dur) {
		struct json_object *data;
		struct json_array *iops, *bw;
		int j, k, l;
		char ss_buf[64];

		snprintf(ss_buf, sizeof(ss_buf), "%s%s:%f%s",
			ts->ss_state & FIO_SS_IOPS ? "iops" : "bw",
			ts->ss_state & FIO_SS_SLOPE ? "_slope" : "",
			(float) ts->ss_limit.u.f,
			ts->ss_state & FIO_SS_PCT ? "%" : "");

		tmp = json_create_object();
		json_object_add_value_object(root, "steadystate", tmp);
		json_object_add_value_string(tmp, "ss", ss_buf);
		json_object_add_value_int(tmp, "duration", (int)ts->ss_dur);
		json_object_add_value_int(tmp, "attained", (ts->ss_state & FIO_SS_ATTAINED) > 0);

		snprintf(ss_buf, sizeof(ss_buf), "%f%s", (float) ts->ss_criterion.u.f,
			ts->ss_state & FIO_SS_PCT ? "%" : "");
		json_object_add_value_string(tmp, "criterion", ss_buf);
		json_object_add_value_float(tmp, "max_deviation", ts->ss_deviation.u.f);
		json_object_add_value_float(tmp, "slope", ts->ss_slope.u.f);

		data = json_create_object();
		json_object_add_value_object(tmp, "data", data);
		bw = json_create_array();
		iops = json_create_array();

		/*
		** if ss was attained or the buffer is not full,
		** ss->head points to the first element in the list.
		** otherwise it actually points to the second element
		** in the list
		*/
		if ((ts->ss_state & FIO_SS_ATTAINED) || !(ts->ss_state & FIO_SS_BUFFER_FULL))
			j = ts->ss_head;
		else
			j = ts->ss_head == 0 ? ts->ss_dur - 1 : ts->ss_head - 1;
		for (l = 0; l < ts->ss_dur; l++) {
			k = (j + l) % ts->ss_dur;
			json_array_add_value_int(bw, ts->ss_bw_data[k]);
			json_array_add_value_int(iops, ts->ss_iops_data[k]);
		}
		json_object_add_value_int(data, "bw_mean", steadystate_bw_mean(ts));
		json_object_add_value_int(data, "iops_mean", steadystate_iops_mean(ts));
		json_object_add_value_array(data, "iops", iops);
		json_object_add_value_array(data, "bw", bw);
	}

	return root;
}

static void show_thread_status_terse(struct thread_stat *ts,
				     struct group_run_stats *rs,
				     struct buf_output *out)
{
	if (terse_version >= 2 && terse_version <= 5)
		show_thread_status_terse_all(ts, rs, terse_version, out);
	else
		log_err("fio: bad terse version!? %d\n", terse_version);
}

struct json_object *show_thread_status(struct thread_stat *ts,
				       struct group_run_stats *rs,
				       struct flist_head *opt_list,
				       struct buf_output *out)
{
	struct json_object *ret = NULL;

	if (output_format & FIO_OUTPUT_TERSE)
		show_thread_status_terse(ts, rs,  out);
	if (output_format & FIO_OUTPUT_JSON)
		ret = show_thread_status_json(ts, rs, opt_list);
	if (output_format & FIO_OUTPUT_NORMAL)
		show_thread_status_normal(ts, rs, out);

	return ret;
}

static void __sum_stat(struct io_stat *dst, struct io_stat *src, bool first)
{
	double mean, S;

	dst->min_val = min(dst->min_val, src->min_val);
	dst->max_val = max(dst->max_val, src->max_val);

	/*
	 * Compute new mean and S after the merge
	 * <http://en.wikipedia.org/wiki/Algorithms_for_calculating_variance
	 *  #Parallel_algorithm>
	 */
	if (first) {
		mean = src->mean.u.f;
		S = src->S.u.f;
	} else {
		double delta = src->mean.u.f - dst->mean.u.f;

		mean = ((src->mean.u.f * src->samples) +
			(dst->mean.u.f * dst->samples)) /
			(dst->samples + src->samples);

		S =  src->S.u.f + dst->S.u.f + pow(delta, 2.0) *
			(dst->samples * src->samples) /
			(dst->samples + src->samples);
	}

	dst->samples += src->samples;
	dst->mean.u.f = mean;
	dst->S.u.f = S;

}

/*
 * We sum two kinds of stats - one that is time based, in which case we
 * apply the proper summing technique, and then one that is iops/bw
 * numbers. For group_reporting, we should just add those up, not make
 * them the mean of everything.
 */
static void sum_stat(struct io_stat *dst, struct io_stat *src, bool first,
		     bool pure_sum)
{
	if (src->samples == 0)
		return;

	if (!pure_sum) {
		__sum_stat(dst, src, first);
		return;
	}

	if (first) {
		dst->min_val = src->min_val;
		dst->max_val = src->max_val;
		dst->samples = src->samples;
		dst->mean.u.f = src->mean.u.f;
		dst->S.u.f = src->S.u.f;
	} else {
		dst->min_val += src->min_val;
		dst->max_val += src->max_val;
		dst->samples += src->samples;
		dst->mean.u.f += src->mean.u.f;
		dst->S.u.f += src->S.u.f;
	}
}

void sum_group_stats(struct group_run_stats *dst, struct group_run_stats *src)
{
	int i;

	for (i = 0; i < DDIR_RWDIR_CNT; i++) {
		if (dst->max_run[i] < src->max_run[i])
			dst->max_run[i] = src->max_run[i];
		if (dst->min_run[i] && dst->min_run[i] > src->min_run[i])
			dst->min_run[i] = src->min_run[i];
		if (dst->max_bw[i] < src->max_bw[i])
			dst->max_bw[i] = src->max_bw[i];
		if (dst->min_bw[i] && dst->min_bw[i] > src->min_bw[i])
			dst->min_bw[i] = src->min_bw[i];

		dst->iobytes[i] += src->iobytes[i];
		dst->agg[i] += src->agg[i];
	}

	if (!dst->kb_base)
		dst->kb_base = src->kb_base;
	if (!dst->unit_base)
		dst->unit_base = src->unit_base;
	if (!dst->sig_figs)
		dst->sig_figs = src->sig_figs;
}

void sum_thread_stats(struct thread_stat *dst, struct thread_stat *src,
		      bool first)
{
	int k, l, m;
<<<<<<< HEAD
=======

	sum_stat(&dst->sync_stat, &src->sync_stat, first, false);
>>>>>>> 9b46661c

	for (l = 0; l < DDIR_RWDIR_CNT; l++) {
		if (dst->unified_rw_rep != UNIFIED_MIXED) {
			sum_stat(&dst->clat_stat[l], &src->clat_stat[l], first, false);
			sum_stat(&dst->clat_high_prio_stat[l], &src->clat_high_prio_stat[l], first, false);
			sum_stat(&dst->clat_low_prio_stat[l], &src->clat_low_prio_stat[l], first, false);
			sum_stat(&dst->slat_stat[l], &src->slat_stat[l], first, false);
			sum_stat(&dst->lat_stat[l], &src->lat_stat[l], first, false);
			sum_stat(&dst->bw_stat[l], &src->bw_stat[l], first, true);
			sum_stat(&dst->iops_stat[l], &src->iops_stat[l], first, true);

			dst->io_bytes[l] += src->io_bytes[l];

			if (dst->runtime[l] < src->runtime[l])
				dst->runtime[l] = src->runtime[l];
		} else {
			sum_stat(&dst->clat_stat[0], &src->clat_stat[l], first, false);
			sum_stat(&dst->clat_high_prio_stat[0], &src->clat_high_prio_stat[l], first, false);
			sum_stat(&dst->clat_low_prio_stat[0], &src->clat_low_prio_stat[l], first, false);
			sum_stat(&dst->slat_stat[0], &src->slat_stat[l], first, false);
			sum_stat(&dst->lat_stat[0], &src->lat_stat[l], first, false);
			sum_stat(&dst->bw_stat[0], &src->bw_stat[l], first, true);
			sum_stat(&dst->iops_stat[0], &src->iops_stat[l], first, true);

			dst->io_bytes[0] += src->io_bytes[l];

			if (dst->runtime[0] < src->runtime[l])
				dst->runtime[0] = src->runtime[l];

			/*
			 * We're summing to the same destination, so override
			 * 'first' after the first iteration of the loop
			 */
			first = false;
		}
	}

	dst->usr_time += src->usr_time;
	dst->sys_time += src->sys_time;
	dst->ctx += src->ctx;
	dst->majf += src->majf;
	dst->minf += src->minf;

	for (k = 0; k < FIO_IO_U_MAP_NR; k++) {
		dst->io_u_map[k] += src->io_u_map[k];
		dst->io_u_submit[k] += src->io_u_submit[k];
		dst->io_u_complete[k] += src->io_u_complete[k];
	}

	for (k = 0; k < FIO_IO_U_LAT_N_NR; k++)
		dst->io_u_lat_n[k] += src->io_u_lat_n[k];
	for (k = 0; k < FIO_IO_U_LAT_U_NR; k++)
		dst->io_u_lat_u[k] += src->io_u_lat_u[k];
	for (k = 0; k < FIO_IO_U_LAT_M_NR; k++)
		dst->io_u_lat_m[k] += src->io_u_lat_m[k];

	for (k = 0; k < DDIR_RWDIR_CNT; k++) {
		if (dst->unified_rw_rep != UNIFIED_MIXED) {
			dst->total_io_u[k] += src->total_io_u[k];
			dst->short_io_u[k] += src->short_io_u[k];
			dst->drop_io_u[k] += src->drop_io_u[k];
		} else {
			dst->total_io_u[0] += src->total_io_u[k];
			dst->short_io_u[0] += src->short_io_u[k];
			dst->drop_io_u[0] += src->drop_io_u[k];
		}
	}

	dst->total_io_u[DDIR_SYNC] += src->total_io_u[DDIR_SYNC];

	for (k = 0; k < FIO_LAT_CNT; k++)
		for (l = 0; l < DDIR_RWDIR_CNT; l++)
			for (m = 0; m < FIO_IO_U_PLAT_NR; m++)
<<<<<<< HEAD
				if (!dst->unified_rw_rep)
					dst->io_u_plat[k][l][m] += src->io_u_plat[k][l][m];
				else
					dst->io_u_plat[k][0][m] += src->io_u_plat[k][l][m];

	for (k = 0; k < FIO_IO_U_PLAT_NR; k++)
		dst->io_u_sync_plat[k] += src->io_u_sync_plat[k];

	for (k = 0; k < DDIR_RWDIR_CNT; k++) {
		for (m = 0; m < FIO_IO_U_PLAT_NR; m++) {
			if (!dst->unified_rw_rep) {
=======
				if (dst->unified_rw_rep != UNIFIED_MIXED)
					dst->io_u_plat[k][l][m] += src->io_u_plat[k][l][m];
				else
					dst->io_u_plat[k][0][m] += src->io_u_plat[k][l][m];

	for (k = 0; k < FIO_IO_U_PLAT_NR; k++)
		dst->io_u_sync_plat[k] += src->io_u_sync_plat[k];

	for (k = 0; k < DDIR_RWDIR_CNT; k++) {
		for (m = 0; m < FIO_IO_U_PLAT_NR; m++) {
			if (dst->unified_rw_rep != UNIFIED_MIXED) {
>>>>>>> 9b46661c
				dst->io_u_plat_high_prio[k][m] += src->io_u_plat_high_prio[k][m];
				dst->io_u_plat_low_prio[k][m] += src->io_u_plat_low_prio[k][m];
			} else {
				dst->io_u_plat_high_prio[0][m] += src->io_u_plat_high_prio[k][m];
				dst->io_u_plat_low_prio[0][m] += src->io_u_plat_low_prio[k][m];
			}

		}
	}

	dst->total_run_time += src->total_run_time;
	dst->total_submit += src->total_submit;
	dst->total_complete += src->total_complete;
	dst->nr_zone_resets += src->nr_zone_resets;
	dst->cachehit += src->cachehit;
	dst->cachemiss += src->cachemiss;
}

void init_group_run_stat(struct group_run_stats *gs)
{
	int i;
	memset(gs, 0, sizeof(*gs));

	for (i = 0; i < DDIR_RWDIR_CNT; i++)
		gs->min_bw[i] = gs->min_run[i] = ~0UL;
}

void init_thread_stat_min_vals(struct thread_stat *ts)
{
	int i;

	for (i = 0; i < DDIR_RWDIR_CNT; i++) {
		ts->clat_stat[i].min_val = ULONG_MAX;
		ts->slat_stat[i].min_val = ULONG_MAX;
		ts->lat_stat[i].min_val = ULONG_MAX;
		ts->bw_stat[i].min_val = ULONG_MAX;
		ts->iops_stat[i].min_val = ULONG_MAX;
		ts->clat_high_prio_stat[i].min_val = ULONG_MAX;
		ts->clat_low_prio_stat[i].min_val = ULONG_MAX;
	}
	ts->sync_stat.min_val = ULONG_MAX;
}

void init_thread_stat(struct thread_stat *ts)
{
	memset(ts, 0, sizeof(*ts));

<<<<<<< HEAD
	for (j = 0; j < DDIR_RWDIR_CNT; j++) {
		ts->lat_stat[j].min_val = -1UL;
		ts->clat_stat[j].min_val = -1UL;
		ts->slat_stat[j].min_val = -1UL;
		ts->bw_stat[j].min_val = -1UL;
		ts->iops_stat[j].min_val = -1UL;
		ts->clat_high_prio_stat[j].min_val = -1UL;
		ts->clat_low_prio_stat[j].min_val = -1UL;
	}
	ts->sync_stat.min_val = -1UL;
=======
	init_thread_stat_min_vals(ts);
>>>>>>> 9b46661c
	ts->groupid = -1;
}

void __show_run_stats(void)
{
	struct group_run_stats *runstats, *rs;
	struct thread_data *td;
	struct thread_stat *threadstats, *ts;
	int i, j, k, nr_ts, last_ts, idx;
	bool kb_base_warned = false;
	bool unit_base_warned = false;
	struct json_object *root = NULL;
	struct json_array *array = NULL;
	struct buf_output output[FIO_OUTPUT_NR];
	struct flist_head **opt_lists;

	runstats = malloc(sizeof(struct group_run_stats) * (groupid + 1));

	for (i = 0; i < groupid + 1; i++)
		init_group_run_stat(&runstats[i]);

	/*
	 * find out how many threads stats we need. if group reporting isn't
	 * enabled, it's one-per-td.
	 */
	nr_ts = 0;
	last_ts = -1;
	for_each_td(td, i) {
		if (!td->o.group_reporting) {
			nr_ts++;
			continue;
		}
		if (last_ts == td->groupid)
			continue;
		if (!td->o.stats)
			continue;

		last_ts = td->groupid;
		nr_ts++;
	}

	threadstats = malloc(nr_ts * sizeof(struct thread_stat));
	opt_lists = malloc(nr_ts * sizeof(struct flist_head *));

	for (i = 0; i < nr_ts; i++) {
		init_thread_stat(&threadstats[i]);
		opt_lists[i] = NULL;
	}

	j = 0;
	last_ts = -1;
	idx = 0;
	for_each_td(td, i) {
		if (!td->o.stats)
			continue;
		if (idx && (!td->o.group_reporting ||
		    (td->o.group_reporting && last_ts != td->groupid))) {
			idx = 0;
			j++;
		}

		last_ts = td->groupid;

		ts = &threadstats[j];

		ts->clat_percentiles = td->o.clat_percentiles;
		ts->lat_percentiles = td->o.lat_percentiles;
		ts->slat_percentiles = td->o.slat_percentiles;
		ts->percentile_precision = td->o.percentile_precision;
		memcpy(ts->percentile_list, td->o.percentile_list, sizeof(td->o.percentile_list));
		opt_lists[j] = &td->opt_list;

		idx++;
		ts->members++;

		if (ts->groupid == -1) {
			/*
			 * These are per-group shared already
			 */
			snprintf(ts->name, sizeof(ts->name), "%s", td->o.name);
			if (td->o.description)
				snprintf(ts->description,
					 sizeof(ts->description), "%s",
					 td->o.description);
			else
				memset(ts->description, 0, FIO_JOBDESC_SIZE);

			/*
			 * If multiple entries in this group, this is
			 * the first member.
			 */
			ts->thread_number = td->thread_number;
			ts->groupid = td->groupid;

			/*
			 * first pid in group, not very useful...
			 */
			ts->pid = td->pid;

			ts->kb_base = td->o.kb_base;
			ts->unit_base = td->o.unit_base;
			ts->sig_figs = td->o.sig_figs;
			ts->unified_rw_rep = td->o.unified_rw_rep;
		} else if (ts->kb_base != td->o.kb_base && !kb_base_warned) {
			log_info("fio: kb_base differs for jobs in group, using"
				 " %u as the base\n", ts->kb_base);
			kb_base_warned = true;
		} else if (ts->unit_base != td->o.unit_base && !unit_base_warned) {
			log_info("fio: unit_base differs for jobs in group, using"
				 " %u as the base\n", ts->unit_base);
			unit_base_warned = true;
		}

		ts->continue_on_error = td->o.continue_on_error;
		ts->total_err_count += td->total_err_count;
		ts->first_error = td->first_error;
		if (!ts->error) {
			if (!td->error && td->o.continue_on_error &&
			    td->first_error) {
				ts->error = td->first_error;
				snprintf(ts->verror, sizeof(ts->verror), "%s",
					 td->verror);
			} else  if (td->error) {
				ts->error = td->error;
				snprintf(ts->verror, sizeof(ts->verror), "%s",
					 td->verror);
			}
		}

		ts->latency_depth = td->latency_qd;
		ts->latency_target = td->o.latency_target;
		ts->latency_percentile = td->o.latency_percentile;
		ts->latency_window = td->o.latency_window;

		ts->nr_block_infos = td->ts.nr_block_infos;
		for (k = 0; k < ts->nr_block_infos; k++)
			ts->block_infos[k] = td->ts.block_infos[k];

		sum_thread_stats(ts, &td->ts, idx == 1);

		if (td->o.ss_dur) {
			ts->ss_state = td->ss.state;
			ts->ss_dur = td->ss.dur;
			ts->ss_head = td->ss.head;
			ts->ss_bw_data = td->ss.bw_data;
			ts->ss_iops_data = td->ss.iops_data;
			ts->ss_limit.u.f = td->ss.limit;
			ts->ss_slope.u.f = td->ss.slope;
			ts->ss_deviation.u.f = td->ss.deviation;
			ts->ss_criterion.u.f = td->ss.criterion;
		}
		else
			ts->ss_dur = ts->ss_state = 0;
	}

	for (i = 0; i < nr_ts; i++) {
		unsigned long long bw;

		ts = &threadstats[i];
		if (ts->groupid == -1)
			continue;
		rs = &runstats[ts->groupid];
		rs->kb_base = ts->kb_base;
		rs->unit_base = ts->unit_base;
		rs->sig_figs = ts->sig_figs;
		rs->unified_rw_rep |= ts->unified_rw_rep;

		for (j = 0; j < DDIR_RWDIR_CNT; j++) {
			if (!ts->runtime[j])
				continue;
			if (ts->runtime[j] < rs->min_run[j] || !rs->min_run[j])
				rs->min_run[j] = ts->runtime[j];
			if (ts->runtime[j] > rs->max_run[j])
				rs->max_run[j] = ts->runtime[j];

			bw = 0;
			if (ts->runtime[j])
				bw = ts->io_bytes[j] * 1000 / ts->runtime[j];
			if (bw < rs->min_bw[j])
				rs->min_bw[j] = bw;
			if (bw > rs->max_bw[j])
				rs->max_bw[j] = bw;

			rs->iobytes[j] += ts->io_bytes[j];
		}
	}

	for (i = 0; i < groupid + 1; i++) {
		int ddir;

		rs = &runstats[i];

		for (ddir = 0; ddir < DDIR_RWDIR_CNT; ddir++) {
			if (rs->max_run[ddir])
				rs->agg[ddir] = (rs->iobytes[ddir] * 1000) /
						rs->max_run[ddir];
		}
	}

	for (i = 0; i < FIO_OUTPUT_NR; i++)
		buf_output_init(&output[i]);

	/*
	 * don't overwrite last signal output
	 */
	if (output_format & FIO_OUTPUT_NORMAL)
		log_buf(&output[__FIO_OUTPUT_NORMAL], "\n");
	if (output_format & FIO_OUTPUT_JSON) {
		struct thread_data *global;
		char time_buf[32];
		struct timeval now;
		unsigned long long ms_since_epoch;
		time_t tv_sec;

		gettimeofday(&now, NULL);
		ms_since_epoch = (unsigned long long)(now.tv_sec) * 1000 +
		                 (unsigned long long)(now.tv_usec) / 1000;

		tv_sec = now.tv_sec;
		os_ctime_r(&tv_sec, time_buf, sizeof(time_buf));
		if (time_buf[strlen(time_buf) - 1] == '\n')
			time_buf[strlen(time_buf) - 1] = '\0';

		root = json_create_object();
		json_object_add_value_string(root, "fio version", fio_version_string);
		json_object_add_value_int(root, "timestamp", now.tv_sec);
		json_object_add_value_int(root, "timestamp_ms", ms_since_epoch);
		json_object_add_value_string(root, "time", time_buf);
		global = get_global_options();
		json_add_job_opts(root, "global options", &global->opt_list);
		array = json_create_array();
		json_object_add_value_array(root, "jobs", array);
	}

	if (is_backend)
		fio_server_send_job_options(&get_global_options()->opt_list, -1U);

	for (i = 0; i < nr_ts; i++) {
		ts = &threadstats[i];
		rs = &runstats[ts->groupid];

		if (is_backend) {
			fio_server_send_job_options(opt_lists[i], i);
			fio_server_send_ts(ts, rs);
		} else {
			if (output_format & FIO_OUTPUT_TERSE)
				show_thread_status_terse(ts, rs, &output[__FIO_OUTPUT_TERSE]);
			if (output_format & FIO_OUTPUT_JSON) {
				struct json_object *tmp = show_thread_status_json(ts, rs, opt_lists[i]);
				json_array_add_value_object(array, tmp);
			}
			if (output_format & FIO_OUTPUT_NORMAL)
				show_thread_status_normal(ts, rs, &output[__FIO_OUTPUT_NORMAL]);
		}
	}
	if (!is_backend && (output_format & FIO_OUTPUT_JSON)) {
		/* disk util stats, if any */
		show_disk_util(1, root, &output[__FIO_OUTPUT_JSON]);

		show_idle_prof_stats(FIO_OUTPUT_JSON, root, &output[__FIO_OUTPUT_JSON]);

		json_print_object(root, &output[__FIO_OUTPUT_JSON]);
		log_buf(&output[__FIO_OUTPUT_JSON], "\n");
		json_free_object(root);
	}

	for (i = 0; i < groupid + 1; i++) {
		rs = &runstats[i];

		rs->groupid = i;
		if (is_backend)
			fio_server_send_gs(rs);
		else if (output_format & FIO_OUTPUT_NORMAL)
			show_group_stats(rs, &output[__FIO_OUTPUT_NORMAL]);
	}

	if (is_backend)
		fio_server_send_du();
	else if (output_format & FIO_OUTPUT_NORMAL) {
		show_disk_util(0, NULL, &output[__FIO_OUTPUT_NORMAL]);
		show_idle_prof_stats(FIO_OUTPUT_NORMAL, NULL, &output[__FIO_OUTPUT_NORMAL]);
	}

	for (i = 0; i < FIO_OUTPUT_NR; i++) {
		struct buf_output *out = &output[i];

		log_info_buf(out->buf, out->buflen);
		buf_output_free(out);
	}

	fio_idle_prof_cleanup();

	log_info_flush();
	free(runstats);
	free(threadstats);
	free(opt_lists);
}

int __show_running_run_stats(void)
{
	struct thread_data *td;
	unsigned long long *rt;
	struct timespec ts;
	int i;

	fio_sem_down(stat_sem);

	rt = malloc(thread_number * sizeof(unsigned long long));
	fio_gettime(&ts, NULL);

	for_each_td(td, i) {
		td->update_rusage = 1;
		for_each_rw_ddir(ddir) {
			td->ts.io_bytes[ddir] = td->io_bytes[ddir];
		}
		td->ts.total_run_time = mtime_since(&td->epoch, &ts);

		rt[i] = mtime_since(&td->start, &ts);
		if (td_read(td) && td->ts.io_bytes[DDIR_READ])
			td->ts.runtime[DDIR_READ] += rt[i];
		if (td_write(td) && td->ts.io_bytes[DDIR_WRITE])
			td->ts.runtime[DDIR_WRITE] += rt[i];
		if (td_trim(td) && td->ts.io_bytes[DDIR_TRIM])
			td->ts.runtime[DDIR_TRIM] += rt[i];
	}

	for_each_td(td, i) {
		if (td->runstate >= TD_EXITED)
			continue;
		if (td->rusage_sem) {
			td->update_rusage = 1;
			fio_sem_down(td->rusage_sem);
		}
		td->update_rusage = 0;
	}

	__show_run_stats();

	for_each_td(td, i) {
		if (td_read(td) && td->ts.io_bytes[DDIR_READ])
			td->ts.runtime[DDIR_READ] -= rt[i];
		if (td_write(td) && td->ts.io_bytes[DDIR_WRITE])
			td->ts.runtime[DDIR_WRITE] -= rt[i];
		if (td_trim(td) && td->ts.io_bytes[DDIR_TRIM])
			td->ts.runtime[DDIR_TRIM] -= rt[i];
	}

	free(rt);
	fio_sem_up(stat_sem);

	return 0;
}

static bool status_file_disabled;

#define FIO_STATUS_FILE		"fio-dump-status"

static int check_status_file(void)
{
	struct stat sb;
	const char *temp_dir;
	char fio_status_file_path[PATH_MAX];

	if (status_file_disabled)
		return 0;

	temp_dir = getenv("TMPDIR");
	if (temp_dir == NULL) {
		temp_dir = getenv("TEMP");
		if (temp_dir && strlen(temp_dir) >= PATH_MAX)
			temp_dir = NULL;
	}
	if (temp_dir == NULL)
		temp_dir = "/tmp";
#ifdef __COVERITY__
	__coverity_tainted_data_sanitize__(temp_dir);
#endif

	snprintf(fio_status_file_path, sizeof(fio_status_file_path), "%s/%s", temp_dir, FIO_STATUS_FILE);

	if (stat(fio_status_file_path, &sb))
		return 0;

	if (unlink(fio_status_file_path) < 0) {
		log_err("fio: failed to unlink %s: %s\n", fio_status_file_path,
							strerror(errno));
		log_err("fio: disabling status file updates\n");
		status_file_disabled = true;
	}

	return 1;
}

void check_for_running_stats(void)
{
	if (check_status_file()) {
		show_running_run_stats();
		return;
	}
}

static inline void add_stat_sample(struct io_stat *is, unsigned long long data)
{
	double val = data;
	double delta;

	if (data > is->max_val)
		is->max_val = data;
	if (data < is->min_val)
		is->min_val = data;

	delta = val - is->mean.u.f;
	if (delta) {
		is->mean.u.f += delta / (is->samples + 1.0);
		is->S.u.f += delta * (val - is->mean.u.f);
	}

	is->samples++;
}

/*
 * Return a struct io_logs, which is added to the tail of the log
 * list for 'iolog'.
 */
static struct io_logs *get_new_log(struct io_log *iolog)
{
	size_t new_samples;
	struct io_logs *cur_log;

	/*
	 * Cap the size at MAX_LOG_ENTRIES, so we don't keep doubling
	 * forever
	 */
	if (!iolog->cur_log_max) {
		new_samples = iolog->td->o.log_entries;
	} else {
		new_samples = iolog->cur_log_max * 2;
		if (new_samples > MAX_LOG_ENTRIES)
			new_samples = MAX_LOG_ENTRIES;
	}

	cur_log = smalloc(sizeof(*cur_log));
	if (cur_log) {
		INIT_FLIST_HEAD(&cur_log->list);
		cur_log->log = calloc(new_samples, log_entry_sz(iolog));
		if (cur_log->log) {
			cur_log->nr_samples = 0;
			cur_log->max_samples = new_samples;
			flist_add_tail(&cur_log->list, &iolog->io_logs);
			iolog->cur_log_max = new_samples;
			return cur_log;
		}
		sfree(cur_log);
	}

	return NULL;
}

/*
 * Add and return a new log chunk, or return current log if big enough
 */
static struct io_logs *regrow_log(struct io_log *iolog)
{
	struct io_logs *cur_log;
	int i;

	if (!iolog || iolog->disabled)
		goto disable;

	cur_log = iolog_cur_log(iolog);
	if (!cur_log) {
		cur_log = get_new_log(iolog);
		if (!cur_log)
			return NULL;
	}

	if (cur_log->nr_samples < cur_log->max_samples)
		return cur_log;

	/*
	 * No room for a new sample. If we're compressing on the fly, flush
	 * out the current chunk
	 */
	if (iolog->log_gz) {
		if (iolog_cur_flush(iolog, cur_log)) {
			log_err("fio: failed flushing iolog! Will stop logging.\n");
			return NULL;
		}
	}

	/*
	 * Get a new log array, and add to our list
	 */
	cur_log = get_new_log(iolog);
	if (!cur_log) {
		log_err("fio: failed extending iolog! Will stop logging.\n");
		return NULL;
	}

	if (!iolog->pending || !iolog->pending->nr_samples)
		return cur_log;

	/*
	 * Flush pending items to new log
	 */
	for (i = 0; i < iolog->pending->nr_samples; i++) {
		struct io_sample *src, *dst;

		src = get_sample(iolog, iolog->pending, i);
		dst = get_sample(iolog, cur_log, i);
		memcpy(dst, src, log_entry_sz(iolog));
	}
	cur_log->nr_samples = iolog->pending->nr_samples;

	iolog->pending->nr_samples = 0;
	return cur_log;
disable:
	if (iolog)
		iolog->disabled = true;
	return NULL;
}

void regrow_logs(struct thread_data *td)
{
	regrow_log(td->slat_log);
	regrow_log(td->clat_log);
	regrow_log(td->clat_hist_log);
	regrow_log(td->lat_log);
	regrow_log(td->bw_log);
	regrow_log(td->iops_log);
	td->flags &= ~TD_F_REGROW_LOGS;
}

void regrow_agg_logs(void)
{
	enum fio_ddir ddir;

	for (ddir = 0; ddir < DDIR_RWDIR_CNT; ddir++)
		regrow_log(agg_io_log[ddir]);
}

static struct io_logs *get_cur_log(struct io_log *iolog)
{
	struct io_logs *cur_log;

	cur_log = iolog_cur_log(iolog);
	if (!cur_log) {
		cur_log = get_new_log(iolog);
		if (!cur_log)
			return NULL;
	}

	if (cur_log->nr_samples < cur_log->max_samples)
		return cur_log;

	/*
	 * Out of space. If we're in IO offload mode, or we're not doing
	 * per unit logging (hence logging happens outside of the IO thread
	 * as well), add a new log chunk inline. If we're doing inline
	 * submissions, flag 'td' as needing a log regrow and we'll take
	 * care of it on the submission side.
	 */
	if ((iolog->td && iolog->td->o.io_submit_mode == IO_MODE_OFFLOAD) ||
	    !per_unit_log(iolog))
		return regrow_log(iolog);

	if (iolog->td)
		iolog->td->flags |= TD_F_REGROW_LOGS;
	if (iolog->pending)
		assert(iolog->pending->nr_samples < iolog->pending->max_samples);
	return iolog->pending;
}

static void __add_log_sample(struct io_log *iolog, union io_sample_data data,
			     enum fio_ddir ddir, unsigned long long bs,
<<<<<<< HEAD
			     unsigned long t, uint64_t offset, uint8_t priority_bit)
=======
			     unsigned long t, uint64_t offset,
			     unsigned int priority)
>>>>>>> 9b46661c
{
	struct io_logs *cur_log;

	if (iolog->disabled)
		return;
	if (flist_empty(&iolog->io_logs))
		iolog->avg_last[ddir] = t;

	cur_log = get_cur_log(iolog);
	if (cur_log) {
		struct io_sample *s;

		s = get_sample(iolog, cur_log, cur_log->nr_samples);

		s->data = data;
		s->time = t + (iolog->td ? iolog->td->unix_epoch : 0);
		io_sample_set_ddir(iolog, s, ddir);
		s->bs = bs;
<<<<<<< HEAD
		s->priority_bit = priority_bit;
=======
		s->priority = priority;
>>>>>>> 9b46661c

		if (iolog->log_offset) {
			struct io_sample_offset *so = (void *) s;

			so->offset = offset;
		}

		cur_log->nr_samples++;
		return;
	}

	iolog->disabled = true;
}

static inline void reset_io_stat(struct io_stat *ios)
{
	ios->min_val = -1ULL;
	ios->max_val = ios->samples = 0;
	ios->mean.u.f = ios->S.u.f = 0;
}

void reset_io_stats(struct thread_data *td)
{
	struct thread_stat *ts = &td->ts;
	int i, j, k;

	for (i = 0; i < DDIR_RWDIR_CNT; i++) {
		reset_io_stat(&ts->clat_high_prio_stat[i]);
		reset_io_stat(&ts->clat_low_prio_stat[i]);
		reset_io_stat(&ts->clat_stat[i]);
		reset_io_stat(&ts->slat_stat[i]);
		reset_io_stat(&ts->lat_stat[i]);
		reset_io_stat(&ts->bw_stat[i]);
		reset_io_stat(&ts->iops_stat[i]);

		ts->io_bytes[i] = 0;
		ts->runtime[i] = 0;
		ts->total_io_u[i] = 0;
		ts->short_io_u[i] = 0;
		ts->drop_io_u[i] = 0;

		for (j = 0; j < FIO_IO_U_PLAT_NR; j++) {
			ts->io_u_plat_high_prio[i][j] = 0;
			ts->io_u_plat_low_prio[i][j] = 0;
			if (!i)
				ts->io_u_sync_plat[j] = 0;
		}
	}

	for (i = 0; i < FIO_LAT_CNT; i++)
		for (j = 0; j < DDIR_RWDIR_CNT; j++)
			for (k = 0; k < FIO_IO_U_PLAT_NR; k++)
				ts->io_u_plat[i][j][k] = 0;

	ts->total_io_u[DDIR_SYNC] = 0;

	for (i = 0; i < FIO_IO_U_MAP_NR; i++) {
		ts->io_u_map[i] = 0;
		ts->io_u_submit[i] = 0;
		ts->io_u_complete[i] = 0;
	}

	for (i = 0; i < FIO_IO_U_LAT_N_NR; i++)
		ts->io_u_lat_n[i] = 0;
	for (i = 0; i < FIO_IO_U_LAT_U_NR; i++)
		ts->io_u_lat_u[i] = 0;
	for (i = 0; i < FIO_IO_U_LAT_M_NR; i++)
		ts->io_u_lat_m[i] = 0;

	ts->total_submit = 0;
	ts->total_complete = 0;
	ts->nr_zone_resets = 0;
	ts->cachehit = ts->cachemiss = 0;
}

static void __add_stat_to_log(struct io_log *iolog, enum fio_ddir ddir,
			      unsigned long elapsed, bool log_max, uint8_t priority_bit)
{
	/*
	 * Note an entry in the log. Use the mean from the logged samples,
	 * making sure to properly round up. Only write a log entry if we
	 * had actual samples done.
	 */
	if (iolog->avg_window[ddir].samples) {
		union io_sample_data data;

		if (log_max)
			data.val = iolog->avg_window[ddir].max_val;
		else
			data.val = iolog->avg_window[ddir].mean.u.f + 0.50;

<<<<<<< HEAD
		__add_log_sample(iolog, data, ddir, 0, elapsed, 0, priority_bit);
=======
		__add_log_sample(iolog, data, ddir, 0, elapsed, 0, 0);
>>>>>>> 9b46661c
	}

	reset_io_stat(&iolog->avg_window[ddir]);
}

static void _add_stat_to_log(struct io_log *iolog, unsigned long elapsed,
			     bool log_max, uint8_t priority_bit)
{
	int ddir;

	for (ddir = 0; ddir < DDIR_RWDIR_CNT; ddir++)
		__add_stat_to_log(iolog, ddir, elapsed, log_max, priority_bit);
}

static unsigned long add_log_sample(struct thread_data *td,
				    struct io_log *iolog,
				    union io_sample_data data,
				    enum fio_ddir ddir, unsigned long long bs,
<<<<<<< HEAD
				    uint64_t offset, uint8_t priority_bit)
=======
				    uint64_t offset, unsigned int ioprio)
>>>>>>> 9b46661c
{
	unsigned long elapsed, this_window;

	if (!ddir_rw(ddir))
		return 0;

	elapsed = mtime_since_now(&td->epoch);

	/*
	 * If no time averaging, just add the log sample.
	 */
	if (!iolog->avg_msec) {
<<<<<<< HEAD
		__add_log_sample(iolog, data, ddir, bs, elapsed, offset, priority_bit);
=======
		__add_log_sample(iolog, data, ddir, bs, elapsed, offset,
				 ioprio);
>>>>>>> 9b46661c
		return 0;
	}

	/*
	 * Add the sample. If the time period has passed, then
	 * add that entry to the log and clear.
	 */
	add_stat_sample(&iolog->avg_window[ddir], data.val);

	/*
	 * If period hasn't passed, adding the above sample is all we
	 * need to do.
	 */
	this_window = elapsed - iolog->avg_last[ddir];
	if (elapsed < iolog->avg_last[ddir])
		return iolog->avg_last[ddir] - elapsed;
	else if (this_window < iolog->avg_msec) {
		unsigned long diff = iolog->avg_msec - this_window;

		if (inline_log(iolog) || diff > LOG_MSEC_SLACK)
			return diff;
	}

	_add_stat_to_log(iolog, elapsed, td->o.log_max != 0, priority_bit);

	iolog->avg_last[ddir] = elapsed - (elapsed % iolog->avg_msec);

	return iolog->avg_msec;
}

void finalize_logs(struct thread_data *td, bool unit_logs)
{
	unsigned long elapsed;

	elapsed = mtime_since_now(&td->epoch);

	if (td->clat_log && unit_logs)
		_add_stat_to_log(td->clat_log, elapsed, td->o.log_max != 0, 0);
	if (td->slat_log && unit_logs)
		_add_stat_to_log(td->slat_log, elapsed, td->o.log_max != 0, 0);
	if (td->lat_log && unit_logs)
		_add_stat_to_log(td->lat_log, elapsed, td->o.log_max != 0, 0);
	if (td->bw_log && (unit_logs == per_unit_log(td->bw_log)))
		_add_stat_to_log(td->bw_log, elapsed, td->o.log_max != 0, 0);
	if (td->iops_log && (unit_logs == per_unit_log(td->iops_log)))
		_add_stat_to_log(td->iops_log, elapsed, td->o.log_max != 0, 0);
}

<<<<<<< HEAD
void add_agg_sample(union io_sample_data data, enum fio_ddir ddir, unsigned long long bs,
					uint8_t priority_bit)
=======
void add_agg_sample(union io_sample_data data, enum fio_ddir ddir,
		    unsigned long long bs)
>>>>>>> 9b46661c
{
	struct io_log *iolog;

	if (!ddir_rw(ddir))
		return;

	iolog = agg_io_log[ddir];
<<<<<<< HEAD
	__add_log_sample(iolog, data, ddir, bs, mtime_since_genesis(), 0, priority_bit);
=======
	__add_log_sample(iolog, data, ddir, bs, mtime_since_genesis(), 0, 0);
>>>>>>> 9b46661c
}

void add_sync_clat_sample(struct thread_stat *ts, unsigned long long nsec)
{
	unsigned int idx = plat_val_to_idx(nsec);
	assert(idx < FIO_IO_U_PLAT_NR);

	ts->io_u_sync_plat[idx]++;
	add_stat_sample(&ts->sync_stat, nsec);
}

<<<<<<< HEAD
static void add_lat_percentile_sample_noprio(struct thread_stat *ts,
				unsigned long long nsec, enum fio_ddir ddir, enum fio_lat lat)
=======
static inline void add_lat_percentile_sample(struct thread_stat *ts,
					     unsigned long long nsec,
					     enum fio_ddir ddir,
					     enum fio_lat lat)
>>>>>>> 9b46661c
{
	unsigned int idx = plat_val_to_idx(nsec);
	assert(idx < FIO_IO_U_PLAT_NR);

	ts->io_u_plat[lat][ddir][idx]++;
}

<<<<<<< HEAD
static void add_lat_percentile_sample(struct thread_stat *ts,
				unsigned long long nsec, enum fio_ddir ddir, uint8_t priority_bit,
				enum fio_lat lat)
{
	unsigned int idx = plat_val_to_idx(nsec);

	add_lat_percentile_sample_noprio(ts, nsec, ddir, lat);

	if (!priority_bit)
=======
static inline void add_lat_percentile_prio_sample(struct thread_stat *ts,
						  unsigned long long nsec,
						  enum fio_ddir ddir,
						  bool high_prio)
{
	unsigned int idx = plat_val_to_idx(nsec);

	if (!high_prio)
>>>>>>> 9b46661c
		ts->io_u_plat_low_prio[ddir][idx]++;
	else
		ts->io_u_plat_high_prio[ddir][idx]++;
}

void add_clat_sample(struct thread_data *td, enum fio_ddir ddir,
		     unsigned long long nsec, unsigned long long bs,
<<<<<<< HEAD
		     uint64_t offset, uint8_t priority_bit)
=======
		     uint64_t offset, unsigned int ioprio, bool high_prio)
>>>>>>> 9b46661c
{
	const bool needs_lock = td_async_processing(td);
	unsigned long elapsed, this_window;
	struct thread_stat *ts = &td->ts;
	struct io_log *iolog = td->clat_hist_log;

	if (needs_lock)
		__td_io_u_lock(td);

	add_stat_sample(&ts->clat_stat[ddir], nsec);

<<<<<<< HEAD
	if (!ts->lat_percentiles) {
		if (priority_bit)
=======
	/*
	 * When lat_percentiles=1 (default 0), the reported high/low priority
	 * percentiles and stats are used for describing total latency values,
	 * even though the variable names themselves start with clat_.
	 *
	 * Because of the above definition, add a prio stat sample only when
	 * lat_percentiles=0. add_lat_sample() will add the prio stat sample
	 * when lat_percentiles=1.
	 */
	if (!ts->lat_percentiles) {
		if (high_prio)
>>>>>>> 9b46661c
			add_stat_sample(&ts->clat_high_prio_stat[ddir], nsec);
		else
			add_stat_sample(&ts->clat_low_prio_stat[ddir], nsec);
	}

	if (td->clat_log)
		add_log_sample(td, td->clat_log, sample_val(nsec), ddir, bs,
<<<<<<< HEAD
			       offset, priority_bit);

	if (ts->clat_percentiles) {
		if (ts->lat_percentiles)
			add_lat_percentile_sample_noprio(ts, nsec, ddir, FIO_CLAT);
		else
			add_lat_percentile_sample(ts, nsec, ddir, priority_bit, FIO_CLAT);
=======
			       offset, ioprio);

	if (ts->clat_percentiles) {
		/*
		 * Because of the above definition, add a prio lat percentile
		 * sample only when lat_percentiles=0. add_lat_sample() will add
		 * the prio lat percentile sample when lat_percentiles=1.
		 */
		add_lat_percentile_sample(ts, nsec, ddir, FIO_CLAT);
		if (!ts->lat_percentiles)
			add_lat_percentile_prio_sample(ts, nsec, ddir,
						       high_prio);
>>>>>>> 9b46661c
	}

	if (iolog && iolog->hist_msec) {
		struct io_hist *hw = &iolog->hist_window[ddir];

		hw->samples++;
		elapsed = mtime_since_now(&td->epoch);
		if (!hw->hist_last)
			hw->hist_last = elapsed;
		this_window = elapsed - hw->hist_last;

		if (this_window >= iolog->hist_msec) {
			uint64_t *io_u_plat;
			struct io_u_plat_entry *dst;

			/*
			 * Make a byte-for-byte copy of the latency histogram
			 * stored in td->ts.io_u_plat[ddir], recording it in a
			 * log sample. Note that the matching call to free() is
			 * located in iolog.c after printing this sample to the
			 * log file.
			 */
			io_u_plat = (uint64_t *) td->ts.io_u_plat[FIO_CLAT][ddir];
			dst = malloc(sizeof(struct io_u_plat_entry));
			memcpy(&(dst->io_u_plat), io_u_plat,
				FIO_IO_U_PLAT_NR * sizeof(uint64_t));
			flist_add(&dst->list, &hw->list);
			__add_log_sample(iolog, sample_plat(dst), ddir, bs,
<<<<<<< HEAD
						elapsed, offset, priority_bit);
=======
					 elapsed, offset, ioprio);
>>>>>>> 9b46661c

			/*
			 * Update the last time we recorded as being now, minus
			 * any drift in time we encountered before actually
			 * making the record.
			 */
			hw->hist_last = elapsed - (this_window - iolog->hist_msec);
			hw->samples = 0;
		}
	}

	if (needs_lock)
		__td_io_u_unlock(td);
}

void add_slat_sample(struct thread_data *td, enum fio_ddir ddir,
<<<<<<< HEAD
			unsigned long long nsec, unsigned long long bs, uint64_t offset,
			uint8_t priority_bit)
=======
		     unsigned long long nsec, unsigned long long bs,
		     uint64_t offset, unsigned int ioprio)
>>>>>>> 9b46661c
{
	const bool needs_lock = td_async_processing(td);
	struct thread_stat *ts = &td->ts;

	if (!ddir_rw(ddir))
		return;

	if (needs_lock)
		__td_io_u_lock(td);

	add_stat_sample(&ts->slat_stat[ddir], nsec);

	if (td->slat_log)
<<<<<<< HEAD
		add_log_sample(td, td->slat_log, sample_val(nsec), ddir, bs, offset,
			priority_bit);

	if (ts->slat_percentiles)
		add_lat_percentile_sample_noprio(ts, nsec, ddir, FIO_SLAT);
=======
		add_log_sample(td, td->slat_log, sample_val(nsec), ddir, bs,
			       offset, ioprio);

	if (ts->slat_percentiles)
		add_lat_percentile_sample(ts, nsec, ddir, FIO_SLAT);
>>>>>>> 9b46661c

	if (needs_lock)
		__td_io_u_unlock(td);
}

void add_lat_sample(struct thread_data *td, enum fio_ddir ddir,
		    unsigned long long nsec, unsigned long long bs,
<<<<<<< HEAD
		    uint64_t offset, uint8_t priority_bit)
=======
		    uint64_t offset, unsigned int ioprio, bool high_prio)
>>>>>>> 9b46661c
{
	const bool needs_lock = td_async_processing(td);
	struct thread_stat *ts = &td->ts;

	if (!ddir_rw(ddir))
		return;

	if (needs_lock)
		__td_io_u_lock(td);

	add_stat_sample(&ts->lat_stat[ddir], nsec);

	if (td->lat_log)
		add_log_sample(td, td->lat_log, sample_val(nsec), ddir, bs,
<<<<<<< HEAD
			       offset, priority_bit);

	if (ts->lat_percentiles) {
		add_lat_percentile_sample(ts, nsec, ddir, priority_bit, FIO_LAT);
		if (priority_bit)
=======
			       offset, ioprio);

	/*
	 * When lat_percentiles=1 (default 0), the reported high/low priority
	 * percentiles and stats are used for describing total latency values,
	 * even though the variable names themselves start with clat_.
	 *
	 * Because of the above definition, add a prio stat and prio lat
	 * percentile sample only when lat_percentiles=1. add_clat_sample() will
	 * add the prio stat and prio lat percentile sample when
	 * lat_percentiles=0.
	 */
	if (ts->lat_percentiles) {
		add_lat_percentile_sample(ts, nsec, ddir, FIO_LAT);
		add_lat_percentile_prio_sample(ts, nsec, ddir, high_prio);
		if (high_prio)
>>>>>>> 9b46661c
			add_stat_sample(&ts->clat_high_prio_stat[ddir], nsec);
		else
			add_stat_sample(&ts->clat_low_prio_stat[ddir], nsec);

	}
	if (needs_lock)
		__td_io_u_unlock(td);
}

void add_bw_sample(struct thread_data *td, struct io_u *io_u,
		   unsigned int bytes, unsigned long long spent)
{
	const bool needs_lock = td_async_processing(td);
	struct thread_stat *ts = &td->ts;
	unsigned long rate;

	if (spent)
		rate = (unsigned long) (bytes * 1000000ULL / spent);
	else
		rate = 0;

	if (needs_lock)
		__td_io_u_lock(td);

	add_stat_sample(&ts->bw_stat[io_u->ddir], rate);

	if (td->bw_log)
		add_log_sample(td, td->bw_log, sample_val(rate), io_u->ddir,
<<<<<<< HEAD
			       bytes, io_u->offset, io_u_is_prio(io_u));
=======
			       bytes, io_u->offset, io_u->ioprio);
>>>>>>> 9b46661c

	td->stat_io_bytes[io_u->ddir] = td->this_io_bytes[io_u->ddir];

	if (needs_lock)
		__td_io_u_unlock(td);
}

static int __add_samples(struct thread_data *td, struct timespec *parent_tv,
			 struct timespec *t, unsigned int avg_time,
			 uint64_t *this_io_bytes, uint64_t *stat_io_bytes,
			 struct io_stat *stat, struct io_log *log,
			 bool is_kb)
{
	const bool needs_lock = td_async_processing(td);
	unsigned long spent, rate;
	enum fio_ddir ddir;
	unsigned long next, next_log;

	next_log = avg_time;

	spent = mtime_since(parent_tv, t);
	if (spent < avg_time && avg_time - spent > LOG_MSEC_SLACK)
		return avg_time - spent;

	if (needs_lock)
		__td_io_u_lock(td);

	/*
	 * Compute both read and write rates for the interval.
	 */
	for (ddir = 0; ddir < DDIR_RWDIR_CNT; ddir++) {
		uint64_t delta;

		delta = this_io_bytes[ddir] - stat_io_bytes[ddir];
		if (!delta)
			continue; /* No entries for interval */

		if (spent) {
			if (is_kb)
				rate = delta * 1000 / spent / 1024; /* KiB/s */
			else
				rate = (delta * 1000) / spent;
		} else
			rate = 0;

		add_stat_sample(&stat[ddir], rate);

		if (log) {
			unsigned long long bs = 0;

			if (td->o.min_bs[ddir] == td->o.max_bs[ddir])
				bs = td->o.min_bs[ddir];

<<<<<<< HEAD
			next = add_log_sample(td, log, sample_val(rate), ddir, bs, 0, 0);
=======
			next = add_log_sample(td, log, sample_val(rate), ddir,
					      bs, 0, 0);
>>>>>>> 9b46661c
			next_log = min(next_log, next);
		}

		stat_io_bytes[ddir] = this_io_bytes[ddir];
	}

	*parent_tv = *t;

	if (needs_lock)
		__td_io_u_unlock(td);

	if (spent <= avg_time)
		next = avg_time;
	else
		next = avg_time - (1 + spent - avg_time);

	return min(next, next_log);
}

static int add_bw_samples(struct thread_data *td, struct timespec *t)
{
	return __add_samples(td, &td->bw_sample_time, t, td->o.bw_avg_time,
				td->this_io_bytes, td->stat_io_bytes,
				td->ts.bw_stat, td->bw_log, true);
}

void add_iops_sample(struct thread_data *td, struct io_u *io_u,
		     unsigned int bytes)
{
	const bool needs_lock = td_async_processing(td);
	struct thread_stat *ts = &td->ts;

	if (needs_lock)
		__td_io_u_lock(td);

	add_stat_sample(&ts->iops_stat[io_u->ddir], 1);

	if (td->iops_log)
		add_log_sample(td, td->iops_log, sample_val(1), io_u->ddir,
<<<<<<< HEAD
			       bytes, io_u->offset, io_u_is_prio(io_u));
=======
			       bytes, io_u->offset, io_u->ioprio);
>>>>>>> 9b46661c

	td->stat_io_blocks[io_u->ddir] = td->this_io_blocks[io_u->ddir];

	if (needs_lock)
		__td_io_u_unlock(td);
}

static int add_iops_samples(struct thread_data *td, struct timespec *t)
{
	return __add_samples(td, &td->iops_sample_time, t, td->o.iops_avg_time,
				td->this_io_blocks, td->stat_io_blocks,
				td->ts.iops_stat, td->iops_log, false);
}

/*
 * Returns msecs to next event
 */
int calc_log_samples(void)
{
	struct thread_data *td;
	unsigned int next = ~0U, tmp = 0, next_mod = 0, log_avg_msec_min = -1U;
	struct timespec now;
	int i;
	long elapsed_time = 0;

	fio_gettime(&now, NULL);

	for_each_td(td, i) {
		elapsed_time = mtime_since_now(&td->epoch);

		if (!td->o.stats)
			continue;
		if (in_ramp_time(td) ||
		    !(td->runstate == TD_RUNNING || td->runstate == TD_VERIFYING)) {
			next = min(td->o.iops_avg_time, td->o.bw_avg_time);
			continue;
		}
		if (!td->bw_log ||
			(td->bw_log && !per_unit_log(td->bw_log))) {
			tmp = add_bw_samples(td, &now);

			if (td->bw_log)
				log_avg_msec_min = min(log_avg_msec_min, (unsigned int)td->bw_log->avg_msec);
		}
		if (!td->iops_log ||
			(td->iops_log && !per_unit_log(td->iops_log))) {
			tmp = add_iops_samples(td, &now);

			if (td->iops_log)
				log_avg_msec_min = min(log_avg_msec_min, (unsigned int)td->iops_log->avg_msec);
		}

		if (tmp < next)
			next = tmp;
	}

	/* if log_avg_msec_min has not been changed, set it to 0 */
	if (log_avg_msec_min == -1U)
		log_avg_msec_min = 0;

	if (log_avg_msec_min == 0)
		next_mod = elapsed_time;
	else
		next_mod = elapsed_time % log_avg_msec_min;

	/* correction to keep the time on the log avg msec boundary */
	next = min(next, (log_avg_msec_min - next_mod));

	return next == ~0U ? 0 : next;
}

void stat_init(void)
{
	stat_sem = fio_sem_init(FIO_SEM_UNLOCKED);
}

void stat_exit(void)
{
	/*
	 * When we have the mutex, we know out-of-band access to it
	 * have ended.
	 */
	fio_sem_down(stat_sem);
	fio_sem_remove(stat_sem);
}

/*
 * Called from signal handler. Wake up status thread.
 */
void show_running_run_stats(void)
{
	helper_do_stat();
}

uint32_t *io_u_block_info(struct thread_data *td, struct io_u *io_u)
{
	/* Ignore io_u's which span multiple blocks--they will just get
	 * inaccurate counts. */
	int idx = (io_u->offset - io_u->file->file_offset)
			/ td->o.bs[DDIR_TRIM];
	uint32_t *info = &td->ts.block_infos[idx];
	assert(idx < td->ts.nr_block_infos);
	return info;
}
<|MERGE_RESOLUTION|>--- conflicted
+++ resolved
@@ -262,10 +262,6 @@
 			log_buf(out, "\n");
 	}
 
-<<<<<<< HEAD
-out:
-=======
->>>>>>> 9b46661c
 	free(ovals);
 }
 
@@ -289,7 +285,7 @@
 	return true;
 }
 
-void show_mixed_group_stats(struct group_run_stats *rs, struct buf_output *out) 
+void show_mixed_group_stats(struct group_run_stats *rs, struct buf_output *out)
 {
 	char *io, *agg, *min, *max;
 	char *ioalt, *aggalt, *minalt, *maxalt;
@@ -703,11 +699,6 @@
 		display_lat("clat", min, max, mean, dev, out);
 	if (calc_lat(&ts->lat_stat[ddir], &min, &max, &mean, &dev))
 		display_lat(" lat", min, max, mean, dev, out);
-<<<<<<< HEAD
-	if (calc_lat(&ts->clat_high_prio_stat[ddir], &min, &max, &mean, &dev))
-		display_lat(ts->lat_percentiles ? "prio_lat" : "prio_clat",
-				min, max, mean, dev, out);
-=======
 	if (calc_lat(&ts->clat_high_prio_stat[ddir], &min, &max, &mean, &dev)) {
 		display_lat(ts->lat_percentiles ? "high prio_lat" : "high prio_clat",
 				min, max, mean, dev, out);
@@ -715,7 +706,6 @@
 			display_lat(ts->lat_percentiles ? "low prio_lat" : "low prio_clat",
 					min, max, mean, dev, out);
 	}
->>>>>>> 9b46661c
 
 	if (ts->slat_percentiles && ts->slat_stat[ddir].samples > 0)
 		show_clat_percentiles(ts->io_u_plat[FIO_SLAT][ddir],
@@ -1177,11 +1167,7 @@
 	obj = json_create_object();
 	json_array_add_value_object(array, obj);
 
-<<<<<<< HEAD
-	json_object_add_value_string(obj, "name", dus->name);
-=======
 	json_object_add_value_string(obj, "name", (const char *)dus->name);
->>>>>>> 9b46661c
 	json_object_add_value_int(obj, "read_ios", dus->s.ios[0]);
 	json_object_add_value_int(obj, "write_ios", dus->s.ios[1]);
 	json_object_add_value_int(obj, "read_merges", dus->s.merges[0]);
@@ -1241,14 +1227,8 @@
 	if (!is_running_backend())
 		return;
 
-<<<<<<< HEAD
-	if (flist_empty(&disk_list)) {
-		return;
-	}
-=======
 	if (flist_empty(&disk_list))
 		return;
->>>>>>> 9b46661c
 
 	if ((output_format & FIO_OUTPUT_JSON) && parent)
 		do_json = true;
@@ -1258,15 +1238,9 @@
 	if (!terse && !do_json)
 		log_buf(out, "\nDisk stats (read/write):\n");
 
-<<<<<<< HEAD
-	if (do_json)
-		json_object_add_disk_utils(parent, &disk_list);
-	else if (output_format & ~(FIO_OUTPUT_JSON | FIO_OUTPUT_JSON_PLUS)) {
-=======
 	if (do_json) {
 		json_object_add_disk_utils(parent, &disk_list);
 	} else if (output_format & ~(FIO_OUTPUT_JSON | FIO_OUTPUT_JSON_PLUS)) {
->>>>>>> 9b46661c
 		flist_for_each(entry, &disk_list) {
 			du = flist_entry(entry, struct disk_util, list);
 
@@ -1426,29 +1400,17 @@
 	else
 		log_buf(out, ";%llu;%llu;%f;%f", 0ULL, 0ULL, 0.0, 0.0);
 
-<<<<<<< HEAD
-	if (ts->lat_percentiles)
-=======
 	if (ts->lat_percentiles) {
->>>>>>> 9b46661c
 		len = calc_clat_percentiles(ts->io_u_plat[FIO_LAT][ddir],
 					ts->lat_stat[ddir].samples,
 					ts->percentile_list, &ovals, &maxv,
 					&minv);
-<<<<<<< HEAD
-	else if (ts->clat_percentiles)
-=======
 	} else if (ts->clat_percentiles) {
->>>>>>> 9b46661c
 		len = calc_clat_percentiles(ts->io_u_plat[FIO_CLAT][ddir],
 					ts->clat_stat[ddir].samples,
 					ts->percentile_list, &ovals, &maxv,
 					&minv);
-<<<<<<< HEAD
-	else
-=======
 	} else {
->>>>>>> 9b46661c
 		len = 0;
 	}
 
@@ -1496,10 +1458,6 @@
 	}
 }
 
-<<<<<<< HEAD
-static struct json_object *add_ddir_lat_json(struct thread_stat *ts, uint32_t percentiles,
-		struct io_stat *lat_stat, uint64_t *io_u_plat)
-=======
 static void show_mixed_ddir_status_terse(struct thread_stat *ts,
 				   struct group_run_stats *rs,
 				   int ver, struct buf_output *out)
@@ -1520,7 +1478,7 @@
 	ts_lcl->slat_percentiles = ts->slat_percentiles;
 	ts_lcl->percentile_precision = ts->percentile_precision;
 	memcpy(ts_lcl->percentile_list, ts->percentile_list, sizeof(ts->percentile_list));
-	
+
 	sum_thread_stats(ts_lcl, ts, 1);
 
 	/* add the aggregated stats to json parent */
@@ -1532,7 +1490,6 @@
 					     uint32_t percentiles,
 					     struct io_stat *lat_stat,
 					     uint64_t *io_u_plat)
->>>>>>> 9b46661c
 {
 	char buf[120];
 	double mean, dev;
@@ -2188,11 +2145,8 @@
 		      bool first)
 {
 	int k, l, m;
-<<<<<<< HEAD
-=======
 
 	sum_stat(&dst->sync_stat, &src->sync_stat, first, false);
->>>>>>> 9b46661c
 
 	for (l = 0; l < DDIR_RWDIR_CNT; l++) {
 		if (dst->unified_rw_rep != UNIFIED_MIXED) {
@@ -2266,19 +2220,6 @@
 	for (k = 0; k < FIO_LAT_CNT; k++)
 		for (l = 0; l < DDIR_RWDIR_CNT; l++)
 			for (m = 0; m < FIO_IO_U_PLAT_NR; m++)
-<<<<<<< HEAD
-				if (!dst->unified_rw_rep)
-					dst->io_u_plat[k][l][m] += src->io_u_plat[k][l][m];
-				else
-					dst->io_u_plat[k][0][m] += src->io_u_plat[k][l][m];
-
-	for (k = 0; k < FIO_IO_U_PLAT_NR; k++)
-		dst->io_u_sync_plat[k] += src->io_u_sync_plat[k];
-
-	for (k = 0; k < DDIR_RWDIR_CNT; k++) {
-		for (m = 0; m < FIO_IO_U_PLAT_NR; m++) {
-			if (!dst->unified_rw_rep) {
-=======
 				if (dst->unified_rw_rep != UNIFIED_MIXED)
 					dst->io_u_plat[k][l][m] += src->io_u_plat[k][l][m];
 				else
@@ -2290,7 +2231,6 @@
 	for (k = 0; k < DDIR_RWDIR_CNT; k++) {
 		for (m = 0; m < FIO_IO_U_PLAT_NR; m++) {
 			if (dst->unified_rw_rep != UNIFIED_MIXED) {
->>>>>>> 9b46661c
 				dst->io_u_plat_high_prio[k][m] += src->io_u_plat_high_prio[k][m];
 				dst->io_u_plat_low_prio[k][m] += src->io_u_plat_low_prio[k][m];
 			} else {
@@ -2338,20 +2278,7 @@
 {
 	memset(ts, 0, sizeof(*ts));
 
-<<<<<<< HEAD
-	for (j = 0; j < DDIR_RWDIR_CNT; j++) {
-		ts->lat_stat[j].min_val = -1UL;
-		ts->clat_stat[j].min_val = -1UL;
-		ts->slat_stat[j].min_val = -1UL;
-		ts->bw_stat[j].min_val = -1UL;
-		ts->iops_stat[j].min_val = -1UL;
-		ts->clat_high_prio_stat[j].min_val = -1UL;
-		ts->clat_low_prio_stat[j].min_val = -1UL;
-	}
-	ts->sync_stat.min_val = -1UL;
-=======
 	init_thread_stat_min_vals(ts);
->>>>>>> 9b46661c
 	ts->groupid = -1;
 }
 
@@ -2927,12 +2854,8 @@
 
 static void __add_log_sample(struct io_log *iolog, union io_sample_data data,
 			     enum fio_ddir ddir, unsigned long long bs,
-<<<<<<< HEAD
-			     unsigned long t, uint64_t offset, uint8_t priority_bit)
-=======
 			     unsigned long t, uint64_t offset,
 			     unsigned int priority)
->>>>>>> 9b46661c
 {
 	struct io_logs *cur_log;
 
@@ -2951,11 +2874,7 @@
 		s->time = t + (iolog->td ? iolog->td->unix_epoch : 0);
 		io_sample_set_ddir(iolog, s, ddir);
 		s->bs = bs;
-<<<<<<< HEAD
-		s->priority_bit = priority_bit;
-=======
 		s->priority = priority;
->>>>>>> 9b46661c
 
 		if (iolog->log_offset) {
 			struct io_sample_offset *so = (void *) s;
@@ -3032,7 +2951,7 @@
 }
 
 static void __add_stat_to_log(struct io_log *iolog, enum fio_ddir ddir,
-			      unsigned long elapsed, bool log_max, uint8_t priority_bit)
+			      unsigned long elapsed, bool log_max)
 {
 	/*
 	 * Note an entry in the log. Use the mean from the logged samples,
@@ -3047,34 +2966,26 @@
 		else
 			data.val = iolog->avg_window[ddir].mean.u.f + 0.50;
 
-<<<<<<< HEAD
-		__add_log_sample(iolog, data, ddir, 0, elapsed, 0, priority_bit);
-=======
 		__add_log_sample(iolog, data, ddir, 0, elapsed, 0, 0);
->>>>>>> 9b46661c
 	}
 
 	reset_io_stat(&iolog->avg_window[ddir]);
 }
 
 static void _add_stat_to_log(struct io_log *iolog, unsigned long elapsed,
-			     bool log_max, uint8_t priority_bit)
+			     bool log_max)
 {
 	int ddir;
 
 	for (ddir = 0; ddir < DDIR_RWDIR_CNT; ddir++)
-		__add_stat_to_log(iolog, ddir, elapsed, log_max, priority_bit);
+		__add_stat_to_log(iolog, ddir, elapsed, log_max);
 }
 
 static unsigned long add_log_sample(struct thread_data *td,
 				    struct io_log *iolog,
 				    union io_sample_data data,
 				    enum fio_ddir ddir, unsigned long long bs,
-<<<<<<< HEAD
-				    uint64_t offset, uint8_t priority_bit)
-=======
 				    uint64_t offset, unsigned int ioprio)
->>>>>>> 9b46661c
 {
 	unsigned long elapsed, this_window;
 
@@ -3087,12 +2998,8 @@
 	 * If no time averaging, just add the log sample.
 	 */
 	if (!iolog->avg_msec) {
-<<<<<<< HEAD
-		__add_log_sample(iolog, data, ddir, bs, elapsed, offset, priority_bit);
-=======
 		__add_log_sample(iolog, data, ddir, bs, elapsed, offset,
 				 ioprio);
->>>>>>> 9b46661c
 		return 0;
 	}
 
@@ -3116,7 +3023,7 @@
 			return diff;
 	}
 
-	_add_stat_to_log(iolog, elapsed, td->o.log_max != 0, priority_bit);
+	_add_stat_to_log(iolog, elapsed, td->o.log_max != 0);
 
 	iolog->avg_last[ddir] = elapsed - (elapsed % iolog->avg_msec);
 
@@ -3130,24 +3037,19 @@
 	elapsed = mtime_since_now(&td->epoch);
 
 	if (td->clat_log && unit_logs)
-		_add_stat_to_log(td->clat_log, elapsed, td->o.log_max != 0, 0);
+		_add_stat_to_log(td->clat_log, elapsed, td->o.log_max != 0);
 	if (td->slat_log && unit_logs)
-		_add_stat_to_log(td->slat_log, elapsed, td->o.log_max != 0, 0);
+		_add_stat_to_log(td->slat_log, elapsed, td->o.log_max != 0);
 	if (td->lat_log && unit_logs)
-		_add_stat_to_log(td->lat_log, elapsed, td->o.log_max != 0, 0);
+		_add_stat_to_log(td->lat_log, elapsed, td->o.log_max != 0);
 	if (td->bw_log && (unit_logs == per_unit_log(td->bw_log)))
-		_add_stat_to_log(td->bw_log, elapsed, td->o.log_max != 0, 0);
+		_add_stat_to_log(td->bw_log, elapsed, td->o.log_max != 0);
 	if (td->iops_log && (unit_logs == per_unit_log(td->iops_log)))
-		_add_stat_to_log(td->iops_log, elapsed, td->o.log_max != 0, 0);
-}
-
-<<<<<<< HEAD
-void add_agg_sample(union io_sample_data data, enum fio_ddir ddir, unsigned long long bs,
-					uint8_t priority_bit)
-=======
+		_add_stat_to_log(td->iops_log, elapsed, td->o.log_max != 0);
+}
+
 void add_agg_sample(union io_sample_data data, enum fio_ddir ddir,
 		    unsigned long long bs)
->>>>>>> 9b46661c
 {
 	struct io_log *iolog;
 
@@ -3155,11 +3057,7 @@
 		return;
 
 	iolog = agg_io_log[ddir];
-<<<<<<< HEAD
-	__add_log_sample(iolog, data, ddir, bs, mtime_since_genesis(), 0, priority_bit);
-=======
 	__add_log_sample(iolog, data, ddir, bs, mtime_since_genesis(), 0, 0);
->>>>>>> 9b46661c
 }
 
 void add_sync_clat_sample(struct thread_stat *ts, unsigned long long nsec)
@@ -3171,15 +3069,10 @@
 	add_stat_sample(&ts->sync_stat, nsec);
 }
 
-<<<<<<< HEAD
-static void add_lat_percentile_sample_noprio(struct thread_stat *ts,
-				unsigned long long nsec, enum fio_ddir ddir, enum fio_lat lat)
-=======
 static inline void add_lat_percentile_sample(struct thread_stat *ts,
 					     unsigned long long nsec,
 					     enum fio_ddir ddir,
 					     enum fio_lat lat)
->>>>>>> 9b46661c
 {
 	unsigned int idx = plat_val_to_idx(nsec);
 	assert(idx < FIO_IO_U_PLAT_NR);
@@ -3187,17 +3080,6 @@
 	ts->io_u_plat[lat][ddir][idx]++;
 }
 
-<<<<<<< HEAD
-static void add_lat_percentile_sample(struct thread_stat *ts,
-				unsigned long long nsec, enum fio_ddir ddir, uint8_t priority_bit,
-				enum fio_lat lat)
-{
-	unsigned int idx = plat_val_to_idx(nsec);
-
-	add_lat_percentile_sample_noprio(ts, nsec, ddir, lat);
-
-	if (!priority_bit)
-=======
 static inline void add_lat_percentile_prio_sample(struct thread_stat *ts,
 						  unsigned long long nsec,
 						  enum fio_ddir ddir,
@@ -3206,7 +3088,6 @@
 	unsigned int idx = plat_val_to_idx(nsec);
 
 	if (!high_prio)
->>>>>>> 9b46661c
 		ts->io_u_plat_low_prio[ddir][idx]++;
 	else
 		ts->io_u_plat_high_prio[ddir][idx]++;
@@ -3214,11 +3095,7 @@
 
 void add_clat_sample(struct thread_data *td, enum fio_ddir ddir,
 		     unsigned long long nsec, unsigned long long bs,
-<<<<<<< HEAD
-		     uint64_t offset, uint8_t priority_bit)
-=======
 		     uint64_t offset, unsigned int ioprio, bool high_prio)
->>>>>>> 9b46661c
 {
 	const bool needs_lock = td_async_processing(td);
 	unsigned long elapsed, this_window;
@@ -3230,10 +3107,6 @@
 
 	add_stat_sample(&ts->clat_stat[ddir], nsec);
 
-<<<<<<< HEAD
-	if (!ts->lat_percentiles) {
-		if (priority_bit)
-=======
 	/*
 	 * When lat_percentiles=1 (default 0), the reported high/low priority
 	 * percentiles and stats are used for describing total latency values,
@@ -3245,7 +3118,6 @@
 	 */
 	if (!ts->lat_percentiles) {
 		if (high_prio)
->>>>>>> 9b46661c
 			add_stat_sample(&ts->clat_high_prio_stat[ddir], nsec);
 		else
 			add_stat_sample(&ts->clat_low_prio_stat[ddir], nsec);
@@ -3253,15 +3125,6 @@
 
 	if (td->clat_log)
 		add_log_sample(td, td->clat_log, sample_val(nsec), ddir, bs,
-<<<<<<< HEAD
-			       offset, priority_bit);
-
-	if (ts->clat_percentiles) {
-		if (ts->lat_percentiles)
-			add_lat_percentile_sample_noprio(ts, nsec, ddir, FIO_CLAT);
-		else
-			add_lat_percentile_sample(ts, nsec, ddir, priority_bit, FIO_CLAT);
-=======
 			       offset, ioprio);
 
 	if (ts->clat_percentiles) {
@@ -3274,7 +3137,6 @@
 		if (!ts->lat_percentiles)
 			add_lat_percentile_prio_sample(ts, nsec, ddir,
 						       high_prio);
->>>>>>> 9b46661c
 	}
 
 	if (iolog && iolog->hist_msec) {
@@ -3303,11 +3165,7 @@
 				FIO_IO_U_PLAT_NR * sizeof(uint64_t));
 			flist_add(&dst->list, &hw->list);
 			__add_log_sample(iolog, sample_plat(dst), ddir, bs,
-<<<<<<< HEAD
-						elapsed, offset, priority_bit);
-=======
 					 elapsed, offset, ioprio);
->>>>>>> 9b46661c
 
 			/*
 			 * Update the last time we recorded as being now, minus
@@ -3324,13 +3182,8 @@
 }
 
 void add_slat_sample(struct thread_data *td, enum fio_ddir ddir,
-<<<<<<< HEAD
-			unsigned long long nsec, unsigned long long bs, uint64_t offset,
-			uint8_t priority_bit)
-=======
 		     unsigned long long nsec, unsigned long long bs,
 		     uint64_t offset, unsigned int ioprio)
->>>>>>> 9b46661c
 {
 	const bool needs_lock = td_async_processing(td);
 	struct thread_stat *ts = &td->ts;
@@ -3344,19 +3197,11 @@
 	add_stat_sample(&ts->slat_stat[ddir], nsec);
 
 	if (td->slat_log)
-<<<<<<< HEAD
-		add_log_sample(td, td->slat_log, sample_val(nsec), ddir, bs, offset,
-			priority_bit);
-
-	if (ts->slat_percentiles)
-		add_lat_percentile_sample_noprio(ts, nsec, ddir, FIO_SLAT);
-=======
 		add_log_sample(td, td->slat_log, sample_val(nsec), ddir, bs,
 			       offset, ioprio);
 
 	if (ts->slat_percentiles)
 		add_lat_percentile_sample(ts, nsec, ddir, FIO_SLAT);
->>>>>>> 9b46661c
 
 	if (needs_lock)
 		__td_io_u_unlock(td);
@@ -3364,11 +3209,7 @@
 
 void add_lat_sample(struct thread_data *td, enum fio_ddir ddir,
 		    unsigned long long nsec, unsigned long long bs,
-<<<<<<< HEAD
-		    uint64_t offset, uint8_t priority_bit)
-=======
 		    uint64_t offset, unsigned int ioprio, bool high_prio)
->>>>>>> 9b46661c
 {
 	const bool needs_lock = td_async_processing(td);
 	struct thread_stat *ts = &td->ts;
@@ -3383,13 +3224,6 @@
 
 	if (td->lat_log)
 		add_log_sample(td, td->lat_log, sample_val(nsec), ddir, bs,
-<<<<<<< HEAD
-			       offset, priority_bit);
-
-	if (ts->lat_percentiles) {
-		add_lat_percentile_sample(ts, nsec, ddir, priority_bit, FIO_LAT);
-		if (priority_bit)
-=======
 			       offset, ioprio);
 
 	/*
@@ -3406,7 +3240,6 @@
 		add_lat_percentile_sample(ts, nsec, ddir, FIO_LAT);
 		add_lat_percentile_prio_sample(ts, nsec, ddir, high_prio);
 		if (high_prio)
->>>>>>> 9b46661c
 			add_stat_sample(&ts->clat_high_prio_stat[ddir], nsec);
 		else
 			add_stat_sample(&ts->clat_low_prio_stat[ddir], nsec);
@@ -3435,11 +3268,7 @@
 
 	if (td->bw_log)
 		add_log_sample(td, td->bw_log, sample_val(rate), io_u->ddir,
-<<<<<<< HEAD
-			       bytes, io_u->offset, io_u_is_prio(io_u));
-=======
 			       bytes, io_u->offset, io_u->ioprio);
->>>>>>> 9b46661c
 
 	td->stat_io_bytes[io_u->ddir] = td->this_io_bytes[io_u->ddir];
 
@@ -3493,12 +3322,8 @@
 			if (td->o.min_bs[ddir] == td->o.max_bs[ddir])
 				bs = td->o.min_bs[ddir];
 
-<<<<<<< HEAD
-			next = add_log_sample(td, log, sample_val(rate), ddir, bs, 0, 0);
-=======
 			next = add_log_sample(td, log, sample_val(rate), ddir,
 					      bs, 0, 0);
->>>>>>> 9b46661c
 			next_log = min(next_log, next);
 		}
 
@@ -3538,11 +3363,7 @@
 
 	if (td->iops_log)
 		add_log_sample(td, td->iops_log, sample_val(1), io_u->ddir,
-<<<<<<< HEAD
-			       bytes, io_u->offset, io_u_is_prio(io_u));
-=======
 			       bytes, io_u->offset, io_u->ioprio);
->>>>>>> 9b46661c
 
 	td->stat_io_blocks[io_u->ddir] = td->this_io_blocks[io_u->ddir];
 
