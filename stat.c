--- conflicted
+++ resolved
@@ -486,8 +486,7 @@
 		show_clat_percentiles(ts->io_u_plat[ddir],
 					samples,
 					ts->percentile_list,
-<<<<<<< HEAD
-					ts->percentile_precision, out);
+					ts->percentile_precision, name, out);
 
         // Add 'if prio option is set' somehow
 		if (ddir == DDIR_READ) {
@@ -495,11 +494,8 @@
 			show_clat_percentiles(ts->io_u_plat_prio[ddir],
 						ts->clat_prio_stat[ddir].samples,
 						ts->percentile_list,
-						ts->percentile_precision, out);
-		}
-=======
-					ts->percentile_precision, name, out);
->>>>>>> f5ec8123
+						ts->percentile_precision, name, out);
+		}
 	}
 	if (calc_lat(&ts->bw_stat[ddir], &min, &max, &mean, &dev)) {
 		double p_of_agg = 100.0, fkb_base = (double)rs->kb_base;
@@ -1117,7 +1113,9 @@
 		}
 	}
 
-<<<<<<< HEAD
+
+
+
 	// START of PRIO CLAT
 
     if (ddir == DDIR_READ) {
@@ -1214,11 +1212,8 @@
 
 	// END OF LOW PRIO CLAT
 
-
-=======
 	if (!ddir_rw(ddir))
 		return;
->>>>>>> f5ec8123
 
 	if (!calc_lat(&ts->lat_stat[ddir], &min, &max, &mean, &dev)) {
 		min = max = 0;
@@ -1698,11 +1693,8 @@
 			first = false;
 		}
 	}
-<<<<<<< HEAD
-=======
 
 	sum_stat(&dst->sync_stat, &src->sync_stat, first);
->>>>>>> f5ec8123
 	dst->usr_time += src->usr_time;
 	dst->sys_time += src->sys_time;
 	dst->ctx += src->ctx;
@@ -2422,13 +2414,10 @@
 
 		for (j = 0; j < FIO_IO_U_PLAT_NR; j++) {
 			ts->io_u_plat[i][j] = 0;
-<<<<<<< HEAD
 			ts->io_u_plat_prio[i][j] = 0;
 			ts->io_u_plat_low_prio[i][j] = 0;
-=======
 			if (!i)
 				ts->io_u_sync_plat[j] = 0;
->>>>>>> f5ec8123
 		}
 	}
 
@@ -2521,11 +2510,7 @@
 			return diff;
 	}
 
-<<<<<<< HEAD
 	_add_stat_to_log(iolog, elapsed, td->o.log_max != 0, td->priorityBit);
-=======
-	__add_stat_to_log(iolog, ddir, elapsed, td->o.log_max != 0);
->>>>>>> f5ec8123
 
 	iolog->avg_last[ddir] = elapsed - (this_window - iolog->avg_msec);
 	return iolog->avg_msec;
@@ -2599,28 +2584,23 @@
 	add_stat_sample(&ts->clat_stat[ddir], nsec);
 
 	if (td->priorityBit && ddir == DDIR_READ) {
-		add_stat_sample(&ts->clat_prio_stat[ddir], usec);
+		add_stat_sample(&ts->clat_prio_stat[ddir], nsec);
 	}
 
 	if (!td->priorityBit && ddir == DDIR_READ) {
-		add_stat_sample(&ts->clat_low_prio_stat[ddir], usec);
+		add_stat_sample(&ts->clat_low_prio_stat[ddir], nsec);
 	}
 
 	if (td->clat_log)
 		add_log_sample(td, td->clat_log, sample_val(nsec), ddir, bs,
 			       offset);
 
-<<<<<<< HEAD
 	if (ts->clat_percentiles) {
 		if (td->priorityBit && ddir == DDIR_READ) {
 			ts->priorityBit = td->priorityBit;
 		}
-		add_clat_percentile_sample(ts, usec, ddir);
-	}
-=======
-	if (ts->clat_percentiles)
 		add_clat_percentile_sample(ts, nsec, ddir);
->>>>>>> f5ec8123
+	}
 
 	if (iolog && iolog->hist_msec) {
 		struct io_hist *hw = &iolog->hist_window[ddir];
