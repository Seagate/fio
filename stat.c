#include <stdio.h>
#include <string.h>
#include <stdlib.h>
#include <sys/time.h>
#include <sys/stat.h>
#include <math.h>

#include "fio.h"
#include "diskutil.h"
#include "lib/ieee754.h"
#include "json.h"
#include "lib/getrusage.h"
#include "idletime.h"
#include "lib/pow2.h"
#include "lib/output_buffer.h"
#include "helper_thread.h"
#include "smalloc.h"
#include "zbd.h"
#include "oslib/asprintf.h"

#ifdef WIN32
#define LOG_MSEC_SLACK	2
#else
#define LOG_MSEC_SLACK	1
#endif

struct log_sample {
	union io_sample_data data;
	uint32_t ddir;
	uint64_t bs;
	uint64_t offset;
	uint16_t priority;
	uint64_t issue_time;
};

struct fio_sem *stat_sem;

void clear_rusage_stat(struct thread_data *td)
{
	struct thread_stat *ts = &td->ts;

	fio_getrusage(&td->ru_start);
	ts->usr_time = ts->sys_time = 0;
	ts->ctx = 0;
	ts->minf = ts->majf = 0;
}

void update_rusage_stat(struct thread_data *td)
{
	struct thread_stat *ts = &td->ts;

	fio_getrusage(&td->ru_end);
	ts->usr_time += mtime_since_tv(&td->ru_start.ru_utime,
					&td->ru_end.ru_utime);
	ts->sys_time += mtime_since_tv(&td->ru_start.ru_stime,
					&td->ru_end.ru_stime);
	ts->ctx += td->ru_end.ru_nvcsw + td->ru_end.ru_nivcsw
			- (td->ru_start.ru_nvcsw + td->ru_start.ru_nivcsw);
	ts->minf += td->ru_end.ru_minflt - td->ru_start.ru_minflt;
	ts->majf += td->ru_end.ru_majflt - td->ru_start.ru_majflt;

	memcpy(&td->ru_start, &td->ru_end, sizeof(td->ru_end));
}

/*
 * Given a latency, return the index of the corresponding bucket in
 * the structure tracking percentiles.
 *
 * (1) find the group (and error bits) that the value (latency)
 * belongs to by looking at its MSB. (2) find the bucket number in the
 * group by looking at the index bits.
 *
 */
static unsigned int plat_val_to_idx(unsigned long long val)
{
	unsigned int msb, error_bits, base, offset, idx;

	/* Find MSB starting from bit 0 */
	if (val == 0)
		msb = 0;
	else
		msb = (sizeof(val)*8) - __builtin_clzll(val) - 1;

	/*
	 * MSB <= (FIO_IO_U_PLAT_BITS-1), cannot be rounded off. Use
	 * all bits of the sample as index
	 */
	if (msb <= FIO_IO_U_PLAT_BITS)
		return val;

	/* Compute the number of error bits to discard*/
	error_bits = msb - FIO_IO_U_PLAT_BITS;

	/* Compute the number of buckets before the group */
	base = (error_bits + 1) << FIO_IO_U_PLAT_BITS;

	/*
	 * Discard the error bits and apply the mask to find the
	 * index for the buckets in the group
	 */
	offset = (FIO_IO_U_PLAT_VAL - 1) & (val >> error_bits);

	/* Make sure the index does not exceed (array size - 1) */
	idx = (base + offset) < (FIO_IO_U_PLAT_NR - 1) ?
		(base + offset) : (FIO_IO_U_PLAT_NR - 1);

	return idx;
}

/*
 * Convert the given index of the bucket array to the value
 * represented by the bucket
 */
static unsigned long long plat_idx_to_val(unsigned int idx)
{
	unsigned int error_bits;
	unsigned long long k, base;

	assert(idx < FIO_IO_U_PLAT_NR);

	/* MSB <= (FIO_IO_U_PLAT_BITS-1), cannot be rounded off. Use
	 * all bits of the sample as index */
	if (idx < (FIO_IO_U_PLAT_VAL << 1))
		return idx;

	/* Find the group and compute the minimum value of that group */
	error_bits = (idx >> FIO_IO_U_PLAT_BITS) - 1;
	base = ((unsigned long long) 1) << (error_bits + FIO_IO_U_PLAT_BITS);

	/* Find its bucket number of the group */
	k = idx % FIO_IO_U_PLAT_VAL;

	/* Return the mean of the range of the bucket */
	return base + ((k + 0.5) * (1 << error_bits));
}

static int double_cmp(const void *a, const void *b)
{
	const fio_fp64_t fa = *(const fio_fp64_t *) a;
	const fio_fp64_t fb = *(const fio_fp64_t *) b;
	int cmp = 0;

	if (fa.u.f > fb.u.f)
		cmp = 1;
	else if (fa.u.f < fb.u.f)
		cmp = -1;

	return cmp;
}

unsigned int calc_clat_percentiles(uint64_t *io_u_plat, unsigned long long nr,
				   fio_fp64_t *plist, unsigned long long **output,
				   unsigned long long *maxv, unsigned long long *minv)
{
	unsigned long long sum = 0;
	unsigned int len, i, j = 0;
	unsigned long long *ovals = NULL;
	bool is_last;

	*minv = -1ULL;
	*maxv = 0;

	len = 0;
	while (len < FIO_IO_U_LIST_MAX_LEN && plist[len].u.f != 0.0)
		len++;

	if (!len)
		return 0;

	/*
	 * Sort the percentile list. Note that it may already be sorted if
	 * we are using the default values, but since it's a short list this
	 * isn't a worry. Also note that this does not work for NaN values.
	 */
	if (len > 1)
		qsort(plist, len, sizeof(plist[0]), double_cmp);

	ovals = malloc(len * sizeof(*ovals));
	if (!ovals)
		return 0;

	/*
	 * Calculate bucket values, note down max and min values
	 */
	is_last = false;
	for (i = 0; i < FIO_IO_U_PLAT_NR && !is_last; i++) {
		sum += io_u_plat[i];
		while (sum >= ((long double) plist[j].u.f / 100.0 * nr)) {
			assert(plist[j].u.f <= 100.0);

			ovals[j] = plat_idx_to_val(i);
			if (ovals[j] < *minv)
				*minv = ovals[j];
			if (ovals[j] > *maxv)
				*maxv = ovals[j];

			is_last = (j == len - 1) != 0;
			if (is_last)
				break;

			j++;
		}
	}

	if (!is_last)
		log_err("fio: error calculating latency percentiles\n");

	*output = ovals;
	return len;
}

/*
 * Find and display the p-th percentile of clat
 */
static void show_clat_percentiles(uint64_t *io_u_plat, unsigned long long nr,
				  fio_fp64_t *plist, unsigned int precision,
				  const char *pre, struct buf_output *out)
{
	unsigned int divisor, len, i, j = 0;
	unsigned long long minv, maxv;
	unsigned long long *ovals;
	int per_line, scale_down, time_width;
	bool is_last;
	char fmt[32];

	len = calc_clat_percentiles(io_u_plat, nr, plist, &ovals, &maxv, &minv);
	if (!len || !ovals)
		return;

	/*
	 * We default to nsecs, but if the value range is such that we
	 * should scale down to usecs or msecs, do that.
	 */
	if (minv > 2000000 && maxv > 99999999ULL) {
		scale_down = 2;
		divisor = 1000000;
		log_buf(out, "    %s percentiles (msec):\n     |", pre);
	} else if (minv > 2000 && maxv > 99999) {
		scale_down = 1;
		divisor = 1000;
		log_buf(out, "    %s percentiles (usec):\n     |", pre);
	} else {
		scale_down = 0;
		divisor = 1;
		log_buf(out, "    %s percentiles (nsec):\n     |", pre);
	}


	time_width = max(5, (int) (log10(maxv / divisor) + 1));
	snprintf(fmt, sizeof(fmt), " %%%u.%ufth=[%%%dllu]%%c", precision + 3,
			precision, time_width);
	/* fmt will be something like " %5.2fth=[%4llu]%c" */
	per_line = (80 - 7) / (precision + 10 + time_width);

	for (j = 0; j < len; j++) {
		/* for formatting */
		if (j != 0 && (j % per_line) == 0)
			log_buf(out, "     |");

		/* end of the list */
		is_last = (j == len - 1) != 0;

		for (i = 0; i < scale_down; i++)
			ovals[j] = (ovals[j] + 999) / 1000;

		log_buf(out, fmt, plist[j].u.f, ovals[j], is_last ? '\n' : ',');

		if (is_last)
			break;

		if ((j % per_line) == per_line - 1)	/* for formatting */
			log_buf(out, "\n");
	}

	free(ovals);
}

static int get_nr_prios_with_samples(struct thread_stat *ts, enum fio_ddir ddir)
{
	int i, nr_prios_with_samples = 0;

	for (i = 0; i < ts->nr_clat_prio[ddir]; i++) {
		if (ts->clat_prio[ddir][i].clat_stat.samples)
			nr_prios_with_samples++;
	}

	return nr_prios_with_samples;
}

bool calc_lat(struct io_stat *is, unsigned long long *min,
	      unsigned long long *max, double *mean, double *dev)
{
	double n = (double) is->samples;

	if (n == 0)
		return false;

	*min = is->min_val;
	*max = is->max_val;
	*mean = is->mean.u.f;

	if (n > 1.0)
		*dev = sqrt(is->S.u.f / (n - 1.0));
	else
		*dev = 0;

	return true;
}

void show_mixed_group_stats(struct group_run_stats *rs, struct buf_output *out)
{
	char *io, *agg, *min, *max;
	char *ioalt, *aggalt, *minalt, *maxalt;
	uint64_t io_mix = 0, agg_mix = 0, min_mix = -1, max_mix = 0;
	uint64_t min_run = -1, max_run = 0;
	const int i2p = is_power_of_2(rs->kb_base);
	int i;

	for (i = 0; i < DDIR_RWDIR_CNT; i++) {
		if (!rs->max_run[i])
			continue;
		io_mix += rs->iobytes[i];
		agg_mix += rs->agg[i];
		min_mix = min_mix < rs->min_bw[i] ? min_mix : rs->min_bw[i];
		max_mix = max_mix > rs->max_bw[i] ? max_mix : rs->max_bw[i];
		min_run = min_run < rs->min_run[i] ? min_run : rs->min_run[i];
		max_run = max_run > rs->max_run[i] ? max_run : rs->max_run[i];
	}
	io = num2str(io_mix, rs->sig_figs, 1, i2p, N2S_BYTE);
	ioalt = num2str(io_mix, rs->sig_figs, 1, !i2p, N2S_BYTE);
	agg = num2str(agg_mix, rs->sig_figs, 1, i2p, rs->unit_base);
	aggalt = num2str(agg_mix, rs->sig_figs, 1, !i2p, rs->unit_base);
	min = num2str(min_mix, rs->sig_figs, 1, i2p, rs->unit_base);
	minalt = num2str(min_mix, rs->sig_figs, 1, !i2p, rs->unit_base);
	max = num2str(max_mix, rs->sig_figs, 1, i2p, rs->unit_base);
	maxalt = num2str(max_mix, rs->sig_figs, 1, !i2p, rs->unit_base);
	log_buf(out, "  MIXED: bw=%s (%s), %s-%s (%s-%s), io=%s (%s), run=%llu-%llumsec\n",
			agg, aggalt, min, max, minalt, maxalt, io, ioalt,
			(unsigned long long) min_run,
			(unsigned long long) max_run);
	free(io);
	free(agg);
	free(min);
	free(max);
	free(ioalt);
	free(aggalt);
	free(minalt);
	free(maxalt);
}

void show_group_stats(struct group_run_stats *rs, struct buf_output *out)
{
	char *io, *agg, *min, *max;
	char *ioalt, *aggalt, *minalt, *maxalt;
	const char *str[] = { "   READ", "  WRITE" , "   TRIM"};
	int i;

	log_buf(out, "\nRun status group %d (all jobs):\n", rs->groupid);

	for (i = 0; i < DDIR_RWDIR_CNT; i++) {
		const int i2p = is_power_of_2(rs->kb_base);

		if (!rs->max_run[i])
			continue;

		io = num2str(rs->iobytes[i], rs->sig_figs, 1, i2p, N2S_BYTE);
		ioalt = num2str(rs->iobytes[i], rs->sig_figs, 1, !i2p, N2S_BYTE);
		agg = num2str(rs->agg[i], rs->sig_figs, 1, i2p, rs->unit_base);
		aggalt = num2str(rs->agg[i], rs->sig_figs, 1, !i2p, rs->unit_base);
		min = num2str(rs->min_bw[i], rs->sig_figs, 1, i2p, rs->unit_base);
		minalt = num2str(rs->min_bw[i], rs->sig_figs, 1, !i2p, rs->unit_base);
		max = num2str(rs->max_bw[i], rs->sig_figs, 1, i2p, rs->unit_base);
		maxalt = num2str(rs->max_bw[i], rs->sig_figs, 1, !i2p, rs->unit_base);
		log_buf(out, "%s: bw=%s (%s), %s-%s (%s-%s), io=%s (%s), run=%llu-%llumsec\n",
				(rs->unified_rw_rep == UNIFIED_MIXED) ? "  MIXED" : str[i],
				agg, aggalt, min, max, minalt, maxalt, io, ioalt,
				(unsigned long long) rs->min_run[i],
				(unsigned long long) rs->max_run[i]);

		free(io);
		free(agg);
		free(min);
		free(max);
		free(ioalt);
		free(aggalt);
		free(minalt);
		free(maxalt);
	}

	/* Need to aggregate statistics to show mixed values */
	if (rs->unified_rw_rep == UNIFIED_BOTH)
		show_mixed_group_stats(rs, out);
}

void stat_calc_dist(uint64_t *map, unsigned long total, double *io_u_dist)
{
	int i;

	/*
	 * Do depth distribution calculations
	 */
	for (i = 0; i < FIO_IO_U_MAP_NR; i++) {
		if (total) {
			io_u_dist[i] = (double) map[i] / (double) total;
			io_u_dist[i] *= 100.0;
			if (io_u_dist[i] < 0.1 && map[i])
				io_u_dist[i] = 0.1;
		} else
			io_u_dist[i] = 0.0;
	}
}

static void stat_calc_lat(struct thread_stat *ts, double *dst,
			  uint64_t *src, int nr)
{
	unsigned long total = ddir_rw_sum(ts->total_io_u);
	int i;

	/*
	 * Do latency distribution calculations
	 */
	for (i = 0; i < nr; i++) {
		if (total) {
			dst[i] = (double) src[i] / (double) total;
			dst[i] *= 100.0;
			if (dst[i] < 0.01 && src[i])
				dst[i] = 0.01;
		} else
			dst[i] = 0.0;
	}
}

/*
 * To keep the terse format unaltered, add all of the ns latency
 * buckets to the first us latency bucket
 */
static void stat_calc_lat_nu(struct thread_stat *ts, double *io_u_lat_u)
{
	unsigned long ntotal = 0, total = ddir_rw_sum(ts->total_io_u);
	int i;

	stat_calc_lat(ts, io_u_lat_u, ts->io_u_lat_u, FIO_IO_U_LAT_U_NR);
	if (total <= 0)
		return;

	for (i = 0; i < FIO_IO_U_LAT_N_NR; i++)
		ntotal += ts->io_u_lat_n[i];

	io_u_lat_u[0] += 100.0 * (double) ntotal / (double) total;
}

void stat_calc_lat_n(struct thread_stat *ts, double *io_u_lat)
{
	stat_calc_lat(ts, io_u_lat, ts->io_u_lat_n, FIO_IO_U_LAT_N_NR);
}

void stat_calc_lat_u(struct thread_stat *ts, double *io_u_lat)
{
	stat_calc_lat(ts, io_u_lat, ts->io_u_lat_u, FIO_IO_U_LAT_U_NR);
}

void stat_calc_lat_m(struct thread_stat *ts, double *io_u_lat)
{
	stat_calc_lat(ts, io_u_lat, ts->io_u_lat_m, FIO_IO_U_LAT_M_NR);
}

static void display_lat(const char *name, unsigned long long min,
			unsigned long long max, double mean, double dev,
			struct buf_output *out)
{
	const char *base = "(nsec)";
	char *minp, *maxp;

	if (nsec_to_msec(&min, &max, &mean, &dev))
		base = "(msec)";
	else if (nsec_to_usec(&min, &max, &mean, &dev))
		base = "(usec)";

	minp = num2str(min, 6, 1, 0, N2S_NONE);
	maxp = num2str(max, 6, 1, 0, N2S_NONE);

	log_buf(out, "    %s %s: min=%s, max=%s, avg=%5.02f,"
		 " stdev=%5.02f\n", name, base, minp, maxp, mean, dev);

	free(minp);
	free(maxp);
}

static struct thread_stat *gen_mixed_ddir_stats_from_ts(struct thread_stat *ts)
{
	struct thread_stat *ts_lcl;

	/*
	 * Handle aggregation of Reads (ddir = 0), Writes (ddir = 1), and
	 * Trims (ddir = 2)
	 */
	ts_lcl = malloc(sizeof(struct thread_stat));
	if (!ts_lcl) {
		log_err("fio: failed to allocate local thread stat\n");
		return NULL;
	}

	init_thread_stat(ts_lcl);

	/* calculate mixed stats  */
	ts_lcl->unified_rw_rep = UNIFIED_MIXED;
	ts_lcl->lat_percentiles = ts->lat_percentiles;
	ts_lcl->clat_percentiles = ts->clat_percentiles;
	ts_lcl->slat_percentiles = ts->slat_percentiles;
	ts_lcl->percentile_precision = ts->percentile_precision;
	memcpy(ts_lcl->percentile_list, ts->percentile_list, sizeof(ts->percentile_list));
	ts_lcl->sig_figs = ts->sig_figs;

	sum_thread_stats(ts_lcl, ts);

	return ts_lcl;
}

static double convert_agg_kbytes_percent(struct group_run_stats *rs,
					 enum fio_ddir ddir, int mean)
{
	double p_of_agg = 100.0;
	if (rs && rs->agg[ddir] > 1024) {
		p_of_agg = mean * 100.0 / (double) (rs->agg[ddir] / 1024.0);

		if (p_of_agg > 100.0)
			p_of_agg = 100.0;
	}
	return p_of_agg;
}

static void show_ddir_status(struct group_run_stats *rs, struct thread_stat *ts,
			     enum fio_ddir ddir, struct buf_output *out)
{
	unsigned long runt;
	unsigned long long min, max, bw, iops;
	double mean, dev;
	char *io_p, *bw_p, *bw_p_alt, *iops_p, *post_st = NULL;
	int i2p, i;
	const char *clat_type = ts->lat_percentiles ? "lat" : "clat";

	if (ddir_sync(ddir)) {
		if (calc_lat(&ts->sync_stat, &min, &max, &mean, &dev)) {
			log_buf(out, "  %s:\n", "fsync/fdatasync/sync_file_range");
			display_lat(io_ddir_name(ddir), min, max, mean, dev, out);
			show_clat_percentiles(ts->io_u_sync_plat,
						ts->sync_stat.samples,
						ts->percentile_list,
						ts->percentile_precision,
						io_ddir_name(ddir), out);
		}
		return;
	}

	assert(ddir_rw(ddir));

	if (!ts->runtime[ddir])
		return;

	i2p = is_power_of_2(rs->kb_base);
	runt = ts->runtime[ddir];

	bw = (1000 * ts->io_bytes[ddir]) / runt;
	io_p = num2str(ts->io_bytes[ddir], ts->sig_figs, 1, i2p, N2S_BYTE);
	bw_p = num2str(bw, ts->sig_figs, 1, i2p, ts->unit_base);
	bw_p_alt = num2str(bw, ts->sig_figs, 1, !i2p, ts->unit_base);

	iops = (1000 * (uint64_t)ts->total_io_u[ddir]) / runt;
	iops_p = num2str(iops, ts->sig_figs, 1, 0, N2S_NONE);
	if (ddir == DDIR_WRITE || ddir == DDIR_TRIM)
		post_st = zbd_write_status(ts);
	else if (ddir == DDIR_READ && ts->cachehit && ts->cachemiss) {
		uint64_t total;
		double hit;

		total = ts->cachehit + ts->cachemiss;
		hit = (double) ts->cachehit / (double) total;
		hit *= 100.0;
		if (asprintf(&post_st, "; Cachehit=%0.2f%%", hit) < 0)
			post_st = NULL;
	}

	log_buf(out, "  %s: IOPS=%s, BW=%s (%s)(%s/%llumsec)%s\n",
			(ts->unified_rw_rep == UNIFIED_MIXED) ? "mixed" : io_ddir_name(ddir),
			iops_p, bw_p, bw_p_alt, io_p,
			(unsigned long long) ts->runtime[ddir],
			post_st ? : "");

	free(post_st);
	free(io_p);
	free(bw_p);
	free(bw_p_alt);
	free(iops_p);

	if (calc_lat(&ts->slat_stat[ddir], &min, &max, &mean, &dev))
		display_lat("slat", min, max, mean, dev, out);
	if (calc_lat(&ts->clat_stat[ddir], &min, &max, &mean, &dev))
		display_lat("clat", min, max, mean, dev, out);
	if (calc_lat(&ts->lat_stat[ddir], &min, &max, &mean, &dev))
		display_lat(" lat", min, max, mean, dev, out);

	/* Only print per prio stats if there are >= 2 prios with samples */
	if (get_nr_prios_with_samples(ts, ddir) >= 2) {
		for (i = 0; i < ts->nr_clat_prio[ddir]; i++) {
			char buf[64];

			if (!calc_lat(&ts->clat_prio[ddir][i].clat_stat, &min,
				      &max, &mean, &dev))
				continue;

			snprintf(buf, sizeof(buf),
				 "%s prio %u/%u/%u",
				 clat_type,
				 ioprio_class(ts->clat_prio[ddir][i].ioprio),
				 ioprio(ts->clat_prio[ddir][i].ioprio),
				 ioprio_hint(ts->clat_prio[ddir][i].ioprio));
			display_lat(buf, min, max, mean, dev, out);
		}
	}

	if (ts->slat_percentiles && ts->slat_stat[ddir].samples > 0)
		show_clat_percentiles(ts->io_u_plat[FIO_SLAT][ddir],
					ts->slat_stat[ddir].samples,
					ts->percentile_list,
					ts->percentile_precision, "slat", out);
	if (ts->clat_percentiles && ts->clat_stat[ddir].samples > 0)
		show_clat_percentiles(ts->io_u_plat[FIO_CLAT][ddir],
					ts->clat_stat[ddir].samples,
					ts->percentile_list,
					ts->percentile_precision, "clat", out);
	if (ts->lat_percentiles && ts->lat_stat[ddir].samples > 0)
		show_clat_percentiles(ts->io_u_plat[FIO_LAT][ddir],
					ts->lat_stat[ddir].samples,
					ts->percentile_list,
					ts->percentile_precision, "lat", out);

	if (ts->clat_percentiles || ts->lat_percentiles) {
		char prio_name[64];
		uint64_t samples;

		if (ts->lat_percentiles)
			samples = ts->lat_stat[ddir].samples;
		else
			samples = ts->clat_stat[ddir].samples;

		/* Only print per prio stats if there are >= 2 prios with samples */
		if (get_nr_prios_with_samples(ts, ddir) >= 2) {
			for (i = 0; i < ts->nr_clat_prio[ddir]; i++) {
				uint64_t prio_samples =
					ts->clat_prio[ddir][i].clat_stat.samples;

				if (!prio_samples)
					continue;

				snprintf(prio_name, sizeof(prio_name),
					 "%s prio %u/%u/%u (%.2f%% of IOs)",
					 clat_type,
					 ioprio_class(ts->clat_prio[ddir][i].ioprio),
					 ioprio(ts->clat_prio[ddir][i].ioprio),
					 ioprio_hint(ts->clat_prio[ddir][i].ioprio),
					 100. * (double) prio_samples / (double) samples);
				show_clat_percentiles(ts->clat_prio[ddir][i].io_u_plat,
						prio_samples, ts->percentile_list,
						ts->percentile_precision,
						prio_name, out);
			}
		}
	}

	if (calc_lat(&ts->bw_stat[ddir], &min, &max, &mean, &dev)) {
		double p_of_agg = 100.0, fkb_base = (double)rs->kb_base;
		const char *bw_str;

		if ((rs->unit_base == 1) && i2p)
			bw_str = "Kibit";
		else if (rs->unit_base == 1)
			bw_str = "kbit";
		else if (i2p)
			bw_str = "KiB";
		else
			bw_str = "kB";

		p_of_agg = convert_agg_kbytes_percent(rs, ddir, mean);

		if (rs->unit_base == 1) {
			min *= 8.0;
			max *= 8.0;
			mean *= 8.0;
			dev *= 8.0;
		}

		if (mean > fkb_base * fkb_base) {
			min /= fkb_base;
			max /= fkb_base;
			mean /= fkb_base;
			dev /= fkb_base;
			bw_str = (rs->unit_base == 1 ? "Mibit" : "MiB");
		}

		log_buf(out, "   bw (%5s/s): min=%5llu, max=%5llu, per=%3.2f%%, "
			"avg=%5.02f, stdev=%5.02f, samples=%" PRIu64 "\n",
			bw_str, min, max, p_of_agg, mean, dev,
			(&ts->bw_stat[ddir])->samples);
	}
	if (calc_lat(&ts->iops_stat[ddir], &min, &max, &mean, &dev)) {
		log_buf(out, "   iops        : min=%5llu, max=%5llu, "
			"avg=%5.02f, stdev=%5.02f, samples=%" PRIu64 "\n",
			min, max, mean, dev, (&ts->iops_stat[ddir])->samples);
	}
}

static void show_mixed_ddir_status(struct group_run_stats *rs,
				   struct thread_stat *ts,
				   struct buf_output *out)
{
	struct thread_stat *ts_lcl = gen_mixed_ddir_stats_from_ts(ts);

	if (ts_lcl)
		show_ddir_status(rs, ts_lcl, DDIR_READ, out);

	free_clat_prio_stats(ts_lcl);
	free(ts_lcl);
}

static bool show_lat(double *io_u_lat, int nr, const char **ranges,
		     const char *msg, struct buf_output *out)
{
	bool new_line = true, shown = false;
	int i, line = 0;

	for (i = 0; i < nr; i++) {
		if (io_u_lat[i] <= 0.0)
			continue;
		shown = true;
		if (new_line) {
			if (line)
				log_buf(out, "\n");
			log_buf(out, "  lat (%s)   : ", msg);
			new_line = false;
			line = 0;
		}
		if (line)
			log_buf(out, ", ");
		log_buf(out, "%s%3.2f%%", ranges[i], io_u_lat[i]);
		line++;
		if (line == 5)
			new_line = true;
	}

	if (shown)
		log_buf(out, "\n");

	return true;
}

static void show_lat_n(double *io_u_lat_n, struct buf_output *out)
{
	const char *ranges[] = { "2=", "4=", "10=", "20=", "50=", "100=",
				 "250=", "500=", "750=", "1000=", };

	show_lat(io_u_lat_n, FIO_IO_U_LAT_N_NR, ranges, "nsec", out);
}

static void show_lat_u(double *io_u_lat_u, struct buf_output *out)
{
	const char *ranges[] = { "2=", "4=", "10=", "20=", "50=", "100=",
				 "250=", "500=", "750=", "1000=", };

	show_lat(io_u_lat_u, FIO_IO_U_LAT_U_NR, ranges, "usec", out);
}

static void show_lat_m(double *io_u_lat_m, struct buf_output *out)
{
	const char *ranges[] = { "2=", "4=", "10=", "20=", "50=", "100=",
				 "250=", "500=", "750=", "1000=", "2000=",
				 ">=2000=", };

	show_lat(io_u_lat_m, FIO_IO_U_LAT_M_NR, ranges, "msec", out);
}

static void show_latencies(struct thread_stat *ts, struct buf_output *out)
{
	double io_u_lat_n[FIO_IO_U_LAT_N_NR];
	double io_u_lat_u[FIO_IO_U_LAT_U_NR];
	double io_u_lat_m[FIO_IO_U_LAT_M_NR];

	stat_calc_lat_n(ts, io_u_lat_n);
	stat_calc_lat_u(ts, io_u_lat_u);
	stat_calc_lat_m(ts, io_u_lat_m);

	show_lat_n(io_u_lat_n, out);
	show_lat_u(io_u_lat_u, out);
	show_lat_m(io_u_lat_m, out);
}

static int block_state_category(int block_state)
{
	switch (block_state) {
	case BLOCK_STATE_UNINIT:
		return 0;
	case BLOCK_STATE_TRIMMED:
	case BLOCK_STATE_WRITTEN:
		return 1;
	case BLOCK_STATE_WRITE_FAILURE:
	case BLOCK_STATE_TRIM_FAILURE:
		return 2;
	default:
		/* Silence compile warning on some BSDs and have a return */
		assert(0);
		return -1;
	}
}

static int compare_block_infos(const void *bs1, const void *bs2)
{
	uint64_t block1 = *(uint64_t *)bs1;
	uint64_t block2 = *(uint64_t *)bs2;
	int state1 = BLOCK_INFO_STATE(block1);
	int state2 = BLOCK_INFO_STATE(block2);
	int bscat1 = block_state_category(state1);
	int bscat2 = block_state_category(state2);
	int cycles1 = BLOCK_INFO_TRIMS(block1);
	int cycles2 = BLOCK_INFO_TRIMS(block2);

	if (bscat1 < bscat2)
		return -1;
	if (bscat1 > bscat2)
		return 1;

	if (cycles1 < cycles2)
		return -1;
	if (cycles1 > cycles2)
		return 1;

	if (state1 < state2)
		return -1;
	if (state1 > state2)
		return 1;

	assert(block1 == block2);
	return 0;
}

static int calc_block_percentiles(int nr_block_infos, uint32_t *block_infos,
				  fio_fp64_t *plist, unsigned int **percentiles,
				  unsigned int *types)
{
	int len = 0;
	int i, nr_uninit;

	qsort(block_infos, nr_block_infos, sizeof(uint32_t), compare_block_infos);

	while (len < FIO_IO_U_LIST_MAX_LEN && plist[len].u.f != 0.0)
		len++;

	if (!len)
		return 0;

	/*
	 * Sort the percentile list. Note that it may already be sorted if
	 * we are using the default values, but since it's a short list this
	 * isn't a worry. Also note that this does not work for NaN values.
	 */
	if (len > 1)
		qsort(plist, len, sizeof(plist[0]), double_cmp);

	/* Start only after the uninit entries end */
	for (nr_uninit = 0;
	     nr_uninit < nr_block_infos
		&& BLOCK_INFO_STATE(block_infos[nr_uninit]) == BLOCK_STATE_UNINIT;
	     nr_uninit ++)
		;

	if (nr_uninit == nr_block_infos)
		return 0;

	*percentiles = calloc(len, sizeof(**percentiles));

	for (i = 0; i < len; i++) {
		int idx = (plist[i].u.f * (nr_block_infos - nr_uninit) / 100)
				+ nr_uninit;
		(*percentiles)[i] = BLOCK_INFO_TRIMS(block_infos[idx]);
	}

	memset(types, 0, sizeof(*types) * BLOCK_STATE_COUNT);
	for (i = 0; i < nr_block_infos; i++)
		types[BLOCK_INFO_STATE(block_infos[i])]++;

	return len;
}

static const char *block_state_names[] = {
	[BLOCK_STATE_UNINIT] = "unwritten",
	[BLOCK_STATE_TRIMMED] = "trimmed",
	[BLOCK_STATE_WRITTEN] = "written",
	[BLOCK_STATE_TRIM_FAILURE] = "trim failure",
	[BLOCK_STATE_WRITE_FAILURE] = "write failure",
};

static void show_block_infos(int nr_block_infos, uint32_t *block_infos,
			     fio_fp64_t *plist, struct buf_output *out)
{
	int len, pos, i;
	unsigned int *percentiles = NULL;
	unsigned int block_state_counts[BLOCK_STATE_COUNT];

	len = calc_block_percentiles(nr_block_infos, block_infos, plist,
				     &percentiles, block_state_counts);

	log_buf(out, "  block lifetime percentiles :\n   |");
	pos = 0;
	for (i = 0; i < len; i++) {
		uint32_t block_info = percentiles[i];
#define LINE_LENGTH	75
		char str[LINE_LENGTH];
		int strln = snprintf(str, LINE_LENGTH, " %3.2fth=%u%c",
				     plist[i].u.f, block_info,
				     i == len - 1 ? '\n' : ',');
		assert(strln < LINE_LENGTH);
		if (pos + strln > LINE_LENGTH) {
			pos = 0;
			log_buf(out, "\n   |");
		}
		log_buf(out, "%s", str);
		pos += strln;
#undef LINE_LENGTH
	}
	if (percentiles)
		free(percentiles);

	log_buf(out, "        states               :");
	for (i = 0; i < BLOCK_STATE_COUNT; i++)
		log_buf(out, " %s=%u%c",
			 block_state_names[i], block_state_counts[i],
			 i == BLOCK_STATE_COUNT - 1 ? '\n' : ',');
}

static void show_ss_normal(struct thread_stat *ts, struct buf_output *out)
{
	char *p1, *p1alt, *p2;
	unsigned long long bw_mean, iops_mean;
	const int i2p = is_power_of_2(ts->kb_base);

	if (!ts->ss_dur)
		return;

	bw_mean = steadystate_bw_mean(ts);
	iops_mean = steadystate_iops_mean(ts);

	p1 = num2str(bw_mean / ts->kb_base, ts->sig_figs, ts->kb_base, i2p, ts->unit_base);
	p1alt = num2str(bw_mean / ts->kb_base, ts->sig_figs, ts->kb_base, !i2p, ts->unit_base);
	p2 = num2str(iops_mean, ts->sig_figs, 1, 0, N2S_NONE);

	log_buf(out, "  steadystate  : attained=%s, bw=%s (%s), iops=%s, %s%s=%.3f%s\n",
		ts->ss_state & FIO_SS_ATTAINED ? "yes" : "no",
		p1, p1alt, p2,
		ts->ss_state & FIO_SS_IOPS ? "iops" : "bw",
		ts->ss_state & FIO_SS_SLOPE ? " slope": " mean dev",
		ts->ss_criterion.u.f,
		ts->ss_state & FIO_SS_PCT ? "%" : "");

	free(p1);
	free(p1alt);
	free(p2);
}

static void show_agg_stats(struct disk_util_agg *agg, int terse,
			   struct buf_output *out)
{
	if (!agg->slavecount)
		return;

	if (!terse) {
		log_buf(out, ", aggrios=%llu/%llu, aggsectors=%llu/%llu, "
			 "aggrmerge=%llu/%llu, aggrticks=%llu/%llu, "
			 "aggrin_queue=%llu, aggrutil=%3.2f%%",
			(unsigned long long) agg->ios[0] / agg->slavecount,
			(unsigned long long) agg->ios[1] / agg->slavecount,
			(unsigned long long) agg->sectors[0] / agg->slavecount,
			(unsigned long long) agg->sectors[1] / agg->slavecount,
			(unsigned long long) agg->merges[0] / agg->slavecount,
			(unsigned long long) agg->merges[1] / agg->slavecount,
			(unsigned long long) agg->ticks[0] / agg->slavecount,
			(unsigned long long) agg->ticks[1] / agg->slavecount,
			(unsigned long long) agg->time_in_queue / agg->slavecount,
			agg->max_util.u.f);
	} else {
		log_buf(out, ";slaves;%llu;%llu;%llu;%llu;%llu;%llu;%llu;%3.2f%%",
			(unsigned long long) agg->ios[0] / agg->slavecount,
			(unsigned long long) agg->ios[1] / agg->slavecount,
			(unsigned long long) agg->merges[0] / agg->slavecount,
			(unsigned long long) agg->merges[1] / agg->slavecount,
			(unsigned long long) agg->ticks[0] / agg->slavecount,
			(unsigned long long) agg->ticks[1] / agg->slavecount,
			(unsigned long long) agg->time_in_queue / agg->slavecount,
			agg->max_util.u.f);
	}
}

static void aggregate_slaves_stats(struct disk_util *masterdu)
{
	struct disk_util_agg *agg = &masterdu->agg;
	struct disk_util_stat *dus;
	struct flist_head *entry;
	struct disk_util *slavedu;
	double util;

	flist_for_each(entry, &masterdu->slaves) {
		slavedu = flist_entry(entry, struct disk_util, slavelist);
		dus = &slavedu->dus;
		agg->ios[0] += dus->s.ios[0];
		agg->ios[1] += dus->s.ios[1];
		agg->merges[0] += dus->s.merges[0];
		agg->merges[1] += dus->s.merges[1];
		agg->sectors[0] += dus->s.sectors[0];
		agg->sectors[1] += dus->s.sectors[1];
		agg->ticks[0] += dus->s.ticks[0];
		agg->ticks[1] += dus->s.ticks[1];
		agg->time_in_queue += dus->s.time_in_queue;
		agg->slavecount++;

		util = (double) (100 * dus->s.io_ticks / (double) slavedu->dus.s.msec);
		/* System utilization is the utilization of the
		 * component with the highest utilization.
		 */
		if (util > agg->max_util.u.f)
			agg->max_util.u.f = util;

	}

	if (agg->max_util.u.f > 100.0)
		agg->max_util.u.f = 100.0;
}

void print_disk_util(struct disk_util_stat *dus, struct disk_util_agg *agg,
		     int terse, struct buf_output *out)
{
	double util = 0;

	if (dus->s.msec)
		util = (double) 100 * dus->s.io_ticks / (double) dus->s.msec;
	if (util > 100.0)
		util = 100.0;

	if (!terse) {
		if (agg->slavecount)
			log_buf(out, "  ");

		log_buf(out, "  %s: ios=%llu/%llu, sectors=%llu/%llu, "
			"merge=%llu/%llu, ticks=%llu/%llu, in_queue=%llu, "
			"util=%3.2f%%",
				dus->name,
				(unsigned long long) dus->s.ios[0],
				(unsigned long long) dus->s.ios[1],
				(unsigned long long) dus->s.sectors[0],
				(unsigned long long) dus->s.sectors[1],
				(unsigned long long) dus->s.merges[0],
				(unsigned long long) dus->s.merges[1],
				(unsigned long long) dus->s.ticks[0],
				(unsigned long long) dus->s.ticks[1],
				(unsigned long long) dus->s.time_in_queue,
				util);
	} else {
		log_buf(out, ";%s;%llu;%llu;%llu;%llu;%llu;%llu;%llu;%3.2f%%",
				dus->name,
				(unsigned long long) dus->s.ios[0],
				(unsigned long long) dus->s.ios[1],
				(unsigned long long) dus->s.merges[0],
				(unsigned long long) dus->s.merges[1],
				(unsigned long long) dus->s.ticks[0],
				(unsigned long long) dus->s.ticks[1],
				(unsigned long long) dus->s.time_in_queue,
				util);
	}

	/*
	 * If the device has slaves, aggregate the stats for
	 * those slave devices also.
	 */
	show_agg_stats(agg, terse, out);

	if (!terse)
		log_buf(out, "\n");
}

void json_array_add_disk_util(struct disk_util_stat *dus,
		struct disk_util_agg *agg, struct json_array *array)
{
	struct json_object *obj;
	double util = 0;

	if (dus->s.msec)
		util = (double) 100 * dus->s.io_ticks / (double) dus->s.msec;
	if (util > 100.0)
		util = 100.0;

	obj = json_create_object();
	json_array_add_value_object(array, obj);

	json_object_add_value_string(obj, "name", (const char *)dus->name);
	json_object_add_value_int(obj, "read_ios", dus->s.ios[0]);
	json_object_add_value_int(obj, "write_ios", dus->s.ios[1]);
	json_object_add_value_int(obj, "read_sectors", dus->s.sectors[0]);
	json_object_add_value_int(obj, "write_sectors", dus->s.sectors[1]);
	json_object_add_value_int(obj, "read_merges", dus->s.merges[0]);
	json_object_add_value_int(obj, "write_merges", dus->s.merges[1]);
	json_object_add_value_int(obj, "read_ticks", dus->s.ticks[0]);
	json_object_add_value_int(obj, "write_ticks", dus->s.ticks[1]);
	json_object_add_value_int(obj, "in_queue", dus->s.time_in_queue);
	json_object_add_value_float(obj, "util", util);

	/*
	 * If the device has slaves, aggregate the stats for
	 * those slave devices also.
	 */
	if (!agg->slavecount)
		return;
	json_object_add_value_int(obj, "aggr_read_ios",
				agg->ios[0] / agg->slavecount);
	json_object_add_value_int(obj, "aggr_write_ios",
				agg->ios[1] / agg->slavecount);
	json_object_add_value_int(obj, "aggr_read_sectors",
				agg->sectors[0] / agg->slavecount);
	json_object_add_value_int(obj, "aggr_write_sectors",
				agg->sectors[1] / agg->slavecount);
	json_object_add_value_int(obj, "aggr_read_merges",
				agg->merges[0] / agg->slavecount);
	json_object_add_value_int(obj, "aggr_write_merge",
				agg->merges[1] / agg->slavecount);
	json_object_add_value_int(obj, "aggr_read_ticks",
				agg->ticks[0] / agg->slavecount);
	json_object_add_value_int(obj, "aggr_write_ticks",
				agg->ticks[1] / agg->slavecount);
	json_object_add_value_int(obj, "aggr_in_queue",
				agg->time_in_queue / agg->slavecount);
	json_object_add_value_float(obj, "aggr_util", agg->max_util.u.f);
}

static void json_object_add_disk_utils(struct json_object *obj,
				       struct flist_head *head)
{
	struct json_array *array = json_create_array();
	struct flist_head *entry;
	struct disk_util *du;

	json_object_add_value_array(obj, "disk_util", array);

	flist_for_each(entry, head) {
		du = flist_entry(entry, struct disk_util, list);

		aggregate_slaves_stats(du);
		json_array_add_disk_util(&du->dus, &du->agg, array);
	}
}

void show_disk_util(int terse, struct json_object *parent,
		    struct buf_output *out)
{
	struct flist_head *entry;
	struct disk_util *du;
	bool do_json;

	if (!is_running_backend())
		return;

	if (flist_empty(&disk_list))
		return;

	if ((output_format & FIO_OUTPUT_JSON) && parent)
		do_json = true;
	else
		do_json = false;

	if (!terse && !do_json)
		log_buf(out, "\nDisk stats (read/write):\n");

	if (do_json) {
		json_object_add_disk_utils(parent, &disk_list);
	} else if (output_format & ~(FIO_OUTPUT_JSON | FIO_OUTPUT_JSON_PLUS)) {
		flist_for_each(entry, &disk_list) {
			du = flist_entry(entry, struct disk_util, list);

			aggregate_slaves_stats(du);
			print_disk_util(&du->dus, &du->agg, terse, out);
		}
	}
}

static void show_thread_status_normal(struct thread_stat *ts,
				      struct group_run_stats *rs,
				      struct buf_output *out)
{
	double usr_cpu, sys_cpu;
	unsigned long runtime;
	double io_u_dist[FIO_IO_U_MAP_NR];
	time_t time_p;
	char time_buf[32];

	if (!ddir_rw_sum(ts->io_bytes) && !ddir_rw_sum(ts->total_io_u))
		return;

	memset(time_buf, 0, sizeof(time_buf));

	time(&time_p);
	os_ctime_r((const time_t *) &time_p, time_buf, sizeof(time_buf));

	if (!ts->error) {
		log_buf(out, "%s: (groupid=%d, jobs=%d): err=%2d: pid=%d: %s",
					ts->name, ts->groupid, ts->members,
					ts->error, (int) ts->pid, time_buf);
	} else {
		log_buf(out, "%s: (groupid=%d, jobs=%d): err=%2d (%s): pid=%d: %s",
					ts->name, ts->groupid, ts->members,
					ts->error, ts->verror, (int) ts->pid,
					time_buf);
	}

	if (strlen(ts->description))
		log_buf(out, "  Description  : [%s]\n", ts->description);

	for_each_rw_ddir(ddir) {
		if (ts->io_bytes[ddir])
			show_ddir_status(rs, ts, ddir, out);
	}

	if (ts->unified_rw_rep == UNIFIED_BOTH)
		show_mixed_ddir_status(rs, ts, out);

	show_latencies(ts, out);

	if (ts->sync_stat.samples)
		show_ddir_status(rs, ts, DDIR_SYNC, out);

	runtime = ts->total_run_time;
	if (runtime) {
		double runt = (double) runtime;

		usr_cpu = (double) ts->usr_time * 100 / runt;
		sys_cpu = (double) ts->sys_time * 100 / runt;
	} else {
		usr_cpu = 0;
		sys_cpu = 0;
	}

	log_buf(out, "  cpu          : usr=%3.2f%%, sys=%3.2f%%, ctx=%llu,"
		 " majf=%llu, minf=%llu\n", usr_cpu, sys_cpu,
			(unsigned long long) ts->ctx,
			(unsigned long long) ts->majf,
			(unsigned long long) ts->minf);

	stat_calc_dist(ts->io_u_map, ddir_rw_sum(ts->total_io_u), io_u_dist);
	log_buf(out, "  IO depths    : 1=%3.1f%%, 2=%3.1f%%, 4=%3.1f%%, 8=%3.1f%%,"
		 " 16=%3.1f%%, 32=%3.1f%%, >=64=%3.1f%%\n", io_u_dist[0],
					io_u_dist[1], io_u_dist[2],
					io_u_dist[3], io_u_dist[4],
					io_u_dist[5], io_u_dist[6]);

	stat_calc_dist(ts->io_u_submit, ts->total_submit, io_u_dist);
	log_buf(out, "     submit    : 0=%3.1f%%, 4=%3.1f%%, 8=%3.1f%%, 16=%3.1f%%,"
		 " 32=%3.1f%%, 64=%3.1f%%, >=64=%3.1f%%\n", io_u_dist[0],
					io_u_dist[1], io_u_dist[2],
					io_u_dist[3], io_u_dist[4],
					io_u_dist[5], io_u_dist[6]);
	stat_calc_dist(ts->io_u_complete, ts->total_complete, io_u_dist);
	log_buf(out, "     complete  : 0=%3.1f%%, 4=%3.1f%%, 8=%3.1f%%, 16=%3.1f%%,"
		 " 32=%3.1f%%, 64=%3.1f%%, >=64=%3.1f%%\n", io_u_dist[0],
					io_u_dist[1], io_u_dist[2],
					io_u_dist[3], io_u_dist[4],
					io_u_dist[5], io_u_dist[6]);
	log_buf(out, "     issued rwts: total=%llu,%llu,%llu,%llu"
				 " short=%llu,%llu,%llu,0"
				 " dropped=%llu,%llu,%llu,0\n",
					(unsigned long long) ts->total_io_u[0],
					(unsigned long long) ts->total_io_u[1],
					(unsigned long long) ts->total_io_u[2],
					(unsigned long long) ts->total_io_u[3],
					(unsigned long long) ts->short_io_u[0],
					(unsigned long long) ts->short_io_u[1],
					(unsigned long long) ts->short_io_u[2],
					(unsigned long long) ts->drop_io_u[0],
					(unsigned long long) ts->drop_io_u[1],
					(unsigned long long) ts->drop_io_u[2]);
	if (ts->continue_on_error) {
		log_buf(out, "     errors    : total=%llu, first_error=%d/<%s>\n",
					(unsigned long long)ts->total_err_count,
					ts->first_error,
					strerror(ts->first_error));
	}
	if (ts->latency_depth) {
		log_buf(out, "     latency   : target=%llu, window=%llu, percentile=%.2f%%, depth=%u\n",
					(unsigned long long)ts->latency_target,
					(unsigned long long)ts->latency_window,
					ts->latency_percentile.u.f,
					ts->latency_depth);
	}

	if (ts->nr_block_infos)
		show_block_infos(ts->nr_block_infos, ts->block_infos,
				  ts->percentile_list, out);

	if (ts->ss_dur)
		show_ss_normal(ts, out);
}

static void show_ddir_status_terse(struct thread_stat *ts,
				   struct group_run_stats *rs,
				   enum fio_ddir ddir, int ver,
				   struct buf_output *out)
{
	unsigned long long min, max, minv, maxv, bw, iops;
	unsigned long long *ovals = NULL;
	double mean, dev;
	unsigned int len;
	int i, bw_stat;

	assert(ddir_rw(ddir));

	iops = bw = 0;
	if (ts->runtime[ddir]) {
		uint64_t runt = ts->runtime[ddir];

		bw = ((1000 * ts->io_bytes[ddir]) / runt) / 1024; /* KiB/s */
		iops = (1000 * (uint64_t) ts->total_io_u[ddir]) / runt;
	}

	log_buf(out, ";%llu;%llu;%llu;%llu",
		(unsigned long long) ts->io_bytes[ddir] >> 10, bw, iops,
					(unsigned long long) ts->runtime[ddir]);

	if (calc_lat(&ts->slat_stat[ddir], &min, &max, &mean, &dev))
		log_buf(out, ";%llu;%llu;%f;%f", min/1000, max/1000, mean/1000, dev/1000);
	else
		log_buf(out, ";%llu;%llu;%f;%f", 0ULL, 0ULL, 0.0, 0.0);

	if (calc_lat(&ts->clat_stat[ddir], &min, &max, &mean, &dev))
		log_buf(out, ";%llu;%llu;%f;%f", min/1000, max/1000, mean/1000, dev/1000);
	else
		log_buf(out, ";%llu;%llu;%f;%f", 0ULL, 0ULL, 0.0, 0.0);

	if (ts->lat_percentiles) {
		len = calc_clat_percentiles(ts->io_u_plat[FIO_LAT][ddir],
					ts->lat_stat[ddir].samples,
					ts->percentile_list, &ovals, &maxv,
					&minv);
	} else if (ts->clat_percentiles) {
		len = calc_clat_percentiles(ts->io_u_plat[FIO_CLAT][ddir],
					ts->clat_stat[ddir].samples,
					ts->percentile_list, &ovals, &maxv,
					&minv);
	} else {
		len = 0;
	}

	for (i = 0; i < FIO_IO_U_LIST_MAX_LEN; i++) {
		if (i >= len) {
			log_buf(out, ";0%%=0");
			continue;
		}
		log_buf(out, ";%f%%=%llu", ts->percentile_list[i].u.f, ovals[i]/1000);
	}

	if (calc_lat(&ts->lat_stat[ddir], &min, &max, &mean, &dev))
		log_buf(out, ";%llu;%llu;%f;%f", min/1000, max/1000, mean/1000, dev/1000);
	else
		log_buf(out, ";%llu;%llu;%f;%f", 0ULL, 0ULL, 0.0, 0.0);

	free(ovals);

	bw_stat = calc_lat(&ts->bw_stat[ddir], &min, &max, &mean, &dev);
	if (bw_stat) {
		double p_of_agg = 100.0;

		if (rs->agg[ddir]) {
			p_of_agg = mean * 100 / (double) (rs->agg[ddir] / 1024);
			if (p_of_agg > 100.0)
				p_of_agg = 100.0;
		}

		log_buf(out, ";%llu;%llu;%f%%;%f;%f", min, max, p_of_agg, mean, dev);
	} else {
		log_buf(out, ";%llu;%llu;%f%%;%f;%f", 0ULL, 0ULL, 0.0, 0.0, 0.0);
	}

	if (ver == 5) {
		if (bw_stat)
			log_buf(out, ";%" PRIu64, (&ts->bw_stat[ddir])->samples);
		else
			log_buf(out, ";%lu", 0UL);

		if (calc_lat(&ts->iops_stat[ddir], &min, &max, &mean, &dev))
			log_buf(out, ";%llu;%llu;%f;%f;%" PRIu64, min, max,
				mean, dev, (&ts->iops_stat[ddir])->samples);
		else
			log_buf(out, ";%llu;%llu;%f;%f;%lu", 0ULL, 0ULL, 0.0, 0.0, 0UL);
	}
}

static void show_mixed_ddir_status_terse(struct thread_stat *ts,
				   struct group_run_stats *rs,
				   int ver, struct buf_output *out)
{
	struct thread_stat *ts_lcl = gen_mixed_ddir_stats_from_ts(ts);

<<<<<<< HEAD
	if (ts_lcl)
		show_ddir_status_terse(ts_lcl, rs, DDIR_READ, ver, out);
=======
	/*
	 * Handle aggregation of Reads (ddir = 0), Writes (ddir = 1), and
	 * Trims (ddir = 2)
	 */
	ts_lcl = malloc(sizeof(struct thread_stat));
	memset((void *)ts_lcl, 0, sizeof(struct thread_stat));
	/* calculate mixed stats  */
	ts_lcl->unified_rw_rep = UNIFIED_MIXED;
	init_thread_stat_min_vals(ts_lcl);
	ts_lcl->lat_percentiles = ts->lat_percentiles;
	ts_lcl->clat_percentiles = ts->clat_percentiles;
	ts_lcl->slat_percentiles = ts->slat_percentiles;
	ts_lcl->percentile_precision = ts->percentile_precision;
	memcpy(ts_lcl->percentile_list, ts->percentile_list, sizeof(ts->percentile_list));

	sum_thread_stats(ts_lcl, ts, 1);
>>>>>>> e23d44b1

	free_clat_prio_stats(ts_lcl);
	free(ts_lcl);
}

static struct json_object *add_ddir_lat_json(struct thread_stat *ts,
					     uint32_t percentiles,
					     struct io_stat *lat_stat,
					     uint64_t *io_u_plat)
{
	char buf[120];
	double mean, dev;
	unsigned int i, len;
	struct json_object *lat_object, *percentile_object, *clat_bins_object;
	unsigned long long min, max, maxv, minv, *ovals = NULL;

	if (!calc_lat(lat_stat, &min, &max, &mean, &dev)) {
		min = max = 0;
		mean = dev = 0.0;
	}
	lat_object = json_create_object();
	json_object_add_value_int(lat_object, "min", min);
	json_object_add_value_int(lat_object, "max", max);
	json_object_add_value_float(lat_object, "mean", mean);
	json_object_add_value_float(lat_object, "stddev", dev);
	json_object_add_value_int(lat_object, "N", lat_stat->samples);

	if (percentiles && lat_stat->samples) {
		len = calc_clat_percentiles(io_u_plat, lat_stat->samples,
				ts->percentile_list, &ovals, &maxv, &minv);

		if (len > FIO_IO_U_LIST_MAX_LEN)
			len = FIO_IO_U_LIST_MAX_LEN;

		percentile_object = json_create_object();
		json_object_add_value_object(lat_object, "percentile", percentile_object);
		for (i = 0; i < len; i++) {
			snprintf(buf, sizeof(buf), "%f", ts->percentile_list[i].u.f);
			json_object_add_value_int(percentile_object, buf, ovals[i]);
		}
		free(ovals);

		if (output_format & FIO_OUTPUT_JSON_PLUS) {
			clat_bins_object = json_create_object();
			json_object_add_value_object(lat_object, "bins", clat_bins_object);

			for(i = 0; i < FIO_IO_U_PLAT_NR; i++)
				if (io_u_plat[i]) {
					snprintf(buf, sizeof(buf), "%llu", plat_idx_to_val(i));
					json_object_add_value_int(clat_bins_object, buf, io_u_plat[i]);
				}
		}
	}

	return lat_object;
}

static void add_ddir_status_json(struct thread_stat *ts,
				 struct group_run_stats *rs, enum fio_ddir ddir,
				 struct json_object *parent)
{
	unsigned long long min, max;
	unsigned long long bw_bytes, bw;
	double mean, dev, iops;
	struct json_object *dir_object, *tmp_object;
	double p_of_agg = 100.0;

	assert(ddir_rw(ddir) || ddir_sync(ddir));

	if ((ts->unified_rw_rep == UNIFIED_MIXED) && ddir != DDIR_READ)
		return;

	dir_object = json_create_object();
	json_object_add_value_object(parent,
		(ts->unified_rw_rep == UNIFIED_MIXED) ? "mixed" : io_ddir_name(ddir), dir_object);

	if (ddir_rw(ddir)) {
		bw_bytes = 0;
		bw = 0;
		iops = 0.0;
		if (ts->runtime[ddir]) {
			uint64_t runt = ts->runtime[ddir];

			bw_bytes = ((1000 * ts->io_bytes[ddir]) / runt); /* Bytes/s */
			bw = bw_bytes / 1024; /* KiB/s */
			iops = (1000.0 * (uint64_t) ts->total_io_u[ddir]) / runt;
		}

		json_object_add_value_int(dir_object, "io_bytes", ts->io_bytes[ddir]);
		json_object_add_value_int(dir_object, "io_kbytes", ts->io_bytes[ddir] >> 10);
		json_object_add_value_int(dir_object, "bw_bytes", bw_bytes);
		json_object_add_value_int(dir_object, "bw", bw);
		json_object_add_value_float(dir_object, "iops", iops);
		json_object_add_value_int(dir_object, "runtime", ts->runtime[ddir]);
		json_object_add_value_int(dir_object, "total_ios", ts->total_io_u[ddir]);
		json_object_add_value_int(dir_object, "short_ios", ts->short_io_u[ddir]);
		json_object_add_value_int(dir_object, "drop_ios", ts->drop_io_u[ddir]);

		tmp_object = add_ddir_lat_json(ts, ts->slat_percentiles,
				&ts->slat_stat[ddir], ts->io_u_plat[FIO_SLAT][ddir]);
		json_object_add_value_object(dir_object, "slat_ns", tmp_object);

		tmp_object = add_ddir_lat_json(ts, ts->clat_percentiles,
				&ts->clat_stat[ddir], ts->io_u_plat[FIO_CLAT][ddir]);
		json_object_add_value_object(dir_object, "clat_ns", tmp_object);

		tmp_object = add_ddir_lat_json(ts, ts->lat_percentiles,
				&ts->lat_stat[ddir], ts->io_u_plat[FIO_LAT][ddir]);
		json_object_add_value_object(dir_object, "lat_ns", tmp_object);
	} else {
		json_object_add_value_int(dir_object, "total_ios", ts->total_io_u[DDIR_SYNC]);
		tmp_object = add_ddir_lat_json(ts, ts->lat_percentiles | ts->clat_percentiles,
				&ts->sync_stat, ts->io_u_sync_plat);
		json_object_add_value_object(dir_object, "lat_ns", tmp_object);
	}

	if (!ddir_rw(ddir))
		return;

	/* Only include per prio stats if there are >= 2 prios with samples */
	if (get_nr_prios_with_samples(ts, ddir) >= 2) {
		struct json_array *array = json_create_array();
		const char *obj_name;
		int i;

		if (ts->lat_percentiles)
			obj_name = "lat_ns";
		else
			obj_name = "clat_ns";

		json_object_add_value_array(dir_object, "prios", array);

		for (i = 0; i < ts->nr_clat_prio[ddir]; i++) {
			struct json_object *obj;

			if (!ts->clat_prio[ddir][i].clat_stat.samples)
				continue;

			obj = json_create_object();

			json_object_add_value_int(obj, "prioclass",
				ioprio_class(ts->clat_prio[ddir][i].ioprio));
			json_object_add_value_int(obj, "prio",
				ioprio(ts->clat_prio[ddir][i].ioprio));
			json_object_add_value_int(obj, "priohint",
				ioprio_hint(ts->clat_prio[ddir][i].ioprio));

			tmp_object = add_ddir_lat_json(ts,
					ts->clat_percentiles | ts->lat_percentiles,
					&ts->clat_prio[ddir][i].clat_stat,
					ts->clat_prio[ddir][i].io_u_plat);
			json_object_add_value_object(obj, obj_name, tmp_object);
			json_array_add_value_object(array, obj);
		}
	}

	if (calc_lat(&ts->bw_stat[ddir], &min, &max, &mean, &dev)) {
		p_of_agg = convert_agg_kbytes_percent(rs, ddir, mean);
	} else {
		min = max = 0;
		p_of_agg = mean = dev = 0.0;
	}

	json_object_add_value_int(dir_object, "bw_min", min);
	json_object_add_value_int(dir_object, "bw_max", max);
	json_object_add_value_float(dir_object, "bw_agg", p_of_agg);
	json_object_add_value_float(dir_object, "bw_mean", mean);
	json_object_add_value_float(dir_object, "bw_dev", dev);
	json_object_add_value_int(dir_object, "bw_samples",
				(&ts->bw_stat[ddir])->samples);

	if (!calc_lat(&ts->iops_stat[ddir], &min, &max, &mean, &dev)) {
		min = max = 0;
		mean = dev = 0.0;
	}
	json_object_add_value_int(dir_object, "iops_min", min);
	json_object_add_value_int(dir_object, "iops_max", max);
	json_object_add_value_float(dir_object, "iops_mean", mean);
	json_object_add_value_float(dir_object, "iops_stddev", dev);
	json_object_add_value_int(dir_object, "iops_samples",
				(&ts->iops_stat[ddir])->samples);

	if (ts->cachehit + ts->cachemiss) {
		uint64_t total;
		double hit;

		total = ts->cachehit + ts->cachemiss;
		hit = (double) ts->cachehit / (double) total;
		hit *= 100.0;
		json_object_add_value_float(dir_object, "cachehit", hit);
	}
}

static void add_mixed_ddir_status_json(struct thread_stat *ts,
		struct group_run_stats *rs, struct json_object *parent)
{
	struct thread_stat *ts_lcl = gen_mixed_ddir_stats_from_ts(ts);

	/* add the aggregated stats to json parent */
	if (ts_lcl)
		add_ddir_status_json(ts_lcl, rs, DDIR_READ, parent);

	free_clat_prio_stats(ts_lcl);
	free(ts_lcl);
}

static void show_thread_status_terse_all(struct thread_stat *ts,
					 struct group_run_stats *rs, int ver,
					 struct buf_output *out)
{
	double io_u_dist[FIO_IO_U_MAP_NR];
	double io_u_lat_u[FIO_IO_U_LAT_U_NR];
	double io_u_lat_m[FIO_IO_U_LAT_M_NR];
	double usr_cpu, sys_cpu;
	int i;

	/* General Info */
	if (ver == 2)
		log_buf(out, "2;%s;%d;%d", ts->name, ts->groupid, ts->error);
	else
		log_buf(out, "%d;%s;%s;%d;%d", ver, fio_version_string,
			ts->name, ts->groupid, ts->error);

	/* Log Read Status, or mixed if unified_rw_rep = 1 */
	show_ddir_status_terse(ts, rs, DDIR_READ, ver, out);
	if (ts->unified_rw_rep != UNIFIED_MIXED) {
		/* Log Write Status */
		show_ddir_status_terse(ts, rs, DDIR_WRITE, ver, out);
		/* Log Trim Status */
		if (ver == 2 || ver == 4 || ver == 5)
			show_ddir_status_terse(ts, rs, DDIR_TRIM, ver, out);
	}
	if (ts->unified_rw_rep == UNIFIED_BOTH)
		show_mixed_ddir_status_terse(ts, rs, ver, out);
	/* CPU Usage */
	if (ts->total_run_time) {
		double runt = (double) ts->total_run_time;

		usr_cpu = (double) ts->usr_time * 100 / runt;
		sys_cpu = (double) ts->sys_time * 100 / runt;
	} else {
		usr_cpu = 0;
		sys_cpu = 0;
	}

	log_buf(out, ";%f%%;%f%%;%llu;%llu;%llu", usr_cpu, sys_cpu,
						(unsigned long long) ts->ctx,
						(unsigned long long) ts->majf,
						(unsigned long long) ts->minf);

	/* Calc % distribution of IO depths, usecond, msecond latency */
	stat_calc_dist(ts->io_u_map, ddir_rw_sum(ts->total_io_u), io_u_dist);
	stat_calc_lat_nu(ts, io_u_lat_u);
	stat_calc_lat_m(ts, io_u_lat_m);

	/* Only show fixed 7 I/O depth levels*/
	log_buf(out, ";%3.1f%%;%3.1f%%;%3.1f%%;%3.1f%%;%3.1f%%;%3.1f%%;%3.1f%%",
			io_u_dist[0], io_u_dist[1], io_u_dist[2], io_u_dist[3],
			io_u_dist[4], io_u_dist[5], io_u_dist[6]);

	/* Microsecond latency */
	for (i = 0; i < FIO_IO_U_LAT_U_NR; i++)
		log_buf(out, ";%3.2f%%", io_u_lat_u[i]);
	/* Millisecond latency */
	for (i = 0; i < FIO_IO_U_LAT_M_NR; i++)
		log_buf(out, ";%3.2f%%", io_u_lat_m[i]);

	/* disk util stats, if any */
	if (ver >= 3 && is_running_backend())
		show_disk_util(1, NULL, out);

	/* Additional output if continue_on_error set - default off*/
	if (ts->continue_on_error)
		log_buf(out, ";%llu;%d", (unsigned long long) ts->total_err_count, ts->first_error);

	/* Additional output if description is set */
	if (strlen(ts->description)) {
		if (ver == 2)
			log_buf(out, "\n");
		log_buf(out, ";%s", ts->description);
	}

	log_buf(out, "\n");
}

static void json_add_job_opts(struct json_object *root, const char *name,
			      struct flist_head *opt_list)
{
	struct json_object *dir_object;
	struct flist_head *entry;
	struct print_option *p;

	if (flist_empty(opt_list))
		return;

	dir_object = json_create_object();
	json_object_add_value_object(root, name, dir_object);

	flist_for_each(entry, opt_list) {
		p = flist_entry(entry, struct print_option, list);
		json_object_add_value_string(dir_object, p->name, p->value);
	}
}

static struct json_object *show_thread_status_json(struct thread_stat *ts,
						   struct group_run_stats *rs,
						   struct flist_head *opt_list)
{
	struct json_object *root, *tmp;
	struct jobs_eta *je;
	double io_u_dist[FIO_IO_U_MAP_NR];
	double io_u_lat_n[FIO_IO_U_LAT_N_NR];
	double io_u_lat_u[FIO_IO_U_LAT_U_NR];
	double io_u_lat_m[FIO_IO_U_LAT_M_NR];
	double usr_cpu, sys_cpu;
	int i;
	size_t size;

	root = json_create_object();
	json_object_add_value_string(root, "jobname", ts->name);
	json_object_add_value_int(root, "groupid", ts->groupid);
	json_object_add_value_int(root, "job_start", ts->job_start);
	json_object_add_value_int(root, "error", ts->error);

	/* ETA Info */
	je = get_jobs_eta(true, &size);
	if (je) {
		json_object_add_value_int(root, "eta", je->eta_sec);
		json_object_add_value_int(root, "elapsed", je->elapsed_sec);
		free(je);
	}

	if (opt_list)
		json_add_job_opts(root, "job options", opt_list);

	add_ddir_status_json(ts, rs, DDIR_READ, root);
	add_ddir_status_json(ts, rs, DDIR_WRITE, root);
	add_ddir_status_json(ts, rs, DDIR_TRIM, root);
	add_ddir_status_json(ts, rs, DDIR_SYNC, root);

	if (ts->unified_rw_rep == UNIFIED_BOTH)
		add_mixed_ddir_status_json(ts, rs, root);

	/* CPU Usage */
	if (ts->total_run_time) {
		double runt = (double) ts->total_run_time;

		usr_cpu = (double) ts->usr_time * 100 / runt;
		sys_cpu = (double) ts->sys_time * 100 / runt;
	} else {
		usr_cpu = 0;
		sys_cpu = 0;
	}
	json_object_add_value_int(root, "job_runtime", ts->total_run_time);
	json_object_add_value_float(root, "usr_cpu", usr_cpu);
	json_object_add_value_float(root, "sys_cpu", sys_cpu);
	json_object_add_value_int(root, "ctx", ts->ctx);
	json_object_add_value_int(root, "majf", ts->majf);
	json_object_add_value_int(root, "minf", ts->minf);

	/* Calc % distribution of IO depths */
	stat_calc_dist(ts->io_u_map, ddir_rw_sum(ts->total_io_u), io_u_dist);
	tmp = json_create_object();
	json_object_add_value_object(root, "iodepth_level", tmp);
	/* Only show fixed 7 I/O depth levels*/
	for (i = 0; i < 7; i++) {
		char name[20];
		if (i < 6)
			snprintf(name, 20, "%d", 1 << i);
		else
			snprintf(name, 20, ">=%d", 1 << i);
		json_object_add_value_float(tmp, (const char *)name, io_u_dist[i]);
	}

	/* Calc % distribution of submit IO depths */
	stat_calc_dist(ts->io_u_submit, ts->total_submit, io_u_dist);
	tmp = json_create_object();
	json_object_add_value_object(root, "iodepth_submit", tmp);
	/* Only show fixed 7 I/O depth levels*/
	for (i = 0; i < 7; i++) {
		char name[20];
		if (i == 0)
			snprintf(name, 20, "0");
		else if (i < 6)
			snprintf(name, 20, "%d", 1 << (i+1));
		else
			snprintf(name, 20, ">=%d", 1 << i);
		json_object_add_value_float(tmp, (const char *)name, io_u_dist[i]);
	}

	/* Calc % distribution of completion IO depths */
	stat_calc_dist(ts->io_u_complete, ts->total_complete, io_u_dist);
	tmp = json_create_object();
	json_object_add_value_object(root, "iodepth_complete", tmp);
	/* Only show fixed 7 I/O depth levels*/
	for (i = 0; i < 7; i++) {
		char name[20];
		if (i == 0)
			snprintf(name, 20, "0");
		else if (i < 6)
			snprintf(name, 20, "%d", 1 << (i+1));
		else
			snprintf(name, 20, ">=%d", 1 << i);
		json_object_add_value_float(tmp, (const char *)name, io_u_dist[i]);
	}

	/* Calc % distribution of nsecond, usecond, msecond latency */
	stat_calc_dist(ts->io_u_map, ddir_rw_sum(ts->total_io_u), io_u_dist);
	stat_calc_lat_n(ts, io_u_lat_n);
	stat_calc_lat_u(ts, io_u_lat_u);
	stat_calc_lat_m(ts, io_u_lat_m);

	/* Nanosecond latency */
	tmp = json_create_object();
	json_object_add_value_object(root, "latency_ns", tmp);
	for (i = 0; i < FIO_IO_U_LAT_N_NR; i++) {
		const char *ranges[] = { "2", "4", "10", "20", "50", "100",
				 "250", "500", "750", "1000", };
		json_object_add_value_float(tmp, ranges[i], io_u_lat_n[i]);
	}
	/* Microsecond latency */
	tmp = json_create_object();
	json_object_add_value_object(root, "latency_us", tmp);
	for (i = 0; i < FIO_IO_U_LAT_U_NR; i++) {
		const char *ranges[] = { "2", "4", "10", "20", "50", "100",
				 "250", "500", "750", "1000", };
		json_object_add_value_float(tmp, ranges[i], io_u_lat_u[i]);
	}
	/* Millisecond latency */
	tmp = json_create_object();
	json_object_add_value_object(root, "latency_ms", tmp);
	for (i = 0; i < FIO_IO_U_LAT_M_NR; i++) {
		const char *ranges[] = { "2", "4", "10", "20", "50", "100",
				 "250", "500", "750", "1000", "2000",
				 ">=2000", };
		json_object_add_value_float(tmp, ranges[i], io_u_lat_m[i]);
	}

	/* Additional output if continue_on_error set - default off*/
	if (ts->continue_on_error) {
		json_object_add_value_int(root, "total_err", ts->total_err_count);
		json_object_add_value_int(root, "first_error", ts->first_error);
	}

	if (ts->latency_depth) {
		json_object_add_value_int(root, "latency_depth", ts->latency_depth);
		json_object_add_value_int(root, "latency_target", ts->latency_target);
		json_object_add_value_float(root, "latency_percentile", ts->latency_percentile.u.f);
		json_object_add_value_int(root, "latency_window", ts->latency_window);
	}

	/* Additional output if description is set */
	if (strlen(ts->description))
		json_object_add_value_string(root, "desc", ts->description);

	if (ts->nr_block_infos) {
		/* Block error histogram and types */
		int len;
		unsigned int *percentiles = NULL;
		unsigned int block_state_counts[BLOCK_STATE_COUNT];

		len = calc_block_percentiles(ts->nr_block_infos, ts->block_infos,
					     ts->percentile_list,
					     &percentiles, block_state_counts);

		if (len) {
			struct json_object *block, *percentile_object, *states;
			int state;
			block = json_create_object();
			json_object_add_value_object(root, "block", block);

			percentile_object = json_create_object();
			json_object_add_value_object(block, "percentiles",
						     percentile_object);
			for (i = 0; i < len; i++) {
				char buf[20];
				snprintf(buf, sizeof(buf), "%f",
					 ts->percentile_list[i].u.f);
				json_object_add_value_int(percentile_object,
							  buf,
							  percentiles[i]);
			}

			states = json_create_object();
			json_object_add_value_object(block, "states", states);
			for (state = 0; state < BLOCK_STATE_COUNT; state++) {
				json_object_add_value_int(states,
					block_state_names[state],
					block_state_counts[state]);
			}
			free(percentiles);
		}
	}

	if (ts->ss_dur) {
		struct json_object *data;
		struct json_array *iops, *bw;
		int j, k, l;
		char ss_buf[64];
		int intervals = ts->ss_dur / (ss_check_interval / 1000L);

		snprintf(ss_buf, sizeof(ss_buf), "%s%s:%f%s",
			ts->ss_state & FIO_SS_IOPS ? "iops" : "bw",
			ts->ss_state & FIO_SS_SLOPE ? "_slope" : "",
			(float) ts->ss_limit.u.f,
			ts->ss_state & FIO_SS_PCT ? "%" : "");

		tmp = json_create_object();
		json_object_add_value_object(root, "steadystate", tmp);
		json_object_add_value_string(tmp, "ss", ss_buf);
		json_object_add_value_int(tmp, "duration", (int)ts->ss_dur);
		json_object_add_value_int(tmp, "attained", (ts->ss_state & FIO_SS_ATTAINED) > 0);

		snprintf(ss_buf, sizeof(ss_buf), "%f%s", (float) ts->ss_criterion.u.f,
			ts->ss_state & FIO_SS_PCT ? "%" : "");
		json_object_add_value_string(tmp, "criterion", ss_buf);
		json_object_add_value_float(tmp, "max_deviation", ts->ss_deviation.u.f);
		json_object_add_value_float(tmp, "slope", ts->ss_slope.u.f);

		data = json_create_object();
		json_object_add_value_object(tmp, "data", data);
		bw = json_create_array();
		iops = json_create_array();

		/*
		** if ss was attained or the buffer is not full,
		** ss->head points to the first element in the list.
		** otherwise it actually points to the second element
		** in the list
		*/
		if ((ts->ss_state & FIO_SS_ATTAINED) || !(ts->ss_state & FIO_SS_BUFFER_FULL))
			j = ts->ss_head;
		else
			j = ts->ss_head == 0 ? intervals - 1 : ts->ss_head - 1;
		for (l = 0; l < intervals; l++) {
			k = (j + l) % intervals;
			json_array_add_value_int(bw, ts->ss_bw_data[k]);
			json_array_add_value_int(iops, ts->ss_iops_data[k]);
		}
		json_object_add_value_int(data, "bw_mean", steadystate_bw_mean(ts));
		json_object_add_value_int(data, "iops_mean", steadystate_iops_mean(ts));
		json_object_add_value_array(data, "iops", iops);
		json_object_add_value_array(data, "bw", bw);
	}

	return root;
}

static void show_thread_status_terse(struct thread_stat *ts,
				     struct group_run_stats *rs,
				     struct buf_output *out)
{
	if (terse_version >= 2 && terse_version <= 5)
		show_thread_status_terse_all(ts, rs, terse_version, out);
	else
		log_err("fio: bad terse version!? %d\n", terse_version);
}

struct json_object *show_thread_status(struct thread_stat *ts,
				       struct group_run_stats *rs,
				       struct flist_head *opt_list,
				       struct buf_output *out)
{
	struct json_object *ret = NULL;

	if (output_format & FIO_OUTPUT_TERSE)
		show_thread_status_terse(ts, rs,  out);
	if (output_format & FIO_OUTPUT_JSON)
		ret = show_thread_status_json(ts, rs, opt_list);
	if (output_format & FIO_OUTPUT_NORMAL)
		show_thread_status_normal(ts, rs, out);

	return ret;
}

static void __sum_stat(struct io_stat *dst, struct io_stat *src, bool first)
{
	double mean, S;

	dst->min_val = min(dst->min_val, src->min_val);
	dst->max_val = max(dst->max_val, src->max_val);

	/*
	 * Compute new mean and S after the merge
	 * <http://en.wikipedia.org/wiki/Algorithms_for_calculating_variance
	 *  #Parallel_algorithm>
	 */
	if (first) {
		mean = src->mean.u.f;
		S = src->S.u.f;
	} else {
		double delta = src->mean.u.f - dst->mean.u.f;

		mean = ((src->mean.u.f * src->samples) +
			(dst->mean.u.f * dst->samples)) /
			(dst->samples + src->samples);

		S =  src->S.u.f + dst->S.u.f + pow(delta, 2.0) *
			(dst->samples * src->samples) /
			(dst->samples + src->samples);
	}

	dst->samples += src->samples;
	dst->mean.u.f = mean;
	dst->S.u.f = S;

}

/*
 * We sum two kinds of stats - one that is time based, in which case we
 * apply the proper summing technique, and then one that is iops/bw
 * numbers. For group_reporting, we should just add those up, not make
 * them the mean of everything.
 */
static void sum_stat(struct io_stat *dst, struct io_stat *src, bool pure_sum)
{
	bool first = dst->samples == 0;

	if (src->samples == 0)
		return;

	if (!pure_sum) {
		__sum_stat(dst, src, first);
		return;
	}

	if (first) {
		dst->min_val = src->min_val;
		dst->max_val = src->max_val;
		dst->samples = src->samples;
		dst->mean.u.f = src->mean.u.f;
		dst->S.u.f = src->S.u.f;
	} else {
		dst->min_val += src->min_val;
		dst->max_val += src->max_val;
		dst->samples += src->samples;
		dst->mean.u.f += src->mean.u.f;
		dst->S.u.f += src->S.u.f;
	}
}

void sum_group_stats(struct group_run_stats *dst, struct group_run_stats *src)
{
	int i;

	for (i = 0; i < DDIR_RWDIR_CNT; i++) {
		if (dst->max_run[i] < src->max_run[i])
			dst->max_run[i] = src->max_run[i];
		if (dst->min_run[i] && dst->min_run[i] > src->min_run[i])
			dst->min_run[i] = src->min_run[i];
		if (dst->max_bw[i] < src->max_bw[i])
			dst->max_bw[i] = src->max_bw[i];
		if (dst->min_bw[i] && dst->min_bw[i] > src->min_bw[i])
			dst->min_bw[i] = src->min_bw[i];

		dst->iobytes[i] += src->iobytes[i];
		dst->agg[i] += src->agg[i];
	}

	if (!dst->kb_base)
		dst->kb_base = src->kb_base;
	if (!dst->unit_base)
		dst->unit_base = src->unit_base;
	if (!dst->sig_figs)
		dst->sig_figs = src->sig_figs;
}

/*
 * Free the clat_prio_stat arrays allocated by alloc_clat_prio_stat_ddir().
 */
void free_clat_prio_stats(struct thread_stat *ts)
{
	enum fio_ddir ddir;

	if (!ts)
		return;

	for (ddir = 0; ddir < DDIR_RWDIR_CNT; ddir++) {
		sfree(ts->clat_prio[ddir]);
		ts->clat_prio[ddir] = NULL;
		ts->nr_clat_prio[ddir] = 0;
	}
}

/*
 * Allocate a clat_prio_stat array. The array has to be allocated/freed using
 * smalloc/sfree, so that it is accessible by the process/thread summing the
 * thread_stats.
 */
int alloc_clat_prio_stat_ddir(struct thread_stat *ts, enum fio_ddir ddir,
			      int nr_prios)
{
	struct clat_prio_stat *clat_prio;
	int i;

	clat_prio = scalloc(nr_prios, sizeof(*ts->clat_prio[ddir]));
	if (!clat_prio) {
		log_err("fio: failed to allocate ts clat data\n");
		return 1;
	}

	for (i = 0; i < nr_prios; i++)
		clat_prio[i].clat_stat.min_val = ULONG_MAX;

	ts->clat_prio[ddir] = clat_prio;
	ts->nr_clat_prio[ddir] = nr_prios;

	return 0;
}

static int grow_clat_prio_stat(struct thread_stat *dst, enum fio_ddir ddir)
{
	int curr_len = dst->nr_clat_prio[ddir];
	void *new_arr;

	new_arr = scalloc(curr_len + 1, sizeof(*dst->clat_prio[ddir]));
	if (!new_arr) {
		log_err("fio: failed to grow clat prio array\n");
		return 1;
	}

	memcpy(new_arr, dst->clat_prio[ddir],
	       curr_len * sizeof(*dst->clat_prio[ddir]));
	sfree(dst->clat_prio[ddir]);

	dst->clat_prio[ddir] = new_arr;
	dst->clat_prio[ddir][curr_len].clat_stat.min_val = ULONG_MAX;
	dst->nr_clat_prio[ddir]++;

	return 0;
}

static int find_clat_prio_index(struct thread_stat *dst, enum fio_ddir ddir,
				uint32_t ioprio)
{
	int i, nr_prios = dst->nr_clat_prio[ddir];

	for (i = 0; i < nr_prios; i++) {
		if (dst->clat_prio[ddir][i].ioprio == ioprio)
			return i;
	}

	return -1;
}

static int alloc_or_get_clat_prio_index(struct thread_stat *dst,
					enum fio_ddir ddir, uint32_t ioprio,
					int *idx)
{
	int index = find_clat_prio_index(dst, ddir, ioprio);

	if (index == -1) {
		index = dst->nr_clat_prio[ddir];

		if (grow_clat_prio_stat(dst, ddir))
			return 1;

		dst->clat_prio[ddir][index].ioprio = ioprio;
	}

	*idx = index;

	return 0;
}

static int clat_prio_stats_copy(struct thread_stat *dst, struct thread_stat *src,
				enum fio_ddir dst_ddir, enum fio_ddir src_ddir)
{
	size_t sz = sizeof(*src->clat_prio[src_ddir]) *
		src->nr_clat_prio[src_ddir];

	dst->clat_prio[dst_ddir] = smalloc(sz);
	if (!dst->clat_prio[dst_ddir]) {
		log_err("fio: failed to alloc clat prio array\n");
		return 1;
	}

	memcpy(dst->clat_prio[dst_ddir], src->clat_prio[src_ddir], sz);
	dst->nr_clat_prio[dst_ddir] = src->nr_clat_prio[src_ddir];

	return 0;
}

static int clat_prio_stat_add_samples(struct thread_stat *dst,
				      enum fio_ddir dst_ddir, uint32_t ioprio,
				      struct io_stat *io_stat,
				      uint64_t *io_u_plat)
{
	int i, dst_index;

	if (!io_stat->samples)
		return 0;

	if (alloc_or_get_clat_prio_index(dst, dst_ddir, ioprio, &dst_index))
		return 1;

	sum_stat(&dst->clat_prio[dst_ddir][dst_index].clat_stat, io_stat,
		 false);

	for (i = 0; i < FIO_IO_U_PLAT_NR; i++)
		dst->clat_prio[dst_ddir][dst_index].io_u_plat[i] += io_u_plat[i];

	return 0;
}

static int sum_clat_prio_stats_src_single_prio(struct thread_stat *dst,
					       struct thread_stat *src,
					       enum fio_ddir dst_ddir,
					       enum fio_ddir src_ddir)
{
	struct io_stat *io_stat;
	uint64_t *io_u_plat;

	/*
	 * If src ts has no clat_prio_stat array, then all I/Os were submitted
	 * using src->ioprio. Thus, the global samples in src->clat_stat (or
	 * src->lat_stat) can be used as the 'per prio' samples for src->ioprio.
	 */
	assert(!src->clat_prio[src_ddir]);
	assert(src->nr_clat_prio[src_ddir] == 0);

	if (src->lat_percentiles) {
		io_u_plat = src->io_u_plat[FIO_LAT][src_ddir];
		io_stat = &src->lat_stat[src_ddir];
	} else {
		io_u_plat = src->io_u_plat[FIO_CLAT][src_ddir];
		io_stat = &src->clat_stat[src_ddir];
	}

	return clat_prio_stat_add_samples(dst, dst_ddir, src->ioprio, io_stat,
					  io_u_plat);
}

static int sum_clat_prio_stats_src_multi_prio(struct thread_stat *dst,
					      struct thread_stat *src,
					      enum fio_ddir dst_ddir,
					      enum fio_ddir src_ddir)
{
	int i;

	/*
	 * If src ts has a clat_prio_stat array, then there are multiple prios
	 * in use (i.e. src ts had cmdprio_percentage or cmdprio_bssplit set).
	 * The samples for the default prio will exist in the src->clat_prio
	 * array, just like the samples for any other prio.
	 */
	assert(src->clat_prio[src_ddir]);
	assert(src->nr_clat_prio[src_ddir]);

	/* If the dst ts doesn't yet have a clat_prio array, simply memcpy. */
	if (!dst->clat_prio[dst_ddir])
		return clat_prio_stats_copy(dst, src, dst_ddir, src_ddir);

	/* The dst ts already has a clat_prio_array, add src stats into it. */
	for (i = 0; i < src->nr_clat_prio[src_ddir]; i++) {
		struct io_stat *io_stat = &src->clat_prio[src_ddir][i].clat_stat;
		uint64_t *io_u_plat = src->clat_prio[src_ddir][i].io_u_plat;
		uint32_t ioprio = src->clat_prio[src_ddir][i].ioprio;

		if (clat_prio_stat_add_samples(dst, dst_ddir, ioprio, io_stat, io_u_plat))
			return 1;
	}

	return 0;
}

static int sum_clat_prio_stats(struct thread_stat *dst, struct thread_stat *src,
			       enum fio_ddir dst_ddir, enum fio_ddir src_ddir)
{
	if (dst->disable_prio_stat)
		return 0;

	if (!src->clat_prio[src_ddir])
		return sum_clat_prio_stats_src_single_prio(dst, src, dst_ddir,
							   src_ddir);

	return sum_clat_prio_stats_src_multi_prio(dst, src, dst_ddir, src_ddir);
}

void sum_thread_stats(struct thread_stat *dst, struct thread_stat *src)
{
	int k, l, m;

	for (l = 0; l < DDIR_RWDIR_CNT; l++) {
		if (dst->unified_rw_rep != UNIFIED_MIXED) {
			sum_stat(&dst->clat_stat[l], &src->clat_stat[l], false);
			sum_stat(&dst->slat_stat[l], &src->slat_stat[l], false);
			sum_stat(&dst->lat_stat[l], &src->lat_stat[l], false);
			sum_stat(&dst->bw_stat[l], &src->bw_stat[l], true);
			sum_stat(&dst->iops_stat[l], &src->iops_stat[l], true);
			sum_clat_prio_stats(dst, src, l, l);

			dst->io_bytes[l] += src->io_bytes[l];

			if (dst->runtime[l] < src->runtime[l])
				dst->runtime[l] = src->runtime[l];
		} else {
			sum_stat(&dst->clat_stat[0], &src->clat_stat[l], false);
			sum_stat(&dst->slat_stat[0], &src->slat_stat[l], false);
			sum_stat(&dst->lat_stat[0], &src->lat_stat[l], false);
			sum_stat(&dst->bw_stat[0], &src->bw_stat[l], true);
			sum_stat(&dst->iops_stat[0], &src->iops_stat[l], true);
			sum_clat_prio_stats(dst, src, 0, l);

			dst->io_bytes[0] += src->io_bytes[l];

			if (dst->runtime[0] < src->runtime[l])
				dst->runtime[0] = src->runtime[l];
		}
	}

	sum_stat(&dst->sync_stat, &src->sync_stat, false);
	dst->usr_time += src->usr_time;
	dst->sys_time += src->sys_time;
	dst->ctx += src->ctx;
	dst->majf += src->majf;
	dst->minf += src->minf;

	for (k = 0; k < FIO_IO_U_MAP_NR; k++) {
		dst->io_u_map[k] += src->io_u_map[k];
		dst->io_u_submit[k] += src->io_u_submit[k];
		dst->io_u_complete[k] += src->io_u_complete[k];
	}

	for (k = 0; k < FIO_IO_U_LAT_N_NR; k++)
		dst->io_u_lat_n[k] += src->io_u_lat_n[k];
	for (k = 0; k < FIO_IO_U_LAT_U_NR; k++)
		dst->io_u_lat_u[k] += src->io_u_lat_u[k];
	for (k = 0; k < FIO_IO_U_LAT_M_NR; k++)
		dst->io_u_lat_m[k] += src->io_u_lat_m[k];

	for (k = 0; k < DDIR_RWDIR_CNT; k++) {
		if (dst->unified_rw_rep != UNIFIED_MIXED) {
			dst->total_io_u[k] += src->total_io_u[k];
			dst->short_io_u[k] += src->short_io_u[k];
			dst->drop_io_u[k] += src->drop_io_u[k];
		} else {
			dst->total_io_u[0] += src->total_io_u[k];
			dst->short_io_u[0] += src->short_io_u[k];
			dst->drop_io_u[0] += src->drop_io_u[k];
		}
	}

	dst->total_io_u[DDIR_SYNC] += src->total_io_u[DDIR_SYNC];

	for (k = 0; k < FIO_LAT_CNT; k++)
		for (l = 0; l < DDIR_RWDIR_CNT; l++)
			for (m = 0; m < FIO_IO_U_PLAT_NR; m++)
				if (dst->unified_rw_rep != UNIFIED_MIXED)
					dst->io_u_plat[k][l][m] += src->io_u_plat[k][l][m];
				else
					dst->io_u_plat[k][0][m] += src->io_u_plat[k][l][m];

	for (k = 0; k < FIO_IO_U_PLAT_NR; k++)
		dst->io_u_sync_plat[k] += src->io_u_sync_plat[k];

	dst->total_run_time += src->total_run_time;
	dst->total_submit += src->total_submit;
	dst->total_complete += src->total_complete;
	dst->nr_zone_resets += src->nr_zone_resets;
	dst->cachehit += src->cachehit;
	dst->cachemiss += src->cachemiss;
}

void init_group_run_stat(struct group_run_stats *gs)
{
	int i;
	memset(gs, 0, sizeof(*gs));

	for (i = 0; i < DDIR_RWDIR_CNT; i++)
		gs->min_bw[i] = gs->min_run[i] = ~0UL;
}

void init_thread_stat_min_vals(struct thread_stat *ts)
{
	int i;

	for (i = 0; i < DDIR_RWDIR_CNT; i++) {
		ts->clat_stat[i].min_val = ULONG_MAX;
		ts->slat_stat[i].min_val = ULONG_MAX;
		ts->lat_stat[i].min_val = ULONG_MAX;
		ts->bw_stat[i].min_val = ULONG_MAX;
		ts->iops_stat[i].min_val = ULONG_MAX;
	}
	ts->sync_stat.min_val = ULONG_MAX;
}

void init_thread_stat(struct thread_stat *ts)
{
	memset(ts, 0, sizeof(*ts));

	init_thread_stat_min_vals(ts);
	ts->groupid = -1;
}

static void init_per_prio_stats(struct thread_stat *threadstats, int nr_ts)
{
	struct thread_stat *ts;
	int i, j, last_ts, idx;
	enum fio_ddir ddir;

	j = 0;
	last_ts = -1;
	idx = 0;

	/*
	 * Loop through all tds, if a td requires per prio stats, temporarily
	 * store a 1 in ts->disable_prio_stat, and then do an additional
	 * loop at the end where we invert the ts->disable_prio_stat values.
	 */
	for_each_td(td) {
		if (!td->o.stats)
			continue;
		if (idx &&
		    (!td->o.group_reporting ||
		     (td->o.group_reporting && last_ts != td->groupid))) {
			idx = 0;
			j++;
		}

		last_ts = td->groupid;
		ts = &threadstats[j];

		/* idx == 0 means first td in group, or td is not in a group. */
		if (idx == 0)
			ts->ioprio = td->ioprio;
		else if (td->ioprio != ts->ioprio)
			ts->disable_prio_stat = 1;

		for (ddir = 0; ddir < DDIR_RWDIR_CNT; ddir++) {
			if (td->ts.clat_prio[ddir]) {
				ts->disable_prio_stat = 1;
				break;
			}
		}

		idx++;
	} end_for_each();

	/* Loop through all dst threadstats and fixup the values. */
	for (i = 0; i < nr_ts; i++) {
		ts = &threadstats[i];
		ts->disable_prio_stat = !ts->disable_prio_stat;
	}
}

void __show_run_stats(void)
{
	struct group_run_stats *runstats, *rs;
	struct thread_stat *threadstats, *ts;
	int i, j, k, nr_ts, last_ts, idx;
	bool kb_base_warned = false;
	bool unit_base_warned = false;
	struct json_object *root = NULL;
	struct json_array *array = NULL;
	struct buf_output output[FIO_OUTPUT_NR];
	struct flist_head **opt_lists;

	runstats = malloc(sizeof(struct group_run_stats) * (groupid + 1));

	for (i = 0; i < groupid + 1; i++)
		init_group_run_stat(&runstats[i]);

	/*
	 * find out how many threads stats we need. if group reporting isn't
	 * enabled, it's one-per-td.
	 */
	nr_ts = 0;
	last_ts = -1;
	for_each_td(td) {
		if (!td->o.group_reporting) {
			nr_ts++;
			continue;
		}
		if (last_ts == td->groupid)
			continue;
		if (!td->o.stats)
			continue;

		last_ts = td->groupid;
		nr_ts++;
	} end_for_each();

	threadstats = malloc(nr_ts * sizeof(struct thread_stat));
	opt_lists = malloc(nr_ts * sizeof(struct flist_head *));

	for (i = 0; i < nr_ts; i++) {
		init_thread_stat(&threadstats[i]);
		opt_lists[i] = NULL;
	}

	init_per_prio_stats(threadstats, nr_ts);

	j = 0;
	last_ts = -1;
	idx = 0;
	for_each_td(td) {
		if (!td->o.stats)
			continue;
		if (idx && (!td->o.group_reporting ||
		    (td->o.group_reporting && last_ts != td->groupid))) {
			idx = 0;
			j++;
		}

		last_ts = td->groupid;

		ts = &threadstats[j];

		ts->clat_percentiles = td->o.clat_percentiles;
		ts->lat_percentiles = td->o.lat_percentiles;
		ts->slat_percentiles = td->o.slat_percentiles;
		ts->percentile_precision = td->o.percentile_precision;
		memcpy(ts->percentile_list, td->o.percentile_list, sizeof(td->o.percentile_list));
		opt_lists[j] = &td->opt_list;

		idx++;

		if (ts->groupid == -1) {
			/*
			 * These are per-group shared already
			 */
			snprintf(ts->name, sizeof(ts->name), "%s", td->o.name);
			if (td->o.description)
				snprintf(ts->description,
					 sizeof(ts->description), "%s",
					 td->o.description);
			else
				memset(ts->description, 0, FIO_JOBDESC_SIZE);

			/*
			 * If multiple entries in this group, this is
			 * the first member.
			 */
			ts->thread_number = td->thread_number;
			ts->groupid = td->groupid;
			ts->job_start = td->job_start;

			/*
			 * first pid in group, not very useful...
			 */
			ts->pid = td->pid;

			ts->kb_base = td->o.kb_base;
			ts->unit_base = td->o.unit_base;
			ts->sig_figs = td->o.sig_figs;
			ts->unified_rw_rep = td->o.unified_rw_rep;
		} else if (ts->kb_base != td->o.kb_base && !kb_base_warned) {
			log_info("fio: kb_base differs for jobs in group, using"
				 " %u as the base\n", ts->kb_base);
			kb_base_warned = true;
		} else if (ts->unit_base != td->o.unit_base && !unit_base_warned) {
			log_info("fio: unit_base differs for jobs in group, using"
				 " %u as the base\n", ts->unit_base);
			unit_base_warned = true;
		}

		ts->continue_on_error = td->o.continue_on_error;
		ts->total_err_count += td->total_err_count;
		ts->first_error = td->first_error;
		if (!ts->error) {
			if (!td->error && td->o.continue_on_error &&
			    td->first_error) {
				ts->error = td->first_error;
				snprintf(ts->verror, sizeof(ts->verror), "%s",
					 td->verror);
			} else  if (td->error) {
				ts->error = td->error;
				snprintf(ts->verror, sizeof(ts->verror), "%s",
					 td->verror);
			}
		}

		ts->latency_depth = td->latency_qd;
		ts->latency_target = td->o.latency_target;
		ts->latency_percentile = td->o.latency_percentile;
		ts->latency_window = td->o.latency_window;

		ts->nr_block_infos = td->ts.nr_block_infos;
		for (k = 0; k < ts->nr_block_infos; k++)
			ts->block_infos[k] = td->ts.block_infos[k];

		sum_thread_stats(ts, &td->ts);

		ts->members++;

		if (td->o.ss_dur) {
			ts->ss_state = td->ss.state;
			ts->ss_dur = td->ss.dur;
			ts->ss_head = td->ss.head;
			ts->ss_bw_data = td->ss.bw_data;
			ts->ss_iops_data = td->ss.iops_data;
			ts->ss_limit.u.f = td->ss.limit;
			ts->ss_slope.u.f = td->ss.slope;
			ts->ss_deviation.u.f = td->ss.deviation;
			ts->ss_criterion.u.f = td->ss.criterion;
		}
		else
			ts->ss_dur = ts->ss_state = 0;
	} end_for_each();

	for (i = 0; i < nr_ts; i++) {
		unsigned long long bw;

		ts = &threadstats[i];
		if (ts->groupid == -1)
			continue;
		rs = &runstats[ts->groupid];
		rs->kb_base = ts->kb_base;
		rs->unit_base = ts->unit_base;
		rs->sig_figs = ts->sig_figs;
		rs->unified_rw_rep |= ts->unified_rw_rep;

		for (j = 0; j < DDIR_RWDIR_CNT; j++) {
			if (!ts->runtime[j])
				continue;
			if (ts->runtime[j] < rs->min_run[j] || !rs->min_run[j])
				rs->min_run[j] = ts->runtime[j];
			if (ts->runtime[j] > rs->max_run[j])
				rs->max_run[j] = ts->runtime[j];

			bw = 0;
			if (ts->runtime[j])
				bw = ts->io_bytes[j] * 1000 / ts->runtime[j];
			if (bw < rs->min_bw[j])
				rs->min_bw[j] = bw;
			if (bw > rs->max_bw[j])
				rs->max_bw[j] = bw;

			rs->iobytes[j] += ts->io_bytes[j];
		}
	}

	for (i = 0; i < groupid + 1; i++) {
		enum fio_ddir ddir;

		rs = &runstats[i];

		for (ddir = 0; ddir < DDIR_RWDIR_CNT; ddir++) {
			if (rs->max_run[ddir])
				rs->agg[ddir] = (rs->iobytes[ddir] * 1000) /
						rs->max_run[ddir];
		}
	}

	for (i = 0; i < FIO_OUTPUT_NR; i++)
		buf_output_init(&output[i]);

	/*
	 * don't overwrite last signal output
	 */
	if (output_format & FIO_OUTPUT_NORMAL)
		log_buf(&output[__FIO_OUTPUT_NORMAL], "\n");
	if (output_format & FIO_OUTPUT_JSON) {
		struct thread_data *global;
		char time_buf[32];
		struct timeval now;
		unsigned long long ms_since_epoch;
		time_t tv_sec;

		gettimeofday(&now, NULL);
		ms_since_epoch = (unsigned long long)(now.tv_sec) * 1000 +
		                 (unsigned long long)(now.tv_usec) / 1000;

		tv_sec = now.tv_sec;
		os_ctime_r(&tv_sec, time_buf, sizeof(time_buf));
		if (time_buf[strlen(time_buf) - 1] == '\n')
			time_buf[strlen(time_buf) - 1] = '\0';

		root = json_create_object();
		json_object_add_value_string(root, "fio version", fio_version_string);
		json_object_add_value_int(root, "timestamp", now.tv_sec);
		json_object_add_value_int(root, "timestamp_ms", ms_since_epoch);
		json_object_add_value_string(root, "time", time_buf);
		global = get_global_options();
		json_add_job_opts(root, "global options", &global->opt_list);
		array = json_create_array();
		json_object_add_value_array(root, "jobs", array);
	}

	if (is_backend)
		fio_server_send_job_options(&get_global_options()->opt_list, -1U);

	for (i = 0; i < nr_ts; i++) {
		ts = &threadstats[i];
		rs = &runstats[ts->groupid];

		if (is_backend) {
			fio_server_send_job_options(opt_lists[i], i);
			fio_server_send_ts(ts, rs);
		} else {
			if (output_format & FIO_OUTPUT_TERSE)
				show_thread_status_terse(ts, rs, &output[__FIO_OUTPUT_TERSE]);
			if (output_format & FIO_OUTPUT_JSON) {
				struct json_object *tmp = show_thread_status_json(ts, rs, opt_lists[i]);
				json_array_add_value_object(array, tmp);
			}
			if (output_format & FIO_OUTPUT_NORMAL)
				show_thread_status_normal(ts, rs, &output[__FIO_OUTPUT_NORMAL]);
		}
	}
	if (!is_backend && (output_format & FIO_OUTPUT_JSON)) {
		/* disk util stats, if any */
		show_disk_util(1, root, &output[__FIO_OUTPUT_JSON]);

		show_idle_prof_stats(FIO_OUTPUT_JSON, root, &output[__FIO_OUTPUT_JSON]);

		json_print_object(root, &output[__FIO_OUTPUT_JSON]);
		log_buf(&output[__FIO_OUTPUT_JSON], "\n");
		json_free_object(root);
	}

	for (i = 0; i < groupid + 1; i++) {
		rs = &runstats[i];

		rs->groupid = i;
		if (is_backend)
			fio_server_send_gs(rs);
		else if (output_format & FIO_OUTPUT_NORMAL)
			show_group_stats(rs, &output[__FIO_OUTPUT_NORMAL]);
	}

	if (is_backend)
		fio_server_send_du();
	else if (output_format & FIO_OUTPUT_NORMAL) {
		show_disk_util(0, NULL, &output[__FIO_OUTPUT_NORMAL]);
		show_idle_prof_stats(FIO_OUTPUT_NORMAL, NULL, &output[__FIO_OUTPUT_NORMAL]);
	}

	for (i = 0; i < FIO_OUTPUT_NR; i++) {
		struct buf_output *out = &output[i];

		log_info_buf(out->buf, out->buflen);
		buf_output_free(out);
	}

	fio_idle_prof_cleanup();

	log_info_flush();
	free(runstats);

	/* free arrays allocated by sum_thread_stats(), if any */
	for (i = 0; i < nr_ts; i++) {
		ts = &threadstats[i];
		free_clat_prio_stats(ts);
	}
	free(threadstats);
	free(opt_lists);
}

int __show_running_run_stats(void)
{
	unsigned long long *rt;
	struct timespec ts;

	fio_sem_down(stat_sem);

	rt = malloc(thread_number * sizeof(unsigned long long));
	fio_gettime(&ts, NULL);

	for_each_td(td) {
		if (td->runstate >= TD_EXITED)
			continue;

		td->update_rusage = 1;
		for_each_rw_ddir(ddir) {
			td->ts.io_bytes[ddir] = td->io_bytes[ddir];
		}
		td->ts.total_run_time = mtime_since(&td->epoch, &ts);

		rt[__td_index] = mtime_since(&td->start, &ts);
		if (td_read(td) && td->ts.io_bytes[DDIR_READ])
			td->ts.runtime[DDIR_READ] += rt[__td_index];
		if (td_write(td) && td->ts.io_bytes[DDIR_WRITE])
			td->ts.runtime[DDIR_WRITE] += rt[__td_index];
		if (td_trim(td) && td->ts.io_bytes[DDIR_TRIM])
			td->ts.runtime[DDIR_TRIM] += rt[__td_index];
	} end_for_each();

	for_each_td(td) {
		if (td->runstate >= TD_EXITED)
			continue;
		if (td->rusage_sem) {
			td->update_rusage = 1;
			fio_sem_down(td->rusage_sem);
		}
		td->update_rusage = 0;
	} end_for_each();

	__show_run_stats();

	for_each_td(td) {
		if (td->runstate >= TD_EXITED)
			continue;

		if (td_read(td) && td->ts.io_bytes[DDIR_READ])
			td->ts.runtime[DDIR_READ] -= rt[__td_index];
		if (td_write(td) && td->ts.io_bytes[DDIR_WRITE])
			td->ts.runtime[DDIR_WRITE] -= rt[__td_index];
		if (td_trim(td) && td->ts.io_bytes[DDIR_TRIM])
			td->ts.runtime[DDIR_TRIM] -= rt[__td_index];
	} end_for_each();

	free(rt);
	fio_sem_up(stat_sem);

	return 0;
}

static bool status_file_disabled;

#define FIO_STATUS_FILE		"fio-dump-status"

static int check_status_file(void)
{
	struct stat sb;
	const char *temp_dir;
	char fio_status_file_path[PATH_MAX];

	if (status_file_disabled)
		return 0;

	temp_dir = getenv("TMPDIR");
	if (temp_dir == NULL) {
		temp_dir = getenv("TEMP");
		if (temp_dir && strlen(temp_dir) >= PATH_MAX)
			temp_dir = NULL;
	}
	if (temp_dir == NULL)
		temp_dir = "/tmp";
#ifdef __COVERITY__
	__coverity_tainted_data_sanitize__(temp_dir);
#endif

	snprintf(fio_status_file_path, sizeof(fio_status_file_path), "%s/%s", temp_dir, FIO_STATUS_FILE);

	if (stat(fio_status_file_path, &sb))
		return 0;

	if (unlink(fio_status_file_path) < 0) {
		log_err("fio: failed to unlink %s: %s\n", fio_status_file_path,
							strerror(errno));
		log_err("fio: disabling status file updates\n");
		status_file_disabled = true;
	}

	return 1;
}

void check_for_running_stats(void)
{
	if (check_status_file()) {
		show_running_run_stats();
		return;
	}
}

static inline void add_stat_sample(struct io_stat *is, unsigned long long data)
{
	double val = data;
	double delta;

	if (data > is->max_val)
		is->max_val = data;
	if (data < is->min_val)
		is->min_val = data;

	delta = val - is->mean.u.f;
	if (delta) {
		is->mean.u.f += delta / (is->samples + 1.0);
		is->S.u.f += delta * (val - is->mean.u.f);
	}

	is->samples++;
}

static inline void add_stat_prio_sample(struct clat_prio_stat *clat_prio,
					unsigned short clat_prio_index,
					unsigned long long nsec)
{
	if (clat_prio)
		add_stat_sample(&clat_prio[clat_prio_index].clat_stat, nsec);
}

/*
 * Return a struct io_logs, which is added to the tail of the log
 * list for 'iolog'.
 */
static struct io_logs *get_new_log(struct io_log *iolog)
{
	size_t new_samples;
	struct io_logs *cur_log;

	/*
	 * Cap the size at MAX_LOG_ENTRIES, so we don't keep doubling
	 * forever
	 */
	if (!iolog->cur_log_max) {
		if (iolog->td)
			new_samples = iolog->td->o.log_entries;
		else
			new_samples = DEF_LOG_ENTRIES;
	} else {
		new_samples = iolog->cur_log_max * 2;
		if (new_samples > MAX_LOG_ENTRIES)
			new_samples = MAX_LOG_ENTRIES;
	}

	cur_log = smalloc(sizeof(*cur_log));
	if (cur_log) {
		INIT_FLIST_HEAD(&cur_log->list);
		cur_log->log = calloc(new_samples, log_entry_sz(iolog));
		if (cur_log->log) {
			cur_log->nr_samples = 0;
			cur_log->max_samples = new_samples;
			flist_add_tail(&cur_log->list, &iolog->io_logs);
			iolog->cur_log_max = new_samples;
			return cur_log;
		}
		sfree(cur_log);
	}

	return NULL;
}

/*
 * Add and return a new log chunk, or return current log if big enough
 */
static struct io_logs *regrow_log(struct io_log *iolog)
{
	struct io_logs *cur_log;
	int i;

	if (!iolog || iolog->disabled)
		goto disable;

	cur_log = iolog_cur_log(iolog);
	if (!cur_log) {
		cur_log = get_new_log(iolog);
		if (!cur_log)
			return NULL;
	}

	if (cur_log->nr_samples < cur_log->max_samples)
		return cur_log;

	/*
	 * No room for a new sample. If we're compressing on the fly, flush
	 * out the current chunk
	 */
	if (iolog->log_gz) {
		if (iolog_cur_flush(iolog, cur_log)) {
			log_err("fio: failed flushing iolog! Will stop logging.\n");
			return NULL;
		}
	}

	/*
	 * Get a new log array, and add to our list
	 */
	cur_log = get_new_log(iolog);
	if (!cur_log) {
		log_err("fio: failed extending iolog! Will stop logging.\n");
		return NULL;
	}

	if (!iolog->pending || !iolog->pending->nr_samples)
		return cur_log;

	/*
	 * Flush pending items to new log
	 */
	for (i = 0; i < iolog->pending->nr_samples; i++) {
		struct io_sample *src, *dst;

		src = get_sample(iolog, iolog->pending, i);
		dst = get_sample(iolog, cur_log, i);
		memcpy(dst, src, log_entry_sz(iolog));
	}
	cur_log->nr_samples = iolog->pending->nr_samples;

	iolog->pending->nr_samples = 0;
	return cur_log;
disable:
	if (iolog)
		iolog->disabled = true;
	return NULL;
}

void regrow_logs(struct thread_data *td)
{
	regrow_log(td->slat_log);
	regrow_log(td->clat_log);
	regrow_log(td->clat_hist_log);
	regrow_log(td->lat_log);
	regrow_log(td->bw_log);
	regrow_log(td->iops_log);
	td->flags &= ~TD_F_REGROW_LOGS;
}

void regrow_agg_logs(void)
{
	enum fio_ddir ddir;

	for (ddir = 0; ddir < DDIR_RWDIR_CNT; ddir++)
		regrow_log(agg_io_log[ddir]);
}

static struct io_logs *get_cur_log(struct io_log *iolog)
{
	struct io_logs *cur_log;

	cur_log = iolog_cur_log(iolog);
	if (!cur_log) {
		cur_log = get_new_log(iolog);
		if (!cur_log)
			return NULL;
	}

	if (cur_log->nr_samples < cur_log->max_samples)
		return cur_log;

	/*
	 * Out of space. If we're in IO offload mode, or we're not doing
	 * per unit logging (hence logging happens outside of the IO thread
	 * as well), add a new log chunk inline. If we're doing inline
	 * submissions, flag 'td' as needing a log regrow and we'll take
	 * care of it on the submission side.
	 */
	if ((iolog->td && iolog->td->o.io_submit_mode == IO_MODE_OFFLOAD) ||
	    !per_unit_log(iolog))
		return regrow_log(iolog);

	if (iolog->td)
		iolog->td->flags |= TD_F_REGROW_LOGS;
	if (iolog->pending)
		assert(iolog->pending->nr_samples < iolog->pending->max_samples);
	return iolog->pending;
}

static void __add_log_sample(struct io_log *iolog, unsigned long t,
			     struct log_sample *sample)
{
	struct io_logs *cur_log;

	if (iolog->disabled)
		return;
	if (flist_empty(&iolog->io_logs))
		iolog->avg_last[sample->ddir] = t;

	cur_log = get_cur_log(iolog);
	if (cur_log) {
		struct io_sample *s;

		s = get_sample(iolog, cur_log, cur_log->nr_samples);

		s->data = sample->data;
		s->time = t;
		if (iolog->td && iolog->td->o.log_alternate_epoch)
			s->time += iolog->td->alternate_epoch;
		io_sample_set_ddir(iolog, s, sample->ddir);
		s->bs = sample->bs;
		s->priority = sample->priority;

		if (iolog->log_offset)
			s->aux[IOS_AUX_OFFSET_INDEX] = sample->offset;

		if (iolog->log_issue_time)
			s->aux[IOS_AUX_ISSUE_TIME_INDEX] = sample->issue_time;

		cur_log->nr_samples++;
		return;
	}

	iolog->disabled = true;
}

static inline void reset_io_stat(struct io_stat *ios)
{
	ios->min_val = -1ULL;
	ios->max_val = ios->samples = 0;
	ios->mean.u.f = ios->S.u.f = 0;
}

static inline void reset_io_u_plat(uint64_t *io_u_plat)
{
	int i;

	for (i = 0; i < FIO_IO_U_PLAT_NR; i++)
		io_u_plat[i] = 0;
}

static inline void reset_clat_prio_stats(struct thread_stat *ts)
{
	enum fio_ddir ddir;
	int i;

	for (ddir = 0; ddir < DDIR_RWDIR_CNT; ddir++) {
		if (!ts->clat_prio[ddir])
			continue;

		for (i = 0; i < ts->nr_clat_prio[ddir]; i++) {
			reset_io_stat(&ts->clat_prio[ddir][i].clat_stat);
			reset_io_u_plat(ts->clat_prio[ddir][i].io_u_plat);
		}
	}
}

void reset_io_stats(struct thread_data *td)
{
	struct thread_stat *ts = &td->ts;
	int i, j;

	for (i = 0; i < DDIR_RWDIR_CNT; i++) {
		reset_io_stat(&ts->clat_stat[i]);
		reset_io_stat(&ts->slat_stat[i]);
		reset_io_stat(&ts->lat_stat[i]);
		reset_io_stat(&ts->bw_stat[i]);
		reset_io_stat(&ts->iops_stat[i]);

		ts->io_bytes[i] = 0;
		ts->runtime[i] = 0;
		ts->total_io_u[i] = 0;
		ts->short_io_u[i] = 0;
		ts->drop_io_u[i] = 0;
	}

	for (i = 0; i < FIO_LAT_CNT; i++)
		for (j = 0; j < DDIR_RWDIR_CNT; j++)
			reset_io_u_plat(ts->io_u_plat[i][j]);

	reset_clat_prio_stats(ts);

	ts->total_io_u[DDIR_SYNC] = 0;
	reset_io_u_plat(ts->io_u_sync_plat);

	for (i = 0; i < FIO_IO_U_MAP_NR; i++) {
		ts->io_u_map[i] = 0;
		ts->io_u_submit[i] = 0;
		ts->io_u_complete[i] = 0;
	}

	for (i = 0; i < FIO_IO_U_LAT_N_NR; i++)
		ts->io_u_lat_n[i] = 0;
	for (i = 0; i < FIO_IO_U_LAT_U_NR; i++)
		ts->io_u_lat_u[i] = 0;
	for (i = 0; i < FIO_IO_U_LAT_M_NR; i++)
		ts->io_u_lat_m[i] = 0;

	ts->total_submit = 0;
	ts->total_complete = 0;
	ts->nr_zone_resets = 0;
	ts->cachehit = ts->cachemiss = 0;
}

static void __add_stat_to_log(struct io_log *iolog, enum fio_ddir ddir,
			      unsigned long elapsed, int log_max)
{
	/*
	 * Note an entry in the log. Use the mean from the logged samples,
	 * making sure to properly round up. Only write a log entry if we
	 * had actual samples done.
	 */
	if (iolog->avg_window[ddir].samples) {
		struct log_sample sample = { {{ 0, 0 }}, ddir, 0, 0, 0, 0 };
		union io_sample_data *d = &sample.data;

		if (log_max == IO_LOG_SAMPLE_AVG) {
			d->val.val0 = iolog->avg_window[ddir].mean.u.f + 0.50;
			d->val.val1 = 0;
		} else if (log_max == IO_LOG_SAMPLE_MAX) {
			d->val.val0 = iolog->avg_window[ddir].max_val;
			d->val.val1 = 0;
		} else {
			d->val.val0 = iolog->avg_window[ddir].mean.u.f + 0.50;
			d->val.val1 = iolog->avg_window[ddir].max_val;
		}

		__add_log_sample(iolog, elapsed, &sample);
	}

	reset_io_stat(&iolog->avg_window[ddir]);
}

static void _add_stat_to_log(struct io_log *iolog, unsigned long elapsed,
			     int log_max)
{
	enum fio_ddir ddir;

	for (ddir = 0; ddir < DDIR_RWDIR_CNT; ddir++)
		__add_stat_to_log(iolog, ddir, elapsed, log_max);
}

static unsigned long add_log_sample(struct thread_data *td,
				    struct io_log *iolog,
				    struct log_sample *sample)
{
	unsigned long elapsed, this_window;
	enum fio_ddir ddir = sample->ddir;

	if (!ddir_rw(ddir))
		return 0;

	elapsed = mtime_since_now(&td->epoch);

	/*
	 * If no time averaging, just add the log sample.
	 */
	if (!iolog->avg_msec) {
		__add_log_sample(iolog, elapsed, sample);
		return 0;
	}

	/*
	 * Add the sample. If the time period has passed, then
	 * add that entry to the log and clear.
	 */
	add_stat_sample(&iolog->avg_window[ddir], sample->data.val.val0);

	/*
	 * If period hasn't passed, adding the above sample is all we
	 * need to do.
	 */
	this_window = elapsed - iolog->avg_last[ddir];
	if (elapsed < iolog->avg_last[ddir])
		return iolog->avg_last[ddir] - elapsed;
	else if (this_window < iolog->avg_msec) {
		unsigned long diff = iolog->avg_msec - this_window;

		if (inline_log(iolog) || diff > LOG_MSEC_SLACK)
			return diff;
	}

<<<<<<< HEAD
	__add_stat_to_log(iolog, ddir, elapsed, td->o.log_max);
=======
	_add_stat_to_log(iolog, elapsed, td->o.log_max != 0);
>>>>>>> e23d44b1

	iolog->avg_last[ddir] = elapsed - (elapsed % iolog->avg_msec);

	return iolog->avg_msec;
}

void finalize_logs(struct thread_data *td, bool unit_logs)
{
	unsigned long elapsed;

	elapsed = mtime_since_now(&td->epoch);

	if (td->clat_log && unit_logs)
		_add_stat_to_log(td->clat_log, elapsed, td->o.log_max);
	if (td->slat_log && unit_logs)
		_add_stat_to_log(td->slat_log, elapsed, td->o.log_max);
	if (td->lat_log && unit_logs)
		_add_stat_to_log(td->lat_log, elapsed, td->o.log_max);
	if (td->bw_log && (unit_logs == per_unit_log(td->bw_log)))
		_add_stat_to_log(td->bw_log, elapsed, td->o.log_max);
	if (td->iops_log && (unit_logs == per_unit_log(td->iops_log)))
		_add_stat_to_log(td->iops_log, elapsed, td->o.log_max);
}

void add_agg_sample(union io_sample_data data, enum fio_ddir ddir,
		    unsigned long long bs)
{
	struct io_log *iolog;
	struct log_sample sample = { data, ddir, bs, 0, 0, 0 };

	if (!ddir_rw(ddir))
		return;

	iolog = agg_io_log[ddir];
	__add_log_sample(iolog, mtime_since_genesis(), &sample);
}

void add_sync_clat_sample(struct thread_stat *ts, unsigned long long nsec)
{
	unsigned int idx = plat_val_to_idx(nsec);
	assert(idx < FIO_IO_U_PLAT_NR);

	ts->io_u_sync_plat[idx]++;
	add_stat_sample(&ts->sync_stat, nsec);
}

static inline void add_lat_percentile_sample(struct thread_stat *ts,
					     unsigned long long nsec,
					     enum fio_ddir ddir,
					     enum fio_lat lat)
{
	unsigned int idx = plat_val_to_idx(nsec);
	assert(idx < FIO_IO_U_PLAT_NR);

	ts->io_u_plat[lat][ddir][idx]++;
}

static inline void
add_lat_percentile_prio_sample(struct thread_stat *ts, unsigned long long nsec,
			       enum fio_ddir ddir,
			       unsigned short clat_prio_index)
{
	unsigned int idx = plat_val_to_idx(nsec);

	if (ts->clat_prio[ddir])
		ts->clat_prio[ddir][clat_prio_index].io_u_plat[idx]++;
}

void add_clat_sample(struct thread_data *td, enum fio_ddir ddir,
		     unsigned long long nsec, unsigned long long bs,
		     struct io_u *io_u)
{
	const bool needs_lock = td_async_processing(td);
	unsigned long elapsed, this_window;
	struct thread_stat *ts = &td->ts;
	struct io_log *iolog = td->clat_hist_log;
	uint64_t offset = 0;
	unsigned int ioprio = 0;
	unsigned short clat_prio_index = 0;

	if (needs_lock)
		__td_io_u_lock(td);

	if (io_u) {
		offset = io_u->offset;
		ioprio = io_u->ioprio;
		clat_prio_index = io_u->clat_prio_index;
	}

	add_stat_sample(&ts->clat_stat[ddir], nsec);

	/*
	 * When lat_percentiles=1 (default 0), the reported per priority
	 * percentiles and stats are used for describing total latency values,
	 * even though the variable names themselves start with clat_.
	 *
	 * Because of the above definition, add a prio stat sample only when
	 * lat_percentiles=0. add_lat_sample() will add the prio stat sample
	 * when lat_percentiles=1.
	 */
	if (!ts->lat_percentiles)
		add_stat_prio_sample(ts->clat_prio[ddir], clat_prio_index,
				     nsec);

	if (td->clat_log) {
		struct log_sample sample = { sample_val(nsec), ddir, bs,
			offset, ioprio, 0 };

		if (io_u)
			sample.issue_time =
				ntime_since(&td->epoch, &io_u->issue_time);

		add_log_sample(td, td->clat_log, &sample);
	}

	if (ts->clat_percentiles) {
		/*
		 * Because of the above definition, add a prio lat percentile
		 * sample only when lat_percentiles=0. add_lat_sample() will add
		 * the prio lat percentile sample when lat_percentiles=1.
		 */
		add_lat_percentile_sample(ts, nsec, ddir, FIO_CLAT);
		if (!ts->lat_percentiles)
			add_lat_percentile_prio_sample(ts, nsec, ddir,
						       clat_prio_index);
	}

	if (iolog && iolog->hist_msec) {
		struct io_hist *hw = &iolog->hist_window[ddir];

		hw->samples++;
		elapsed = mtime_since_now(&td->epoch);
		if (!hw->hist_last)
			hw->hist_last = elapsed;
		this_window = elapsed - hw->hist_last;

		if (this_window >= iolog->hist_msec) {
			uint64_t *io_u_plat;
			struct io_u_plat_entry *dst;
			struct log_sample sample = { {{ 0, 0 }}, ddir, bs,
				offset, ioprio, 0 };

			/*
			 * Make a byte-for-byte copy of the latency histogram
			 * stored in td->ts.io_u_plat[ddir], recording it in a
			 * log sample. Note that the matching call to free() is
			 * located in iolog.c after printing this sample to the
			 * log file.
			 */
			io_u_plat = (uint64_t *) td->ts.io_u_plat[FIO_CLAT][ddir];
			dst = malloc(sizeof(struct io_u_plat_entry));
			memcpy(&(dst->io_u_plat), io_u_plat,
				FIO_IO_U_PLAT_NR * sizeof(uint64_t));
			flist_add(&dst->list, &hw->list);

			sample.data = sample_plat(dst);
			__add_log_sample(iolog, elapsed, &sample);

			/*
			 * Update the last time we recorded as being now, minus
			 * any drift in time we encountered before actually
			 * making the record.
			 */
			hw->hist_last = elapsed - (this_window - iolog->hist_msec);
			hw->samples = 0;
		}
	}

	if (needs_lock)
		__td_io_u_unlock(td);
}

void add_slat_sample(struct thread_data *td, struct io_u *io_u)
{
	const bool needs_lock = td_async_processing(td);
	struct thread_stat *ts = &td->ts;
	enum fio_ddir ddir;
	unsigned long long nsec;

	ddir = io_u->ddir;
	if (!ddir_rw(ddir))
		return;

	if (needs_lock)
		__td_io_u_lock(td);

	nsec = ntime_since(&io_u->start_time, &io_u->issue_time);

	add_stat_sample(&ts->slat_stat[ddir], nsec);

	if (td->slat_log) {
		struct log_sample sample = { sample_val(nsec), ddir,
			io_u->xfer_buflen, io_u->offset, io_u->ioprio,
			ntime_since(&td->epoch, &io_u->issue_time) };

		add_log_sample(td, td->slat_log, &sample);
	}

	if (ts->slat_percentiles)
		add_lat_percentile_sample(ts, nsec, ddir, FIO_SLAT);

	if (needs_lock)
		__td_io_u_unlock(td);
}

void add_lat_sample(struct thread_data *td, enum fio_ddir ddir,
		    unsigned long long nsec, unsigned long long bs,
		    struct io_u * io_u)
{
	const bool needs_lock = td_async_processing(td);
	struct thread_stat *ts = &td->ts;

	if (!ddir_rw(ddir))
		return;

	if (needs_lock)
		__td_io_u_lock(td);

	add_stat_sample(&ts->lat_stat[ddir], nsec);

	if (td->lat_log) {
		struct log_sample sample = { sample_val(nsec), ddir, bs,
			io_u->offset, io_u->ioprio, 0 };

		add_log_sample(td, td->lat_log, &sample);
	}

	/*
	 * When lat_percentiles=1 (default 0), the reported per priority
	 * percentiles and stats are used for describing total latency values,
	 * even though the variable names themselves start with clat_.
	 *
	 * Because of the above definition, add a prio stat and prio lat
	 * percentile sample only when lat_percentiles=1. add_clat_sample() will
	 * add the prio stat and prio lat percentile sample when
	 * lat_percentiles=0.
	 */
	if (ts->lat_percentiles) {
		add_lat_percentile_sample(ts, nsec, ddir, FIO_LAT);
		add_lat_percentile_prio_sample(ts, nsec, ddir,
					       io_u->clat_prio_index);
		add_stat_prio_sample(ts->clat_prio[ddir], io_u->clat_prio_index,
				     nsec);
	}
	if (needs_lock)
		__td_io_u_unlock(td);
}

void add_bw_sample(struct thread_data *td, struct io_u *io_u,
		   unsigned int bytes, unsigned long long spent)
{
	const bool needs_lock = td_async_processing(td);
	struct thread_stat *ts = &td->ts;
	unsigned long rate;

	if (spent)
		rate = (unsigned long) (bytes * 1000000ULL / spent);
	else
		rate = 0;

	if (needs_lock)
		__td_io_u_lock(td);

	add_stat_sample(&ts->bw_stat[io_u->ddir], rate);

	if (td->bw_log) {
		struct log_sample sample = { sample_val(rate), io_u->ddir,
			bytes, io_u->offset, io_u->ioprio, 0 };

		add_log_sample(td, td->bw_log, &sample);
	}

	td->stat_io_bytes[io_u->ddir] = td->this_io_bytes[io_u->ddir];

	if (needs_lock)
		__td_io_u_unlock(td);
}

static int __add_samples(struct thread_data *td, struct timespec *parent_tv,
			 struct timespec *t, unsigned int avg_time,
			 uint64_t *this_io_bytes, uint64_t *stat_io_bytes,
			 struct io_stat *stat, struct io_log *log,
			 bool is_kb)
{
	const bool needs_lock = td_async_processing(td);
	unsigned long spent, rate;
	enum fio_ddir ddir;
	unsigned long next, next_log;

	next_log = avg_time;

	spent = mtime_since(parent_tv, t);
	if (spent < avg_time && avg_time - spent > LOG_MSEC_SLACK)
		return avg_time - spent;

	if (needs_lock)
		__td_io_u_lock(td);

	/*
	 * Compute both read and write rates for the interval.
	 */
	for (ddir = 0; ddir < DDIR_RWDIR_CNT; ddir++) {
		uint64_t delta;

		delta = this_io_bytes[ddir] - stat_io_bytes[ddir];
		if (!delta)
			continue; /* No entries for interval */

		if (spent) {
			if (is_kb)
				rate = delta * 1000 / spent / 1024; /* KiB/s */
			else
				rate = (delta * 1000) / spent;
		} else
			rate = 0;

		add_stat_sample(&stat[ddir], rate);

		if (log) {
			struct log_sample sample = {
				sample_val(rate), ddir, 0, 0, 0, 0 };

			if (td->o.min_bs[ddir] == td->o.max_bs[ddir])
				sample.bs = td->o.min_bs[ddir];
			next = add_log_sample(td, log, &sample);
			next_log = min(next_log, next);
		}

		stat_io_bytes[ddir] = this_io_bytes[ddir];
	}

	*parent_tv = *t;

	if (needs_lock)
		__td_io_u_unlock(td);

	if (spent <= avg_time)
		next = avg_time;
	else
		next = avg_time - (1 + spent - avg_time);

	return min(next, next_log);
}

static int add_bw_samples(struct thread_data *td, struct timespec *t)
{
	return __add_samples(td, &td->bw_sample_time, t, td->o.bw_avg_time,
				td->this_io_bytes, td->stat_io_bytes,
				td->ts.bw_stat, td->bw_log, true);
}

void add_iops_sample(struct thread_data *td, struct io_u *io_u,
		     unsigned int bytes)
{
	const bool needs_lock = td_async_processing(td);
	struct thread_stat *ts = &td->ts;

	if (needs_lock)
		__td_io_u_lock(td);

	add_stat_sample(&ts->iops_stat[io_u->ddir], 1);

	if (td->iops_log) {
		struct log_sample sample = { sample_val(1), io_u->ddir, bytes,
			io_u->offset, io_u->ioprio, 0 };

		add_log_sample(td, td->iops_log, &sample);
	}

	td->stat_io_blocks[io_u->ddir] = td->this_io_blocks[io_u->ddir];

	if (needs_lock)
		__td_io_u_unlock(td);
}

static int add_iops_samples(struct thread_data *td, struct timespec *t)
{
	return __add_samples(td, &td->iops_sample_time, t, td->o.iops_avg_time,
				td->this_io_blocks, td->stat_io_blocks,
				td->ts.iops_stat, td->iops_log, false);
}

static bool td_in_logging_state(struct thread_data *td)
{
	if (in_ramp_time(td))
		return false;

	switch(td->runstate) {
	case TD_RUNNING:
	case TD_VERIFYING:
	case TD_FINISHING:
	case TD_EXITED:
		return true;
	default:
		return false;
	}
}

/*
 * Returns msecs to next event
 */
int calc_log_samples(void)
{
	unsigned int next = ~0U, tmp = 0, next_mod = 0, log_avg_msec_min = -1U;
	struct timespec now;
	long elapsed_time = 0;

	for_each_td(td) {
		fio_gettime(&now, NULL);
		elapsed_time = mtime_since(&td->epoch, &now);

		if (!td->o.stats)
			continue;
		if (!td_in_logging_state(td)) {
			next = min(td->o.iops_avg_time, td->o.bw_avg_time);
			continue;
		}
		if (!td->bw_log ||
			(td->bw_log && !per_unit_log(td->bw_log))) {
			tmp = add_bw_samples(td, &now);

			if (td->bw_log)
				log_avg_msec_min = min(log_avg_msec_min, (unsigned int)td->bw_log->avg_msec);
		}
		if (!td->iops_log ||
			(td->iops_log && !per_unit_log(td->iops_log))) {
			tmp = add_iops_samples(td, &now);

			if (td->iops_log)
				log_avg_msec_min = min(log_avg_msec_min, (unsigned int)td->iops_log->avg_msec);
		}

		if (tmp < next)
			next = tmp;
	} end_for_each();

	/* if log_avg_msec_min has not been changed, set it to 0 */
	if (log_avg_msec_min == -1U)
		log_avg_msec_min = 0;

	if (log_avg_msec_min == 0)
		next_mod = elapsed_time;
	else
		next_mod = elapsed_time % log_avg_msec_min;

	/* correction to keep the time on the log avg msec boundary */
	next = min(next, (log_avg_msec_min - next_mod));

	return next == ~0U ? 0 : next;
}

void stat_init(void)
{
	stat_sem = fio_sem_init(FIO_SEM_UNLOCKED);
}

void stat_exit(void)
{
	/*
	 * When we have the mutex, we know out-of-band access to it
	 * have ended.
	 */
	fio_sem_down(stat_sem);
	fio_sem_remove(stat_sem);
}

/*
 * Called from signal handler. Wake up status thread.
 */
void show_running_run_stats(void)
{
	helper_do_stat();
}

uint32_t *io_u_block_info(struct thread_data *td, struct io_u *io_u)
{
	/* Ignore io_u's which span multiple blocks--they will just get
	 * inaccurate counts. */
	int idx = (io_u->offset - io_u->file->file_offset)
			/ td->o.bs[DDIR_TRIM];
	uint32_t *info = &td->ts.block_infos[idx];
	assert(idx < td->ts.nr_block_infos);
	return info;
}
<|MERGE_RESOLUTION|>--- conflicted
+++ resolved
@@ -1401,27 +1401,8 @@
 {
 	struct thread_stat *ts_lcl = gen_mixed_ddir_stats_from_ts(ts);
 
-<<<<<<< HEAD
 	if (ts_lcl)
 		show_ddir_status_terse(ts_lcl, rs, DDIR_READ, ver, out);
-=======
-	/*
-	 * Handle aggregation of Reads (ddir = 0), Writes (ddir = 1), and
-	 * Trims (ddir = 2)
-	 */
-	ts_lcl = malloc(sizeof(struct thread_stat));
-	memset((void *)ts_lcl, 0, sizeof(struct thread_stat));
-	/* calculate mixed stats  */
-	ts_lcl->unified_rw_rep = UNIFIED_MIXED;
-	init_thread_stat_min_vals(ts_lcl);
-	ts_lcl->lat_percentiles = ts->lat_percentiles;
-	ts_lcl->clat_percentiles = ts->clat_percentiles;
-	ts_lcl->slat_percentiles = ts->slat_percentiles;
-	ts_lcl->percentile_precision = ts->percentile_precision;
-	memcpy(ts_lcl->percentile_list, ts->percentile_list, sizeof(ts->percentile_list));
-
-	sum_thread_stats(ts_lcl, ts, 1);
->>>>>>> e23d44b1
 
 	free_clat_prio_stats(ts_lcl);
 	free(ts_lcl);
@@ -3255,11 +3236,7 @@
 			return diff;
 	}
 
-<<<<<<< HEAD
 	__add_stat_to_log(iolog, ddir, elapsed, td->o.log_max);
-=======
-	_add_stat_to_log(iolog, elapsed, td->o.log_max != 0);
->>>>>>> e23d44b1
 
 	iolog->avg_last[ddir] = elapsed - (elapsed % iolog->avg_msec);
 
