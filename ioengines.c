/*
 * The io parts of the fio tool, includes workers for sync and mmap'ed
 * io, as well as both posix and linux libaio support.
 *
 * sync io is implemented on top of aio.
 *
 * This is not really specific to fio, if the get_io_u/put_io_u and
 * structures was pulled into this as well it would be a perfectly
 * generic io engine that could be used for other projects.
 *
 */
#include <stdlib.h>
#include <unistd.h>
#include <string.h>
#include <dlfcn.h>
#include <fcntl.h>
#include <assert.h>
#include <sys/types.h>
#include <dirent.h>

#include "fio.h"
#include "diskutil.h"
#include "zbd.h"

static FLIST_HEAD(engine_list);

static bool check_engine_ops(struct thread_data *td, struct ioengine_ops *ops)
{
	if (ops->version != FIO_IOOPS_VERSION) {
		log_err("bad ioops version %d (want %d)\n", ops->version,
							FIO_IOOPS_VERSION);
		return true;
	}

	if (!ops->queue) {
		log_err("%s: no queue handler\n", ops->name);
		return true;
	}

	/*
	 * sync engines only need a ->queue()
	 */
	if (ops->flags & FIO_SYNCIO)
		return false;

	/*
	 * async engines aren't reliable with offload
	 */
	if ((td->o.io_submit_mode == IO_MODE_OFFLOAD) &&
	    (ops->flags & FIO_NO_OFFLOAD)) {
		log_err("%s: can't be used with offloaded submit. Use a sync "
			"engine\n", ops->name);
		return true;
	}

	if (!ops->event || !ops->getevents) {
		log_err("%s: no event/getevents handler\n", ops->name);
		return true;
	}

	return false;
}

void unregister_ioengine(struct ioengine_ops *ops)
{
	dprint(FD_IO, "ioengine %s unregistered\n", ops->name);
	flist_del_init(&ops->list);
}

void register_ioengine(struct ioengine_ops *ops)
{
	dprint(FD_IO, "ioengine %s registered\n", ops->name);
	flist_add_tail(&ops->list, &engine_list);
}

static struct ioengine_ops *find_ioengine(const char *name)
{
	struct ioengine_ops *ops;
	struct flist_head *entry;

	flist_for_each(entry, &engine_list) {
		ops = flist_entry(entry, struct ioengine_ops, list);
		if (!strcmp(name, ops->name))
			return ops;
	}

	return NULL;
}

#ifdef CONFIG_DYNAMIC_ENGINES
static void *dlopen_external(struct thread_data *td, const char *engine)
{
	char engine_path[PATH_MAX];
	void *dlhandle;

	sprintf(engine_path, "%s/fio-%s.so", FIO_EXT_ENG_DIR, engine);

	dprint(FD_IO, "dlopen external %s\n", engine_path);
	dlhandle = dlopen(engine_path, RTLD_LAZY);
	if (!dlhandle)
		log_info("Engine %s not found; Either name is invalid, was not built, or fio-engine-%s package is missing.\n",
			 engine, engine);

	return dlhandle;
}
#else
#define dlopen_external(td, engine) (NULL)
#endif

static struct ioengine_ops *dlopen_ioengine(struct thread_data *td,
					    const char *engine_lib)
{
	struct ioengine_ops *ops;
	void *dlhandle;

	if (!strncmp(engine_lib, "linuxaio", 8) ||
	    !strncmp(engine_lib, "aio", 3))
		engine_lib = "libaio";

	dprint(FD_IO, "dlopen engine %s\n", engine_lib);

	dlerror();
	dlhandle = dlopen(engine_lib, RTLD_LAZY);
	if (!dlhandle) {
		dlhandle = dlopen_external(td, engine_lib);
		if (!dlhandle) {
			td_vmsg(td, -1, dlerror(), "dlopen");
			return NULL;
		}
	}

	/*
	 * Unlike the included modules, external engines should have a
	 * non-static ioengine structure that we can reference.
	 */
	ops = dlsym(dlhandle, engine_lib);
	if (!ops)
		ops = dlsym(dlhandle, "ioengine");

	/*
	 * For some external engines (like C++ ones) it is not that trivial
	 * to provide a non-static ionengine structure that we can reference.
	 * Instead we call a method which allocates the required ioengine
	 * structure.
	 */
	if (!ops) {
		get_ioengine_t get_ioengine = dlsym(dlhandle, "get_ioengine");

		if (get_ioengine)
			get_ioengine(&ops);
	}

	if (!ops) {
		td_vmsg(td, -1, dlerror(), "dlsym");
		dlclose(dlhandle);
		return NULL;
	}

	ops->dlhandle = dlhandle;
	return ops;
}

static struct ioengine_ops *__load_ioengine(const char *engine)
{
	/*
	 * linux libaio has alias names, so convert to what we want
	 */
<<<<<<< HEAD
	if (!strncmp(engine, "linuxaio", 8)) {
=======
	if (!strncmp(engine, "linuxaio", 8) || !strncmp(engine, "aio", 3)) {
>>>>>>> 9b46661c
		dprint(FD_IO, "converting ioengine name: %s -> libaio\n",
		       engine);
		engine = "libaio";
	}

	dprint(FD_IO, "load ioengine %s\n", engine);
	return find_ioengine(engine);
}

struct ioengine_ops *load_ioengine(struct thread_data *td)
{
	struct ioengine_ops *ops = NULL;
	const char *name;

	/*
	 * Use ->ioengine_so_path if an external ioengine path is specified.
	 * In this case, ->ioengine is "external" which also means the prefix
	 * for external ioengines "external:" is properly used.
	 */
	name = td->o.ioengine_so_path ?: td->o.ioengine;

	/*
	 * Try to load ->ioengine first, and if failed try to dlopen(3) either
	 * ->ioengine or ->ioengine_so_path.  This is redundant for an external
	 * ioengine with prefix, and also leaves the possibility of unexpected
	 * behavior (e.g. if the "external" ioengine exists), but we do this
	 * so as not to break job files not using the prefix.
	 */
	ops = __load_ioengine(td->o.ioengine);

	/* We do re-dlopen existing handles, for reference counting */
	if (!ops || ops->dlhandle)
		ops = dlopen_ioengine(td, name);

	/*
	 * If ops is NULL, we failed to load ->ioengine, and also failed to
	 * dlopen(3) either ->ioengine or ->ioengine_so_path as a path.
	 */
	if (!ops) {
		log_err("fio: engine %s not loadable\n", name);
		return NULL;
	}

	/*
	 * Check that the required methods are there.
	 */
	if (check_engine_ops(td, ops))
		return NULL;

	return ops;
}

/*
 * For cleaning up an ioengine which never made it to init().
 */
void free_ioengine(struct thread_data *td)
{
	dprint(FD_IO, "free ioengine %s\n", td->io_ops->name);

	if (td->eo && td->io_ops->options) {
		options_free(td->io_ops->options, td->eo);
		free(td->eo);
		td->eo = NULL;
	}

	if (td->io_ops->dlhandle) {
		dprint(FD_IO, "dlclose ioengine %s\n", td->io_ops->name);
		dlclose(td->io_ops->dlhandle);
	}

	td->io_ops = NULL;
}

void close_ioengine(struct thread_data *td)
{
	dprint(FD_IO, "close ioengine %s\n", td->io_ops->name);

	if (td->io_ops->cleanup) {
		td->io_ops->cleanup(td);
		td->io_ops_data = NULL;
	}

	free_ioengine(td);
}

int td_io_prep(struct thread_data *td, struct io_u *io_u)
{
	dprint_io_u(io_u, "prep");
	fio_ro_check(td, io_u);

	lock_file(td, io_u->file, io_u->ddir);

	if (td->io_ops->prep) {
		int ret = td->io_ops->prep(td, io_u);

		dprint(FD_IO, "prep: io_u %p: ret=%d\n", io_u, ret);

		if (ret)
			unlock_file(td, io_u->file);
		return ret;
	}

	return 0;
}

int td_io_getevents(struct thread_data *td, unsigned int min, unsigned int max,
		    const struct timespec *t)
{
	int r = 0;

	/*
	 * For ioengine=rdma one side operation RDMA_WRITE or RDMA_READ,
	 * server side gets a message from the client
	 * side that the task is finished, and
	 * td->done is set to 1 after td_io_commit(). In this case,
	 * there is no need to reap complete event in server side.
	 */
	if (td->done)
		return 0;

	if (min > 0 && td->io_ops->commit) {
		r = td->io_ops->commit(td);
		if (r < 0)
			goto out;
	}
	if (max > td->cur_depth)
		max = td->cur_depth;
	if (min > max)
		max = min;

	r = 0;
	if (max && td->io_ops->getevents)
		r = td->io_ops->getevents(td, min, max, t);
out:
	if (r >= 0) {
		/*
		 * Reflect that our submitted requests were retrieved with
		 * whatever OS async calls are in the underlying engine.
		 */
		td->io_u_in_flight -= r;
		io_u_mark_complete(td, r);
	} else
		td_verror(td, r, "get_events");

	dprint(FD_IO, "getevents: %d\n", r);
	return r;
}

enum fio_q_status td_io_queue(struct thread_data *td, struct io_u *io_u)
{
	const enum fio_ddir ddir = acct_ddir(io_u);
	unsigned long long buflen = io_u->xfer_buflen;
	enum fio_q_status ret;

	dprint_io_u(io_u, "queue");
	fio_ro_check(td, io_u);

	assert((io_u->flags & IO_U_F_FLIGHT) == 0);
	io_u_set(td, io_u, IO_U_F_FLIGHT);

	/*
	 * If overlap checking was enabled in offload mode we
	 * can release this lock that was acquired when we
	 * started the overlap check because the IO_U_F_FLIGHT
	 * flag is now set
	 */
	if (td_offload_overlap(td)) {
		int res = pthread_mutex_unlock(&overlap_check);
		assert(res == 0);
	}

	assert(fio_file_open(io_u->file));

	/*
	 * If using a write iolog, store this entry.
	 */
	log_io_u(td, io_u);

	io_u->error = 0;
	io_u->resid = 0;

	if (td_ioengine_flagged(td, FIO_SYNCIO) ||
		(td_ioengine_flagged(td, FIO_ASYNCIO_SYNC_TRIM) && 
		io_u->ddir == DDIR_TRIM)) {
		if (fio_fill_issue_time(td))
			fio_gettime(&io_u->issue_time, NULL);

		/*
		 * only used for iolog
		 */
		if (td->o.read_iolog_file)
			memcpy(&td->last_issue, &io_u->issue_time,
					sizeof(io_u->issue_time));
	}


	if (ddir_rw(ddir)) {
		if (!(io_u->flags & IO_U_F_VER_LIST)) {
			td->io_issues[ddir]++;
			td->io_issue_bytes[ddir] += buflen;
		}
		td->rate_io_issue_bytes[ddir] += buflen;
	}

	ret = td->io_ops->queue(td, io_u);
	zbd_queue_io_u(td, io_u, ret);

	unlock_file(td, io_u->file);

	if (ret == FIO_Q_BUSY && ddir_rw(ddir)) {
		td->io_issues[ddir]--;
		td->io_issue_bytes[ddir] -= buflen;
		td->rate_io_issue_bytes[ddir] -= buflen;
		io_u_clear(td, io_u, IO_U_F_FLIGHT);
	}

	/*
	 * If an error was seen and the io engine didn't propagate it
	 * back to 'td', do so.
	 */
	if (io_u->error && !td->error)
		td_verror(td, io_u->error, "td_io_queue");

	/*
	 * Add warning for O_DIRECT so that users have an easier time
	 * spotting potentially bad alignment. If this triggers for the first
	 * IO, then it's likely an alignment problem or because the host fs
	 * does not support O_DIRECT
	 */
	if (io_u->error == EINVAL && td->io_issues[io_u->ddir & 1] == 1 &&
	    td->o.odirect) {

		log_info("fio: first direct IO errored. File system may not "
			 "support direct IO, or iomem_align= is bad, or "
			 "invalid block size. Try setting direct=0.\n");
	}

	if (zbd_unaligned_write(io_u->error) &&
	    td->io_issues[io_u->ddir & 1] == 1 &&
	    td->o.zone_mode != ZONE_MODE_ZBD) {
		log_info("fio: first I/O failed. If %s is a zoned block device, consider --zonemode=zbd\n",
			 io_u->file->file_name);
	}

	if (!td->io_ops->commit) {
		io_u_mark_submit(td, 1);
		io_u_mark_complete(td, 1);
	}

	if (ret == FIO_Q_COMPLETED) {
		if (ddir_rw(io_u->ddir) ||
		    (ddir_sync(io_u->ddir) && td->runstate != TD_FSYNCING)) {
			io_u_mark_depth(td, 1);
			td->ts.total_io_u[io_u->ddir]++;
		}
	} else if (ret == FIO_Q_QUEUED) {
		td->io_u_queued++;

		if (ddir_rw(io_u->ddir) ||
		    (ddir_sync(io_u->ddir) && td->runstate != TD_FSYNCING))
			td->ts.total_io_u[io_u->ddir]++;

		if (td->io_u_queued >= td->o.iodepth_batch)
			td_io_commit(td);
	}

	if (!td_ioengine_flagged(td, FIO_SYNCIO) &&
		(!td_ioengine_flagged(td, FIO_ASYNCIO_SYNC_TRIM) ||
		 io_u->ddir != DDIR_TRIM)) {
		if (fio_fill_issue_time(td))
			fio_gettime(&io_u->issue_time, NULL);

		/*
		 * only used for iolog
		 */
		if (td->o.read_iolog_file)
			memcpy(&td->last_issue, &io_u->issue_time,
					sizeof(io_u->issue_time));
	}

	return ret;
}

int td_io_init(struct thread_data *td)
{
	int ret = 0;

	if (td->io_ops->init) {
		ret = td->io_ops->init(td);
		if (ret)
			log_err("fio: io engine %s init failed.%s\n",
				td->io_ops->name,
				td->o.iodepth > 1 ?
				" Perhaps try reducing io depth?" : "");
		else
			td->io_ops_init = 1;
		if (!td->error)
			td->error = ret;
	}

	return ret;
}

void td_io_commit(struct thread_data *td)
{
	int ret;

	dprint(FD_IO, "calling ->commit(), depth %d\n", td->cur_depth);

	if (!td->cur_depth || !td->io_u_queued)
		return;

	io_u_mark_depth(td, td->io_u_queued);

	if (td->io_ops->commit) {
		ret = td->io_ops->commit(td);
		if (ret)
			td_verror(td, -ret, "io commit");
	}

	/*
	 * Reflect that events were submitted as async IO requests.
	 */
	td->io_u_in_flight += td->io_u_queued;
	td->io_u_queued = 0;
}

int td_io_open_file(struct thread_data *td, struct fio_file *f)
{
	if (fio_file_closing(f)) {
		/*
		 * Open translates to undo closing.
		 */
		fio_file_clear_closing(f);
		get_file(f);
		return 0;
	}
	assert(!fio_file_open(f));
	assert(f->fd == -1);
	assert(td->io_ops->open_file);

	if (td->io_ops->open_file(td, f)) {
		if (td->error == EINVAL && td->o.odirect)
			log_err("fio: destination does not support O_DIRECT\n");
		if (td->error == EMFILE) {
			log_err("fio: try reducing/setting openfiles (failed"
				" at %u of %u)\n", td->nr_open_files,
							td->o.nr_files);
		}

		assert(f->fd == -1);
		assert(!fio_file_open(f));
		return 1;
	}

	fio_file_reset(td, f);
	fio_file_set_open(f);
	fio_file_clear_closing(f);
	disk_util_inc(f->du);

	td->nr_open_files++;
	get_file(f);

	if (f->filetype == FIO_TYPE_PIPE) {
		if (td_random(td)) {
			log_err("fio: can't seek on pipes (no random io)\n");
			goto err;
		}
	}

	if (td_ioengine_flagged(td, FIO_DISKLESSIO))
		goto done;

	if (td->o.invalidate_cache && file_invalidate_cache(td, f))
		goto err;

	if (td->o.fadvise_hint != F_ADV_NONE &&
	    (f->filetype == FIO_TYPE_BLOCK || f->filetype == FIO_TYPE_FILE)) {
		int flags;

		if (td->o.fadvise_hint == F_ADV_TYPE) {
			if (td_random(td))
				flags = POSIX_FADV_RANDOM;
			else
				flags = POSIX_FADV_SEQUENTIAL;
		} else if (td->o.fadvise_hint == F_ADV_RANDOM)
			flags = POSIX_FADV_RANDOM;
		else if (td->o.fadvise_hint == F_ADV_SEQUENTIAL)
			flags = POSIX_FADV_SEQUENTIAL;
		else {
			log_err("fio: unknown fadvise type %d\n",
							td->o.fadvise_hint);
			flags = POSIX_FADV_NORMAL;
		}

		if (posix_fadvise(f->fd, f->file_offset, f->io_size, flags) < 0) {
			if (!fio_did_warn(FIO_WARN_FADVISE))
				log_err("fio: fadvise hint failed\n");
		}
	}
#ifdef FIO_HAVE_WRITE_HINT
	if (fio_option_is_set(&td->o, write_hint) &&
	    (f->filetype == FIO_TYPE_BLOCK || f->filetype == FIO_TYPE_FILE)) {
		uint64_t hint = td->o.write_hint;
		int cmd;

		/*
		 * For direct IO, we just need/want to set the hint on
		 * the file descriptor. For buffered IO, we need to set
		 * it on the inode.
		 */
		if (td->o.odirect)
			cmd = F_SET_FILE_RW_HINT;
		else
			cmd = F_SET_RW_HINT;

		if (fcntl(f->fd, cmd, &hint) < 0) {
			td_verror(td, errno, "fcntl write hint");
			goto err;
		}
	}
#endif

	if (td->o.odirect && !OS_O_DIRECT && fio_set_directio(td, f))
		goto err;

done:
	log_file(td, f, FIO_LOG_OPEN_FILE);
	return 0;
err:
	disk_util_dec(f->du);
	if (td->io_ops->close_file)
		td->io_ops->close_file(td, f);
	return 1;
}

int td_io_close_file(struct thread_data *td, struct fio_file *f)
{
	if (!fio_file_closing(f))
		log_file(td, f, FIO_LOG_CLOSE_FILE);

	/*
	 * mark as closing, do real close when last io on it has completed
	 */
	fio_file_set_closing(f);

	return put_file(td, f);
}

int td_io_unlink_file(struct thread_data *td, struct fio_file *f)
{
	if (td->io_ops->unlink_file)
		return td->io_ops->unlink_file(td, f);
	else {
		int ret;

		ret = unlink(f->file_name);
		if (ret < 0)
			return errno;

		return 0;
	}
}

int td_io_get_file_size(struct thread_data *td, struct fio_file *f)
{
	if (!td->io_ops->get_file_size)
		return 0;

	return td->io_ops->get_file_size(td, f);
}

#ifdef CONFIG_DYNAMIC_ENGINES
/* Load all dynamic engines in FIO_EXT_ENG_DIR for enghelp command */
static void
fio_load_dynamic_engines(struct thread_data *td)
{
	DIR *dirhandle = NULL;
	struct dirent *dirent = NULL;
	char engine_path[PATH_MAX];

	dirhandle = opendir(FIO_EXT_ENG_DIR);
	if (!dirhandle)
		return;

	while ((dirent = readdir(dirhandle)) != NULL) {
		if (!strcmp(dirent->d_name, ".") ||
		    !strcmp(dirent->d_name, ".."))
			continue;

		sprintf(engine_path, "%s/%s", FIO_EXT_ENG_DIR, dirent->d_name);
		dlopen_ioengine(td, engine_path);
	}

	closedir(dirhandle);
}
#else
#define fio_load_dynamic_engines(td) do { } while (0)
#endif

int fio_show_ioengine_help(const char *engine)
{
	struct flist_head *entry;
	struct thread_data td;
	struct ioengine_ops *io_ops;
	char *sep;
	int ret = 1;

	memset(&td, 0, sizeof(struct thread_data));

	if (!engine || !*engine) {
		log_info("Available IO engines:\n");
		fio_load_dynamic_engines(&td);
		flist_for_each(entry, &engine_list) {
			io_ops = flist_entry(entry, struct ioengine_ops, list);
			log_info("\t%s\n", io_ops->name);
		}
		return 0;
	}
	sep = strchr(engine, ',');
	if (sep) {
		*sep = 0;
		sep++;
	}

	td.o.ioengine = (char *)engine;
	td.io_ops = load_ioengine(&td);

	if (!td.io_ops) {
		log_info("IO engine %s not found\n", engine);
		return 1;
	}

	if (td.io_ops->options)
		ret = show_cmd_help(td.io_ops->options, sep);
	else
		log_info("IO engine %s has no options\n", td.io_ops->name);

	free_ioengine(&td);
	return ret;
}<|MERGE_RESOLUTION|>--- conflicted
+++ resolved
@@ -165,11 +165,7 @@
 	/*
 	 * linux libaio has alias names, so convert to what we want
 	 */
-<<<<<<< HEAD
-	if (!strncmp(engine, "linuxaio", 8)) {
-=======
 	if (!strncmp(engine, "linuxaio", 8) || !strncmp(engine, "aio", 3)) {
->>>>>>> 9b46661c
 		dprint(FD_IO, "converting ioengine name: %s -> libaio\n",
 		       engine);
 		engine = "libaio";
