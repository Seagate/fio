--- conflicted
+++ resolved
@@ -320,13 +320,8 @@
 	}
 
 	ret = td->io_ops->queue(td, io_u);
-<<<<<<< HEAD
-	if (io_u->post_submit) {
-		io_u->post_submit(io_u, ret);
-=======
 	if (ret != FIO_Q_BUSY && io_u->post_submit) {
 		io_u->post_submit(io_u, io_u->error == 0);
->>>>>>> e26029be
 		io_u->post_submit = NULL;
 	}
 
