--- conflicted
+++ resolved
@@ -24,7 +24,6 @@
 #include "sg_zone_domains.h"
 #include "zbd.h"
 
-<<<<<<< HEAD
 #include <linux/blkzoned.h>
 #ifndef BLKFINISHZONE
 #define BLKFINISHZONE _IOW(0x12, 136, struct blk_zone_range)
@@ -60,8 +59,6 @@
 };
 #define blk_zone_report blk_zone_report_v2
 #endif /* CONFIG_HAVE_REP_CAPACITY */
-=======
->>>>>>> e23d44b1
 
 /*
  * Read up to 255 characters from the first line of a file. Strip the trailing
