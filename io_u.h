#ifndef FIO_IO_U
#define FIO_IO_U

#include "compiler/compiler.h"
#include "os/os.h"
#include "log.h"
#include "io_ddir.h"
#include "debug.h"
#include "file.h"
#include "workqueue.h"

#ifdef CONFIG_LIBAIO
#include <libaio.h>
#endif
#ifdef CONFIG_GUASI
#include <guasi.h>
#endif

enum {
	IO_U_F_FREE		= 1 << 0,
	IO_U_F_FLIGHT		= 1 << 1,
	IO_U_F_NO_FILE_PUT	= 1 << 2,
	IO_U_F_IN_CUR_DEPTH	= 1 << 3,
	IO_U_F_BUSY_OK		= 1 << 4,
	IO_U_F_TRIMMED		= 1 << 5,
	IO_U_F_BARRIER		= 1 << 6,
	IO_U_F_VER_LIST		= 1 << 7,
};

/*
 * The io unit
 */
struct io_u {
<<<<<<< HEAD
	unsigned int priorityBit;
	struct timeval start_time;
	struct timeval issue_time;
=======
	struct timespec start_time;
	struct timespec issue_time;
>>>>>>> f5ec8123

	struct fio_file *file;
	unsigned int flags;
	enum fio_ddir ddir;

	/*
	 * For replay workloads, we may want to account as a different
	 * IO type than what is being submitted.
	 */
	enum fio_ddir acct_ddir;

	/*
	 * Write generation
	 */
	unsigned short numberio;

	/*
	 * Allocated/set buffer and length
	 */
	unsigned long buflen;
	unsigned long long offset;
	void *buf;

	/*
	 * Initial seed for generating the buffer contents
	 */
	uint64_t rand_seed;

	/*
	 * IO engine state, may be different from above when we get
	 * partial transfers / residual data counts
	 */
	void *xfer_buf;
	unsigned long xfer_buflen;

	/*
	 * Parameter related to pre-filled buffers and
	 * their size to handle variable block sizes.
	 */
	unsigned long buf_filled_len;

	struct io_piece *ipo;

	unsigned int resid;
	unsigned int error;

	/*
	 * io engine private data
	 */
	union {
		unsigned int index;
		unsigned int seen;
		void *engine_data;
	};

	union {
		struct flist_head verify_list;
		struct workqueue_work work;
	};

	/*
	 * Callback for io completion
	 */
	int (*end_io)(struct thread_data *, struct io_u **);

	union {
#ifdef CONFIG_LIBAIO
		struct iocb iocb;
#endif
#ifdef CONFIG_POSIXAIO
		os_aiocb_t aiocb;
#endif
#ifdef FIO_HAVE_SGIO
		struct sg_io_hdr hdr;
#endif
#ifdef CONFIG_GUASI
		guasi_req_t greq;
#endif
#ifdef CONFIG_SOLARISAIO
		aio_result_t resultp;
#endif
#ifdef FIO_HAVE_BINJECT
		struct b_user_cmd buc;
#endif
#ifdef CONFIG_RDMA
		struct ibv_mr *mr;
#endif
		void *mmap_data;
	};
};

/*
 * io unit handling
 */
extern struct io_u *__get_io_u(struct thread_data *);
extern struct io_u *get_io_u(struct thread_data *);
extern void put_io_u(struct thread_data *, struct io_u *);
extern void clear_io_u(struct thread_data *, struct io_u *);
extern void requeue_io_u(struct thread_data *, struct io_u **);
extern int __must_check io_u_sync_complete(struct thread_data *, struct io_u *);
extern int __must_check io_u_queued_complete(struct thread_data *, int);
extern void io_u_queued(struct thread_data *, struct io_u *);
extern int io_u_quiesce(struct thread_data *);
extern void io_u_log_error(struct thread_data *, struct io_u *);
extern void io_u_mark_depth(struct thread_data *, unsigned int);
extern void fill_io_buffer(struct thread_data *, void *, unsigned int, unsigned int);
extern void io_u_fill_buffer(struct thread_data *td, struct io_u *, unsigned int, unsigned int);
void io_u_mark_complete(struct thread_data *, unsigned int);
void io_u_mark_submit(struct thread_data *, unsigned int);
bool queue_full(const struct thread_data *);

int do_io_u_sync(const struct thread_data *, struct io_u *);
int do_io_u_trim(const struct thread_data *, struct io_u *);

#ifdef FIO_INC_DEBUG
static inline void dprint_io_u(struct io_u *io_u, const char *p)
{
	struct fio_file *f = io_u->file;

	if (f)
		dprint(FD_IO, "%s: io_u %p: off=0x%llx,len=0x%lx,ddir=%d,file=%s\n",
				p, io_u,
				(unsigned long long) io_u->offset,
				io_u->buflen, io_u->ddir,
				f->file_name);
	else
		dprint(FD_IO, "%s: io_u %p: off=0x%llx,len=0x%lx,ddir=%d\n",
				p, io_u,
				(unsigned long long) io_u->offset,
				io_u->buflen, io_u->ddir);
}
#else
#define dprint_io_u(io_u, p)
#endif

static inline enum fio_ddir acct_ddir(struct io_u *io_u)
{
	if (io_u->acct_ddir != -1)
		return io_u->acct_ddir;

	return io_u->ddir;
}

#define io_u_clear(td, io_u, val)	\
	td_flags_clear((td), &(io_u->flags), (val))
#define io_u_set(td, io_u, val)		\
	td_flags_set((td), &(io_u)->flags, (val))

#endif<|MERGE_RESOLUTION|>--- conflicted
+++ resolved
@@ -31,14 +31,9 @@
  * The io unit
  */
 struct io_u {
-<<<<<<< HEAD
 	unsigned int priorityBit;
-	struct timeval start_time;
-	struct timeval issue_time;
-=======
 	struct timespec start_time;
 	struct timespec issue_time;
->>>>>>> f5ec8123
 
 	struct fio_file *file;
 	unsigned int flags;
