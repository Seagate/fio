--- conflicted
+++ resolved
@@ -2258,15 +2258,9 @@
 	  .help = "Helper thread logging",
 	  .shift = FD_HELPERTHREAD,
 	},
-<<<<<<< HEAD
-	{ .name = "zbc",
-	  .help = "Zoned Block Device logging",
-	  .shift = FD_ZBC,
-=======
 	{ .name = "zbd",
 	  .help = "Zoned Block Device logging",
 	  .shift = FD_ZBD,
->>>>>>> a56045b3
 	},
 	{ .name = NULL, },
 };
