--- conflicted
+++ resolved
@@ -2298,15 +2298,9 @@
 	  .help = "Helper thread logging",
 	  .shift = FD_HELPERTHREAD,
 	},
-<<<<<<< HEAD
-	{ .name = "zbc",
-	  .help = "Zoned Block Device logging",
-	  .shift = FD_ZBC,
-=======
 	{ .name = "zbd",
 	  .help = "Zoned Block Device logging",
 	  .shift = FD_ZBD,
->>>>>>> e26029be
 	},
 	{ .name = NULL, },
 };
