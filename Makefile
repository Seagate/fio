--- conflicted
+++ resolved
@@ -142,16 +142,11 @@
 ifdef CONFIG_LIBPMEM
   SOURCE += engines/libpmem.c
 endif
-<<<<<<< HEAD
-ifdef CONFIG_LINUX_BLKZONED
-  SOURCE += zbc.c
-=======
 ifdef CONFIG_IME
   SOURCE += engines/ime.c
 endif
 ifdef CONFIG_LINUX_BLKZONED
   SOURCE += zbd.c
->>>>>>> e26029be
 endif
 
 ifeq ($(CONFIG_TARGET_OS), Linux)
