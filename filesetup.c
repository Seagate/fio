--- conflicted
+++ resolved
@@ -909,11 +909,7 @@
 		} else if (f->filetype != FIO_TYPE_FILE)
 			continue;
 
-<<<<<<< HEAD
-		snprintf(buf, ARRAY_SIZE(buf), "%s", f->file_name);
-=======
 		snprintf(buf, FIO_ARRAY_SIZE(buf), "%s", f->file_name);
->>>>>>> 9b46661c
 
 		if (stat(buf, &sb) < 0) {
 			if (errno != ENOENT)
@@ -936,11 +932,7 @@
 			continue;
 
 		fm = calloc(1, sizeof(*fm));
-<<<<<<< HEAD
-		snprintf(fm->__base, ARRAY_SIZE(fm->__base), "%s", buf);
-=======
 		snprintf(fm->__base, FIO_ARRAY_SIZE(fm->__base), "%s", buf);
->>>>>>> 9b46661c
 		fm->base = basename(fm->__base);
 		fm->key = sb.st_dev;
 		flist_add(&fm->list, &list);
@@ -1008,8 +1000,6 @@
 		 * ceiling(offset / align_bs) * align_bs
 		 */
 		offset = (offset / align_bs + (offset % align_bs != 0)) * align_bs;
-<<<<<<< HEAD
-=======
 	}
 
 	return offset;
@@ -1053,7 +1043,6 @@
 			offset = buf_pos - buf;
 		else
 			*buf_pos = '\0';
->>>>>>> 9b46661c
 	}
 
 	return offset;
@@ -1078,13 +1067,8 @@
 		*end = '\0';
 		errno = 0;
 		if (fio_mkdir(path, 0700) && errno != EEXIST) {
-<<<<<<< HEAD
-			log_err("fio: failed to create dir (%s): %d\n",
-				start, errno);
-=======
 			log_err("fio: failed to create dir (%s): %s\n",
 				start, strerror(errno));
->>>>>>> 9b46661c
 			return false;
 		}
 		*end = FIO_OS_PATH_SEPARATOR;
