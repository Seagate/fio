--- conflicted
+++ resolved
@@ -126,7 +126,7 @@
 
 static int fill_clock_gettime(struct timespec *ts)
 {
-#ifdef FIO_HAVE_CLOCK_MONOTONIC
+#ifdef CONFIG_CLOCK_MONOTONIC
 	return clock_gettime(CLOCK_MONOTONIC, ts);
 #else
 	return clock_gettime(CLOCK_REALTIME, ts);
@@ -165,15 +165,7 @@
 	case CS_CGETTIME: {
 		struct timespec ts;
 
-<<<<<<< HEAD
-#ifdef CONFIG_CLOCK_MONOTONIC
-		if (clock_gettime(CLOCK_MONOTONIC, &ts) < 0) {
-#else
-		if (clock_gettime(CLOCK_REALTIME, &ts) < 0) {
-#endif
-=======
 		if (fill_clock_gettime(&ts) < 0) {
->>>>>>> 539e9a14
 			log_err("fio: clock_gettime fails\n");
 			assert(0);
 		}
