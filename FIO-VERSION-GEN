--- conflicted
+++ resolved
@@ -1,11 +1,7 @@
 #!/bin/sh
 
 GVF=FIO-VERSION-FILE
-<<<<<<< HEAD
-DEF_VER=fio-sea-3.6
-=======
 DEF_VER=fio-3.10
->>>>>>> e26029be
 
 LF='
 '
