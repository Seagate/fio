/*
 * Status and ETA code
 */
#include <unistd.h>
#include <string.h>
#ifdef CONFIG_VALGRIND_DEV
#include <valgrind/drd.h>
#else
#define DRD_IGNORE_VAR(x) do { } while (0)
#endif

#include "fio.h"
#include "lib/pow2.h"

static char __run_str[REAL_MAX_JOBS + 1];
static char run_str[__THREAD_RUNSTR_SZ(REAL_MAX_JOBS) + 1];

static void update_condensed_str(char *rstr, char *run_str_condensed)
{
	if (*rstr) {
		while (*rstr) {
			int nr = 1;

			*run_str_condensed++ = *rstr++;
			while (*(rstr - 1) == *rstr) {
				rstr++;
				nr++;
			}
			run_str_condensed += sprintf(run_str_condensed, "(%u),", nr);
		}
		run_str_condensed--;
	}
	*run_str_condensed = '\0';
}

/*
 * Sets the status of the 'td' in the printed status map.
 */
static void check_str_update(struct thread_data *td)
{
	char c = __run_str[td->thread_number - 1];

	switch (td->runstate) {
	case TD_REAPED:
		if (td->error)
			c = 'X';
		else if (td->sig)
			c = 'K';
		else
			c = '_';
		break;
	case TD_EXITED:
		c = 'E';
		break;
	case TD_RAMP:
		c = '/';
		break;
	case TD_RUNNING:
		if (td_rw(td)) {
			if (td_random(td)) {
				if (td->o.rwmix[DDIR_READ] == 100)
					c = 'r';
				else if (td->o.rwmix[DDIR_WRITE] == 100)
					c = 'w';
				else
					c = 'm';
			} else {
				if (td->o.rwmix[DDIR_READ] == 100)
					c = 'R';
				else if (td->o.rwmix[DDIR_WRITE] == 100)
					c = 'W';
				else
					c = 'M';
			}
		} else if (td_read(td)) {
			if (td_random(td))
				c = 'r';
			else
				c = 'R';
		} else if (td_write(td)) {
			if (td_random(td))
				c = 'w';
			else
				c = 'W';
		} else {
			if (td_random(td))
				c = 'd';
			else
				c = 'D';
		}
		break;
	case TD_PRE_READING:
		c = 'p';
		break;
	case TD_VERIFYING:
		c = 'V';
		break;
	case TD_FSYNCING:
		c = 'F';
		break;
	case TD_FINISHING:
		c = 'f';
		break;
	case TD_CREATED:
		c = 'C';
		break;
	case TD_INITIALIZED:
	case TD_SETTING_UP:
		c = 'I';
		break;
	case TD_NOT_CREATED:
		c = 'P';
		break;
	default:
		log_err("state %d\n", td->runstate);
	}

	__run_str[td->thread_number - 1] = c;
	update_condensed_str(__run_str, run_str);
}

/*
 * Convert seconds to a printable string.
 */
void eta_to_str(char *str, unsigned long eta_sec)
{
	unsigned int d, h, m, s;
	int disp_hour = 0;

	if (eta_sec == -1) {
		sprintf(str, "--");
		return;
	}

	s = eta_sec % 60;
	eta_sec /= 60;
	m = eta_sec % 60;
	eta_sec /= 60;
	h = eta_sec % 24;
	eta_sec /= 24;
	d = eta_sec;

	if (d) {
		disp_hour = 1;
		str += sprintf(str, "%02ud:", d);
	}

	if (h || disp_hour)
		str += sprintf(str, "%02uh:", h);

	str += sprintf(str, "%02um:", m);
	sprintf(str, "%02us", s);
}

/*
 * Best effort calculation of the estimated pending runtime of a job.
 */
static unsigned long thread_eta(struct thread_data *td)
{
	unsigned long long bytes_total, bytes_done;
	unsigned long eta_sec = 0;
	unsigned long elapsed;
	uint64_t timeout;

	elapsed = (mtime_since_now(&td->epoch) + 999) / 1000;
	timeout = td->o.timeout / 1000000UL;

	bytes_total = td->total_io_size;

	if (td->flags & TD_F_NO_PROGRESS)
		return -1;

	if (td->o.fill_device && td->o.size  == -1ULL) {
		if (!td->fill_device_size || td->fill_device_size == -1ULL)
			return 0;

		bytes_total = td->fill_device_size;
	}

	/*
	 * If io_size is set, bytes_total is an exact value that does not need
	 * adjustment.
	 */
	if (td->o.zone_size && td->o.zone_skip && bytes_total &&
	    !fio_option_is_set(&td->o, io_size)) {
		unsigned int nr_zones;
		uint64_t zone_bytes;

		/*
		 * Calculate the upper bound of the number of zones that will
		 * be processed, including skipped bytes between zones. If this
		 * is larger than total_io_size (e.g. when --io_size or --size
		 * specify a small value), use the lower bound to avoid
		 * adjustments to a negative value that would result in a very
		 * large bytes_total and an incorrect eta.
		 */
		zone_bytes = td->o.zone_size + td->o.zone_skip;
		nr_zones = (bytes_total + zone_bytes - 1) / zone_bytes;
		if (bytes_total < nr_zones * td->o.zone_skip)
			nr_zones = bytes_total / zone_bytes;
		bytes_total -= nr_zones * td->o.zone_skip;
	}

	/*
	 * if writing and verifying afterwards, bytes_total will be twice the
	 * size. In a mixed workload, verify phase will be the size of the
	 * first stage writes.
	 */
	if (td->o.do_verify && td->o.verify && td_write(td)) {
		if (td_rw(td)) {
			unsigned int perc = 50;

			if (td->o.rwmix[DDIR_WRITE])
				perc = td->o.rwmix[DDIR_WRITE];

			bytes_total += (bytes_total * perc) / 100;
		} else
			bytes_total <<= 1;
	}

	if (td->runstate == TD_RUNNING || td->runstate == TD_VERIFYING) {
		double perc, perc_t;

		bytes_done = ddir_rw_sum(td->io_bytes);

		if (bytes_total) {
			perc = (double) bytes_done / (double) bytes_total;
			if (perc > 1.0)
				perc = 1.0;
		} else
			perc = 0.0;

		if (td->o.time_based) {
			if (timeout) {
				perc_t = (double) elapsed / (double) timeout;
				if (perc_t < perc)
					perc = perc_t;
			} else {
				/*
				 * Will never hit, we can't have time_based
				 * without a timeout set.
				 */
				perc = 0.0;
			}
		}

		if (perc == 0.0) {
			eta_sec = timeout;
		} else {
			eta_sec = (unsigned long) (elapsed * (1.0 / perc)) - elapsed;
		}

		if (td->o.timeout &&
		    eta_sec > (timeout + done_secs - elapsed))
			eta_sec = timeout + done_secs - elapsed;
	} else if (td->runstate == TD_NOT_CREATED || td->runstate == TD_CREATED
			|| td->runstate == TD_INITIALIZED
			|| td->runstate == TD_SETTING_UP
			|| td->runstate == TD_RAMP
			|| td->runstate == TD_PRE_READING) {
		int64_t t_eta = 0, r_eta = 0;
		unsigned long long rate_bytes;

		/*
		 * We can only guess - assume it'll run the full timeout
		 * if given, otherwise assume it'll run at the specified rate.
		 */
		if (td->o.timeout) {
			uint64_t __timeout = td->o.timeout;
			uint64_t start_delay = td->o.start_delay;
			uint64_t ramp_time = td->o.ramp_time;

			t_eta = __timeout + start_delay;
			if (!td->ramp_time_over) {
				t_eta += ramp_time;
			}
			t_eta /= 1000000ULL;

			if ((td->runstate == TD_RAMP) && in_ramp_time(td)) {
				unsigned long ramp_left;

				ramp_left = mtime_since_now(&td->epoch);
				ramp_left = (ramp_left + 999) / 1000;
				if (ramp_left <= t_eta)
					t_eta -= ramp_left;
			}
		}
		rate_bytes = 0;
		if (td_read(td))
			rate_bytes  = td->o.rate[DDIR_READ];
		if (td_write(td))
			rate_bytes += td->o.rate[DDIR_WRITE];
		if (td_trim(td))
			rate_bytes += td->o.rate[DDIR_TRIM];

		if (rate_bytes) {
			r_eta = bytes_total / rate_bytes;
			r_eta += (td->o.start_delay / 1000000ULL);
		}

		if (r_eta && t_eta)
			eta_sec = min(r_eta, t_eta);
		else if (r_eta)
			eta_sec = r_eta;
		else if (t_eta)
			eta_sec = t_eta;
		else
			eta_sec = 0;
	} else {
		/*
		 * thread is already done or waiting for fsync
		 */
		eta_sec = 0;
	}

	return eta_sec;
}

static void calc_rate(int unified_rw_rep, unsigned long mtime,
		      unsigned long long *io_bytes,
		      unsigned long long *prev_io_bytes, uint64_t *rate)
{
	int i;

	for (i = 0; i < DDIR_RWDIR_CNT; i++) {
		unsigned long long diff, this_rate;

		diff = io_bytes[i] - prev_io_bytes[i];
		if (mtime)
			this_rate = ((1000 * diff) / mtime) / 1024; /* KiB/s */
		else
			this_rate = 0;

		if (unified_rw_rep == UNIFIED_MIXED) {
			rate[i] = 0;
			rate[0] += this_rate;
		} else
			rate[i] = this_rate;

		prev_io_bytes[i] = io_bytes[i];
	}
}

static void calc_iops(int unified_rw_rep, unsigned long mtime,
		      unsigned long long *io_iops,
		      unsigned long long *prev_io_iops, unsigned int *iops)
{
	int i;

	for (i = 0; i < DDIR_RWDIR_CNT; i++) {
		unsigned long long diff, this_iops;

		diff = io_iops[i] - prev_io_iops[i];
		if (mtime)
			this_iops = (diff * 1000) / mtime;
		else
			this_iops = 0;

		if (unified_rw_rep == UNIFIED_MIXED) {
			iops[i] = 0;
			iops[0] += this_iops;
		} else
			iops[i] = this_iops;

		prev_io_iops[i] = io_iops[i];
	}
}

/*
 * Allow a little slack - if we're within 95% of the time, allow ETA.
 */
bool eta_time_within_slack(unsigned int time)
{
	return time > ((eta_interval_msec * 95) / 100);
}

/*
 * Print status of the jobs we know about. This includes rate estimates,
 * ETA, thread state, etc.
 */
bool calc_thread_status(struct jobs_eta *je, int force)
{
	struct thread_data *td;
	int i, unified_rw_rep;
	uint64_t rate_time, disp_time, bw_avg_time, *eta_secs;
	unsigned long long io_bytes[DDIR_RWDIR_CNT] = {};
	unsigned long long io_iops[DDIR_RWDIR_CNT] = {};
	struct timespec now;

	static unsigned long long rate_io_bytes[DDIR_RWDIR_CNT];
	static unsigned long long disp_io_bytes[DDIR_RWDIR_CNT];
	static unsigned long long disp_io_iops[DDIR_RWDIR_CNT];
	static struct timespec rate_prev_time, disp_prev_time;

	if (!force) {
		if (!(output_format & FIO_OUTPUT_NORMAL) &&
		    f_out == stdout)
			return false;
		if (temp_stall_ts || eta_print == FIO_ETA_NEVER)
			return false;

		if (!isatty(STDOUT_FILENO) && (eta_print != FIO_ETA_ALWAYS))
			return false;
	}

	if (!ddir_rw_sum(rate_io_bytes))
		fill_start_time(&rate_prev_time);
	if (!ddir_rw_sum(disp_io_bytes))
		fill_start_time(&disp_prev_time);

	eta_secs = malloc(thread_number * sizeof(uint64_t));
	memset(eta_secs, 0, thread_number * sizeof(uint64_t));

	je->elapsed_sec = (mtime_since_genesis() + 999) / 1000;

	bw_avg_time = ULONG_MAX;
	unified_rw_rep = 0;
	for_each_td(td, i) {
		unified_rw_rep += td->o.unified_rw_rep;
		if (is_power_of_2(td->o.kb_base))
			je->is_pow2 = 1;
		je->unit_base = td->o.unit_base;
		if (td->o.bw_avg_time < bw_avg_time)
			bw_avg_time = td->o.bw_avg_time;
		if (td->runstate == TD_RUNNING || td->runstate == TD_VERIFYING
		    || td->runstate == TD_FSYNCING
		    || td->runstate == TD_PRE_READING
		    || td->runstate == TD_FINISHING) {
			je->nr_running++;
			if (td_read(td)) {
				je->t_rate[0] += td->o.rate[DDIR_READ];
				je->t_iops[0] += td->o.rate_iops[DDIR_READ];
				je->m_rate[0] += td->o.ratemin[DDIR_READ];
				je->m_iops[0] += td->o.rate_iops_min[DDIR_READ];
			}
			if (td_write(td)) {
				je->t_rate[1] += td->o.rate[DDIR_WRITE];
				je->t_iops[1] += td->o.rate_iops[DDIR_WRITE];
				je->m_rate[1] += td->o.ratemin[DDIR_WRITE];
				je->m_iops[1] += td->o.rate_iops_min[DDIR_WRITE];
			}
			if (td_trim(td)) {
				je->t_rate[2] += td->o.rate[DDIR_TRIM];
				je->t_iops[2] += td->o.rate_iops[DDIR_TRIM];
				je->m_rate[2] += td->o.ratemin[DDIR_TRIM];
				je->m_iops[2] += td->o.rate_iops_min[DDIR_TRIM];
			}

			je->files_open += td->nr_open_files;
		} else if (td->runstate == TD_RAMP) {
			je->nr_running++;
			je->nr_ramp++;
		} else if (td->runstate == TD_SETTING_UP)
			je->nr_setting_up++;
		else if (td->runstate < TD_RUNNING)
			je->nr_pending++;

		if (je->elapsed_sec >= 3)
			eta_secs[i] = thread_eta(td);
		else
			eta_secs[i] = INT_MAX;

		check_str_update(td);

		if (td->runstate > TD_SETTING_UP) {
			int ddir;

			for (ddir = 0; ddir < DDIR_RWDIR_CNT; ddir++) {
				if (unified_rw_rep) {
					io_bytes[0] += td->io_bytes[ddir];
					io_iops[0] += td->io_blocks[ddir];
				} else {
					io_bytes[ddir] += td->io_bytes[ddir];
					io_iops[ddir] += td->io_blocks[ddir];
				}
			}
		}
	}

	if (exitall_on_terminate) {
		je->eta_sec = INT_MAX;
		for_each_td(td, i) {
			if (eta_secs[i] < je->eta_sec)
				je->eta_sec = eta_secs[i];
		}
	} else {
		unsigned long eta_stone = 0;

		je->eta_sec = 0;
		for_each_td(td, i) {
			if ((td->runstate == TD_NOT_CREATED) && td->o.stonewall)
				eta_stone += eta_secs[i];
			else {
				if (eta_secs[i] > je->eta_sec)
					je->eta_sec = eta_secs[i];
			}
		}
		je->eta_sec += eta_stone;
	}

	free(eta_secs);

	fio_gettime(&now, NULL);
	rate_time = mtime_since(&rate_prev_time, &now);

	if (write_bw_log && rate_time > bw_avg_time && !in_ramp_time(td)) {
		calc_rate(unified_rw_rep, rate_time, io_bytes, rate_io_bytes,
				je->rate);
		memcpy(&rate_prev_time, &now, sizeof(now));
<<<<<<< HEAD
		add_agg_sample(sample_val(je->rate[DDIR_READ]), DDIR_READ, 0, 0);
		add_agg_sample(sample_val(je->rate[DDIR_WRITE]), DDIR_WRITE, 0, 0);
		add_agg_sample(sample_val(je->rate[DDIR_TRIM]), DDIR_TRIM, 0, 0);
=======
		regrow_agg_logs();
		for_each_rw_ddir(ddir) {
			add_agg_sample(sample_val(je->rate[ddir]), ddir, 0);
		}
>>>>>>> 9b46661c
	}

	disp_time = mtime_since(&disp_prev_time, &now);

	if (!force && !eta_time_within_slack(disp_time))
		return false;

	calc_rate(unified_rw_rep, disp_time, io_bytes, disp_io_bytes, je->rate);
	calc_iops(unified_rw_rep, disp_time, io_iops, disp_io_iops, je->iops);

	memcpy(&disp_prev_time, &now, sizeof(now));

	if (!force && !je->nr_running && !je->nr_pending)
		return false;

	je->nr_threads = thread_number;
	update_condensed_str(__run_str, run_str);
	memcpy(je->run_str, run_str, strlen(run_str));
	return true;
}

static int gen_eta_str(struct jobs_eta *je, char *p, size_t left,
		       char **rate_str, char **iops_str)
{
	static const char c[DDIR_RWDIR_CNT] = {'r', 'w', 't'};
	bool has[DDIR_RWDIR_CNT];
	bool has_any = false;
	const char *sep;
	int l = 0;

	for_each_rw_ddir(ddir) {
		has[ddir] = (je->rate[ddir] || je->iops[ddir]);
		has_any |= has[ddir];
	}
	if (!has_any)
		return 0;

	l += snprintf(p + l, left - l, "[");
	sep = "";
	for_each_rw_ddir(ddir) {
		if (has[ddir]) {
			l += snprintf(p + l, left - l, "%s%c=%s",
					sep, c[ddir], rate_str[ddir]);
			sep = ",";
		}
	}
	l += snprintf(p + l, left - l, "][");
	sep = "";
	for_each_rw_ddir(ddir) {
		if (has[ddir]) {
			l += snprintf(p + l, left - l, "%s%c=%s",
					sep, c[ddir], iops_str[ddir]);
			sep = ",";
		}
	}
	l += snprintf(p + l, left - l, " IOPS]");

	return l;
}

void display_thread_status(struct jobs_eta *je)
{
	static struct timespec disp_eta_new_line;
	static int eta_new_line_init, eta_new_line_pending;
	static int linelen_last;
	static int eta_good;
	char output[__THREAD_RUNSTR_SZ(REAL_MAX_JOBS) + 512], *p = output;
	char eta_str[128];
	double perc = 0.0;

	if (je->eta_sec != INT_MAX && je->elapsed_sec) {
		perc = (double) je->elapsed_sec / (double) (je->elapsed_sec + je->eta_sec);
		eta_to_str(eta_str, je->eta_sec);
	}

	if (eta_new_line_pending) {
		eta_new_line_pending = 0;
		linelen_last = 0;
		p += sprintf(p, "\n");
	}

	p += sprintf(p, "Jobs: %d (f=%d)", je->nr_running, je->files_open);

	/* rate limits, if any */
	if (je->m_rate[0] || je->m_rate[1] || je->m_rate[2] ||
	    je->t_rate[0] || je->t_rate[1] || je->t_rate[2]) {
		char *tr, *mr;

		mr = num2str(je->m_rate[0] + je->m_rate[1] + je->m_rate[2],
				je->sig_figs, 0, je->is_pow2, N2S_BYTEPERSEC);
		tr = num2str(je->t_rate[0] + je->t_rate[1] + je->t_rate[2],
				je->sig_figs, 0, je->is_pow2, N2S_BYTEPERSEC);

		p += sprintf(p, ", %s-%s", mr, tr);
		free(tr);
		free(mr);
	} else if (je->m_iops[0] || je->m_iops[1] || je->m_iops[2] ||
		   je->t_iops[0] || je->t_iops[1] || je->t_iops[2]) {
		p += sprintf(p, ", %d-%d IOPS",
					je->m_iops[0] + je->m_iops[1] + je->m_iops[2],
					je->t_iops[0] + je->t_iops[1] + je->t_iops[2]);
	}

	/* current run string, % done, bandwidth, iops, eta */
	if (je->eta_sec != INT_MAX && je->nr_running) {
		char perc_str[32];
		char *iops_str[DDIR_RWDIR_CNT];
		char *rate_str[DDIR_RWDIR_CNT];
		size_t left;
		int l;
		int ddir;
		int linelen;

		if ((!je->eta_sec && !eta_good) || je->nr_ramp == je->nr_running ||
		    je->eta_sec == -1)
			strcpy(perc_str, "-.-%");
		else {
			double mult = 100.0;

			if (je->nr_setting_up && je->nr_running)
				mult *= (1.0 - (double) je->nr_setting_up / (double) je->nr_running);

			eta_good = 1;
			perc *= mult;
			sprintf(perc_str, "%3.1f%%", perc);
		}

		for (ddir = 0; ddir < DDIR_RWDIR_CNT; ddir++) {
			rate_str[ddir] = num2str(je->rate[ddir], 4,
						1024, je->is_pow2, je->unit_base);
			iops_str[ddir] = num2str(je->iops[ddir], 4, 1, 0, N2S_NONE);
		}

		left = sizeof(output) - (p - output) - 1;
		l = snprintf(p, left, ": [%s][%s]", je->run_str, perc_str);
		l += gen_eta_str(je, p + l, left - l, rate_str, iops_str);
		l += snprintf(p + l, left - l, "[eta %s]", eta_str);

		/* If truncation occurred adjust l so p is on the null */
		if (l >= left)
			l = left - 1;
		p += l;
		linelen = p - output;
		if (l >= 0 && linelen < linelen_last)
			p += sprintf(p, "%*s", linelen_last - linelen, "");
		linelen_last = linelen;

		for (ddir = 0; ddir < DDIR_RWDIR_CNT; ddir++) {
			free(rate_str[ddir]);
			free(iops_str[ddir]);
		}
	}
	sprintf(p, "\r");

	printf("%s", output);

	if (!eta_new_line_init) {
		fio_gettime(&disp_eta_new_line, NULL);
		eta_new_line_init = 1;
	} else if (eta_new_line && mtime_since_now(&disp_eta_new_line) > eta_new_line) {
		fio_gettime(&disp_eta_new_line, NULL);
		eta_new_line_pending = 1;
	}

	fflush(stdout);
}

struct jobs_eta *get_jobs_eta(bool force, size_t *size)
{
	struct jobs_eta *je;

	if (!thread_number)
		return NULL;

	*size = sizeof(*je) + THREAD_RUNSTR_SZ + 8;
	je = malloc(*size);
	if (!je)
		return NULL;
	memset(je, 0, *size);

	if (!calc_thread_status(je, force)) {
		free(je);
		return NULL;
	}

	*size = sizeof(*je) + strlen((char *) je->run_str) + 1;
	return je;
}

void print_thread_status(void)
{
	struct jobs_eta *je;
	size_t size;

	je = get_jobs_eta(false, &size);
	if (je)
		display_thread_status(je);

	free(je);
}

void print_status_init(int thr_number)
{
	struct jobs_eta_packed jep;

	compiletime_assert(sizeof(struct jobs_eta) == sizeof(jep), "jobs_eta");

	DRD_IGNORE_VAR(__run_str);
	__run_str[thr_number] = 'P';
	update_condensed_str(__run_str, run_str);
}<|MERGE_RESOLUTION|>--- conflicted
+++ resolved
@@ -507,16 +507,10 @@
 		calc_rate(unified_rw_rep, rate_time, io_bytes, rate_io_bytes,
 				je->rate);
 		memcpy(&rate_prev_time, &now, sizeof(now));
-<<<<<<< HEAD
-		add_agg_sample(sample_val(je->rate[DDIR_READ]), DDIR_READ, 0, 0);
-		add_agg_sample(sample_val(je->rate[DDIR_WRITE]), DDIR_WRITE, 0, 0);
-		add_agg_sample(sample_val(je->rate[DDIR_TRIM]), DDIR_TRIM, 0, 0);
-=======
 		regrow_agg_logs();
 		for_each_rw_ddir(ddir) {
 			add_agg_sample(sample_val(je->rate[ddir]), ddir, 0);
 		}
->>>>>>> 9b46661c
 	}
 
 	disp_time = mtime_since(&disp_prev_time, &now);
