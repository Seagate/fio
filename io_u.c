--- conflicted
+++ resolved
@@ -572,11 +572,8 @@
 			buflen &= ~(minbs - 1);
 		else if (!td->o.bs_unaligned && !power_2)
 			buflen -= buflen % minbs;
-<<<<<<< HEAD
-=======
 		if (buflen > maxbs)
 			buflen = maxbs;
->>>>>>> 01bf5128
 	} while (!io_u_fits(td, io_u, buflen));
 
 	return buflen;
