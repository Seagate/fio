#include <unistd.h>
#include <string.h>
#include <assert.h>

#include "fio.h"
#include "verify.h"
#include "trim.h"
#include "lib/rand.h"
#include "lib/axmap.h"
#include "err.h"
#include "lib/pow2.h"
#include "minmax.h"
#include "zbd.h"

struct io_completion_data {
	int nr;				/* input */

	int error;			/* output */
	uint64_t bytes_done[DDIR_RWDIR_CNT];	/* output */
	struct timespec time;		/* output */
};

/*
 * The ->io_axmap contains a map of blocks we have or have not done io
 * to yet. Used to make sure we cover the entire range in a fair fashion.
 */
static bool random_map_free(struct fio_file *f, const uint64_t block)
{
	return !axmap_isset(f->io_axmap, block);
}

/*
 * Mark a given offset as used in the map.
 */
static uint64_t mark_random_map(struct thread_data *td, struct io_u *io_u,
				uint64_t offset, uint64_t buflen)
{
	unsigned long long min_bs = td->o.min_bs[io_u->ddir];
	struct fio_file *f = io_u->file;
	unsigned long long nr_blocks;
	uint64_t block;

	block = (offset - f->file_offset) / (uint64_t) min_bs;
	nr_blocks = (buflen + min_bs - 1) / min_bs;
	assert(nr_blocks > 0);

	if (!(io_u->flags & IO_U_F_BUSY_OK)) {
		nr_blocks = axmap_set_nr(f->io_axmap, block, nr_blocks);
		assert(nr_blocks > 0);
	}

	if ((nr_blocks * min_bs) < buflen)
		buflen = nr_blocks * min_bs;

	return buflen;
}

static uint64_t last_block(struct thread_data *td, struct fio_file *f,
			   enum fio_ddir ddir)
{
	uint64_t max_blocks;
	uint64_t max_size;

	assert(ddir_rw(ddir));

	/*
	 * Hmm, should we make sure that ->io_size <= ->real_file_size?
	 * -> not for now since there is code assuming it could go either.
	 */
	max_size = f->io_size;
	if (max_size > f->real_file_size)
		max_size = f->real_file_size;

	if (td->o.zone_mode == ZONE_MODE_STRIDED && td->o.zone_range)
		max_size = td->o.zone_range;

	if (td->o.min_bs[ddir] > td->o.ba[ddir])
		max_size -= td->o.min_bs[ddir] - td->o.ba[ddir];

	max_blocks = max_size / (uint64_t) td->o.ba[ddir];
	if (!max_blocks)
		return 0;

	return max_blocks;
}

static int __get_next_rand_offset(struct thread_data *td, struct fio_file *f,
				  enum fio_ddir ddir, uint64_t *b,
				  uint64_t lastb)
{
	uint64_t r;

	if (td->o.random_generator == FIO_RAND_GEN_TAUSWORTHE ||
	    td->o.random_generator == FIO_RAND_GEN_TAUSWORTHE64) {

		r = __rand(&td->random_state);

		dprint(FD_RANDOM, "off rand %llu\n", (unsigned long long) r);

		*b = lastb * (r / (rand_max(&td->random_state) + 1.0));
	} else {
		uint64_t off = 0;

		assert(fio_file_lfsr(f));

		if (lfsr_next(&f->lfsr, &off))
			return 1;

		*b = off;
	}

	/*
	 * if we are not maintaining a random map, we are done.
	 */
	if (!file_randommap(td, f))
		goto ret;

	/*
	 * calculate map offset and check if it's free
	 */
	if (random_map_free(f, *b))
		goto ret;

	dprint(FD_RANDOM, "get_next_rand_offset: offset %llu busy\n",
						(unsigned long long) *b);

	*b = axmap_next_free(f->io_axmap, *b);
	if (*b == (uint64_t) -1ULL)
		return 1;
ret:
	return 0;
}

static int __get_next_rand_offset_zipf(struct thread_data *td,
				       struct fio_file *f, enum fio_ddir ddir,
				       uint64_t *b)
{
	*b = zipf_next(&f->zipf);
	return 0;
}

static int __get_next_rand_offset_pareto(struct thread_data *td,
					 struct fio_file *f, enum fio_ddir ddir,
					 uint64_t *b)
{
	*b = pareto_next(&f->zipf);
	return 0;
}

static int __get_next_rand_offset_gauss(struct thread_data *td,
					struct fio_file *f, enum fio_ddir ddir,
					uint64_t *b)
{
	*b = gauss_next(&f->gauss);
	return 0;
}

static int __get_next_rand_offset_zoned_abs(struct thread_data *td,
					    struct fio_file *f,
					    enum fio_ddir ddir, uint64_t *b)
{
	struct zone_split_index *zsi;
	uint64_t lastb, send, stotal;
	unsigned int v;

	lastb = last_block(td, f, ddir);
	if (!lastb)
		return 1;

	if (!td->o.zone_split_nr[ddir]) {
bail:
		return __get_next_rand_offset(td, f, ddir, b, lastb);
	}

	/*
	 * Generate a value, v, between 1 and 100, both inclusive
	 */
	v = rand_between(&td->zone_state, 1, 100);

	/*
	 * Find our generated table. 'send' is the end block of this zone,
	 * 'stotal' is our start offset.
	 */
	zsi = &td->zone_state_index[ddir][v - 1];
	stotal = zsi->size_prev / td->o.ba[ddir];
	send = zsi->size / td->o.ba[ddir];

	/*
	 * Should never happen
	 */
	if (send == -1U) {
		if (!fio_did_warn(FIO_WARN_ZONED_BUG))
			log_err("fio: bug in zoned generation\n");
		goto bail;
	} else if (send > lastb) {
		/*
		 * This happens if the user specifies ranges that exceed
		 * the file/device size. We can't handle that gracefully,
		 * so error and exit.
		 */
		log_err("fio: zoned_abs sizes exceed file size\n");
		return 1;
	}

	/*
	 * Generate index from 0..send-stotal
	 */
	if (__get_next_rand_offset(td, f, ddir, b, send - stotal) == 1)
		return 1;

	*b += stotal;
	return 0;
}

static int __get_next_rand_offset_zoned(struct thread_data *td,
					struct fio_file *f, enum fio_ddir ddir,
					uint64_t *b)
{
	unsigned int v, send, stotal;
	uint64_t offset, lastb;
	struct zone_split_index *zsi;

	lastb = last_block(td, f, ddir);
	if (!lastb)
		return 1;

	if (!td->o.zone_split_nr[ddir]) {
bail:
		return __get_next_rand_offset(td, f, ddir, b, lastb);
	}

	/*
	 * Generate a value, v, between 1 and 100, both inclusive
	 */
	v = rand_between(&td->zone_state, 1, 100);

	zsi = &td->zone_state_index[ddir][v - 1];
	stotal = zsi->size_perc_prev;
	send = zsi->size_perc;

	/*
	 * Should never happen
	 */
	if (send == -1U) {
		if (!fio_did_warn(FIO_WARN_ZONED_BUG))
			log_err("fio: bug in zoned generation\n");
		goto bail;
	}

	/*
	 * 'send' is some percentage below or equal to 100 that
	 * marks the end of the current IO range. 'stotal' marks
	 * the start, in percent.
	 */
	if (stotal)
		offset = stotal * lastb / 100ULL;
	else
		offset = 0;

	lastb = lastb * (send - stotal) / 100ULL;

	/*
	 * Generate index from 0..send-of-lastb
	 */
	if (__get_next_rand_offset(td, f, ddir, b, lastb) == 1)
		return 1;

	/*
	 * Add our start offset, if any
	 */
	if (offset)
		*b += offset;

	return 0;
}

static int get_next_rand_offset(struct thread_data *td, struct fio_file *f,
				enum fio_ddir ddir, uint64_t *b)
{
	if (td->o.random_distribution == FIO_RAND_DIST_RANDOM) {
		uint64_t lastb;

		lastb = last_block(td, f, ddir);
		if (!lastb)
			return 1;

		return __get_next_rand_offset(td, f, ddir, b, lastb);
	} else if (td->o.random_distribution == FIO_RAND_DIST_ZIPF)
		return __get_next_rand_offset_zipf(td, f, ddir, b);
	else if (td->o.random_distribution == FIO_RAND_DIST_PARETO)
		return __get_next_rand_offset_pareto(td, f, ddir, b);
	else if (td->o.random_distribution == FIO_RAND_DIST_GAUSS)
		return __get_next_rand_offset_gauss(td, f, ddir, b);
	else if (td->o.random_distribution == FIO_RAND_DIST_ZONED)
		return __get_next_rand_offset_zoned(td, f, ddir, b);
	else if (td->o.random_distribution == FIO_RAND_DIST_ZONED_ABS)
		return __get_next_rand_offset_zoned_abs(td, f, ddir, b);

	log_err("fio: unknown random distribution: %d\n", td->o.random_distribution);
	return 1;
}

static bool should_do_random(struct thread_data *td, enum fio_ddir ddir)
{
	unsigned int v;

	if (td->o.perc_rand[ddir] == 100)
		return true;

	v = rand_between(&td->seq_rand_state[ddir], 1, 100);

	return v <= td->o.perc_rand[ddir];
}

static void loop_cache_invalidate(struct thread_data *td, struct fio_file *f)
{
	struct thread_options *o = &td->o;

	if (o->invalidate_cache && !o->odirect) {
		int fio_unused ret;

		ret = file_invalidate_cache(td, f);
	}
}

static int get_next_rand_block(struct thread_data *td, struct fio_file *f,
			       enum fio_ddir ddir, uint64_t *b)
{
	if (!get_next_rand_offset(td, f, ddir, b))
		return 0;

	if (td->o.time_based ||
	    (td->o.file_service_type & __FIO_FSERVICE_NONUNIFORM)) {
		fio_file_reset(td, f);
		loop_cache_invalidate(td, f);
		if (!get_next_rand_offset(td, f, ddir, b))
			return 0;
	}

	dprint(FD_IO, "%s: rand offset failed, last=%llu, size=%llu\n",
			f->file_name, (unsigned long long) f->last_pos[ddir],
			(unsigned long long) f->real_file_size);
	return 1;
}

static int get_next_seq_offset(struct thread_data *td, struct fio_file *f,
			       enum fio_ddir ddir, uint64_t *offset)
{
	struct thread_options *o = &td->o;

	assert(ddir_rw(ddir));

	/*
	 * If we reach the end for a time based run, reset us back to 0
	 * and invalidate the cache, if we need to.
	 */
	if (f->last_pos[ddir] >= f->io_size + get_start_offset(td, f) &&
	    o->time_based) {
		f->last_pos[ddir] = f->file_offset;
		loop_cache_invalidate(td, f);
	}

	if (f->last_pos[ddir] < f->real_file_size) {
		uint64_t pos;

		/*
		 * Only rewind if we already hit the end
		 */
		if (f->last_pos[ddir] == f->file_offset &&
		    f->file_offset && o->ddir_seq_add < 0) {
			if (f->real_file_size > f->io_size)
				f->last_pos[ddir] = f->io_size;
			else
				f->last_pos[ddir] = f->real_file_size;
		}

		pos = f->last_pos[ddir] - f->file_offset;
		if (pos && o->ddir_seq_add) {
			pos += o->ddir_seq_add;

			/*
			 * If we reach beyond the end of the file
			 * with holed IO, wrap around to the
			 * beginning again. If we're doing backwards IO,
			 * wrap to the end.
			 */
			if (pos >= f->real_file_size) {
				if (o->ddir_seq_add > 0)
					pos = f->file_offset;
				else {
					if (f->real_file_size > f->io_size)
						pos = f->io_size;
					else
						pos = f->real_file_size;

					pos += o->ddir_seq_add;
				}
			}
		}

		*offset = pos;
		return 0;
	}

	return 1;
}

static int get_next_block(struct thread_data *td, struct io_u *io_u,
			  enum fio_ddir ddir, int rw_seq,
			  bool *is_random)
{
	struct fio_file *f = io_u->file;
	uint64_t b, offset;
	int ret;

	assert(ddir_rw(ddir));

	b = offset = -1ULL;

	if (rw_seq) {
		if (td_random(td)) {
			if (should_do_random(td, ddir)) {
				ret = get_next_rand_block(td, f, ddir, &b);
				*is_random = true;
			} else {
				*is_random = false;
				io_u_set(td, io_u, IO_U_F_BUSY_OK);
				ret = get_next_seq_offset(td, f, ddir, &offset);
				if (ret)
					ret = get_next_rand_block(td, f, ddir, &b);
			}
		} else {
			*is_random = false;
			ret = get_next_seq_offset(td, f, ddir, &offset);
		}
	} else {
		io_u_set(td, io_u, IO_U_F_BUSY_OK);
		*is_random = false;

		if (td->o.rw_seq == RW_SEQ_SEQ) {
			ret = get_next_seq_offset(td, f, ddir, &offset);
			if (ret) {
				ret = get_next_rand_block(td, f, ddir, &b);
				*is_random = false;
			}
		} else if (td->o.rw_seq == RW_SEQ_IDENT) {
			if (f->last_start[ddir] != -1ULL)
				offset = f->last_start[ddir] - f->file_offset;
			else
				offset = 0;
			ret = 0;
		} else {
			log_err("fio: unknown rw_seq=%d\n", td->o.rw_seq);
			ret = 1;
		}
	}

	if (!ret) {
		if (offset != -1ULL)
			io_u->offset = offset;
		else if (b != -1ULL)
			io_u->offset = b * td->o.ba[ddir];
		else {
			log_err("fio: bug in offset generation: offset=%llu, b=%llu\n", (unsigned long long) offset, (unsigned long long) b);
			ret = 1;
		}
		io_u->verify_offset = io_u->offset;
	}

	return ret;
}

/*
 * For random io, generate a random new block and see if it's used. Repeat
 * until we find a free one. For sequential io, just return the end of
 * the last io issued.
 */
static int get_next_offset(struct thread_data *td, struct io_u *io_u,
			   bool *is_random)
{
	struct fio_file *f = io_u->file;
	enum fio_ddir ddir = io_u->ddir;
	int rw_seq_hit = 0;

	assert(ddir_rw(ddir));

	if (td->o.ddir_seq_nr && !--td->ddir_seq_nr) {
		rw_seq_hit = 1;
		td->ddir_seq_nr = td->o.ddir_seq_nr;
	}

	if (get_next_block(td, io_u, ddir, rw_seq_hit, is_random))
		return 1;

	if (io_u->offset >= f->io_size) {
		dprint(FD_IO, "get_next_offset: offset %llu >= io_size %llu\n",
					(unsigned long long) io_u->offset,
					(unsigned long long) f->io_size);
		return 1;
	}

	io_u->offset += f->file_offset;
	if (io_u->offset >= f->real_file_size) {
		dprint(FD_IO, "get_next_offset: offset %llu >= size %llu\n",
					(unsigned long long) io_u->offset,
					(unsigned long long) f->real_file_size);
		return 1;
	}

	io_u->verify_offset = io_u->offset;
	return 0;
}

static inline bool io_u_fits(struct thread_data *td, struct io_u *io_u,
			     unsigned long long buflen)
{
	struct fio_file *f = io_u->file;

	return io_u->offset + buflen <= f->io_size + get_start_offset(td, f);
}

static unsigned long long get_next_buflen(struct thread_data *td, struct io_u *io_u,
				    bool is_random)
{
	int ddir = io_u->ddir;
	unsigned long long buflen = 0;
	unsigned long long minbs, maxbs;
	uint64_t frand_max, r;
	bool power_2;

	assert(ddir_rw(ddir));

	if (td->o.bs_is_seq_rand)
		ddir = is_random ? DDIR_WRITE : DDIR_READ;

	minbs = td->o.min_bs[ddir];
	maxbs = td->o.max_bs[ddir];

	if (minbs == maxbs)
		return minbs;

	/*
	 * If we can't satisfy the min block size from here, then fail
	 */
	if (!io_u_fits(td, io_u, minbs))
		return 0;

	frand_max = rand_max(&td->bsrange_state[ddir]);
	do {
		r = __rand(&td->bsrange_state[ddir]);

		if (!td->o.bssplit_nr[ddir]) {
			buflen = minbs + (unsigned long long) ((double) maxbs *
					(r / (frand_max + 1.0)));
		} else {
			long long perc = 0;
			unsigned int i;

			for (i = 0; i < td->o.bssplit_nr[ddir]; i++) {
				struct bssplit *bsp = &td->o.bssplit[ddir][i];

				if (!bsp->perc)
					continue;
				buflen = bsp->bs;
				perc += bsp->perc;
				if ((r / perc <= frand_max / 100ULL) &&
				    io_u_fits(td, io_u, buflen))
					break;
			}
		}

		power_2 = is_power_of_2(minbs);
		if (!td->o.bs_unaligned && power_2)
			buflen &= ~(minbs - 1);
		else if (!td->o.bs_unaligned && !power_2)
			buflen -= buflen % minbs;
		if (buflen > maxbs)
			buflen = maxbs;
	} while (!io_u_fits(td, io_u, buflen));

	return buflen;
}

static void set_rwmix_bytes(struct thread_data *td)
{
	unsigned int diff;

	/*
	 * we do time or byte based switch. this is needed because
	 * buffered writes may issue a lot quicker than they complete,
	 * whereas reads do not.
	 */
	diff = td->o.rwmix[td->rwmix_ddir ^ 1];
	td->rwmix_issues = (td->io_issues[td->rwmix_ddir] * diff) / 100;
}

static inline enum fio_ddir get_rand_ddir(struct thread_data *td)
{
	unsigned int v;

	v = rand_between(&td->rwmix_state, 1, 100);

	if (v <= td->o.rwmix[DDIR_READ])
		return DDIR_READ;

	return DDIR_WRITE;
}

int io_u_quiesce(struct thread_data *td)
{
	int ret = 0, completed = 0, err = 0;

	/*
	 * We are going to sleep, ensure that we flush anything pending as
	 * not to skew our latency numbers.
	 *
	 * Changed to only monitor 'in flight' requests here instead of the
	 * td->cur_depth, b/c td->cur_depth does not accurately represent
	 * io's that have been actually submitted to an async engine,
	 * and cur_depth is meaningless for sync engines.
	 */
	if (td->io_u_queued || td->cur_depth)
		td_io_commit(td);

	while (td->io_u_in_flight) {
		ret = io_u_queued_complete(td, 1);
		if (ret > 0)
			completed += ret;
		else if (ret < 0)
			err = ret;
	}

	if (td->flags & TD_F_REGROW_LOGS)
		regrow_logs(td);

	if (completed)
		return completed;

	return err;
}

static enum fio_ddir rate_ddir(struct thread_data *td, enum fio_ddir ddir)
{
	enum fio_ddir odir = ddir ^ 1;
	uint64_t usec;
	uint64_t now;

	assert(ddir_rw(ddir));
	now = utime_since_now(&td->epoch);

	/*
	 * if rate_next_io_time is in the past, need to catch up to rate
	 */
	if (td->rate_next_io_time[ddir] <= now)
		return ddir;

	/*
	 * We are ahead of rate in this direction. See if we
	 * should switch.
	 */
	if (td_rw(td) && td->o.rwmix[odir]) {
		/*
		 * Other direction is behind rate, switch
		 */
		if (td->rate_next_io_time[odir] <= now)
			return odir;

		/*
		 * Both directions are ahead of rate. sleep the min,
		 * switch if necessary
		 */
		if (td->rate_next_io_time[ddir] <=
		    td->rate_next_io_time[odir]) {
			usec = td->rate_next_io_time[ddir] - now;
		} else {
			usec = td->rate_next_io_time[odir] - now;
			ddir = odir;
		}
	} else
		usec = td->rate_next_io_time[ddir] - now;

	if (td->o.io_submit_mode == IO_MODE_INLINE)
		io_u_quiesce(td);

	if (td->o.timeout && ((usec + now) > td->o.timeout)) {
		/*
		 * check if the usec is capable of taking negative values
		 */
		if (now > td->o.timeout) {
			ddir = DDIR_INVAL;
			return ddir;
		}
		usec = td->o.timeout - now;
	}
	usec_sleep(td, usec);

	now = utime_since_now(&td->epoch);
	if ((td->o.timeout && (now > td->o.timeout)) || td->terminate)
		ddir = DDIR_INVAL;

	return ddir;
}

/*
 * Return the data direction for the next io_u. If the job is a
 * mixed read/write workload, check the rwmix cycle and switch if
 * necessary.
 */
static enum fio_ddir get_rw_ddir(struct thread_data *td)
{
	enum fio_ddir ddir;

	/*
	 * See if it's time to fsync/fdatasync/sync_file_range first,
	 * and if not then move on to check regular I/Os.
	 */
	if (should_fsync(td)) {
		if (td->o.fsync_blocks && td->io_issues[DDIR_WRITE] &&
		    !(td->io_issues[DDIR_WRITE] % td->o.fsync_blocks))
			return DDIR_SYNC;

		if (td->o.fdatasync_blocks && td->io_issues[DDIR_WRITE] &&
		    !(td->io_issues[DDIR_WRITE] % td->o.fdatasync_blocks))
			return DDIR_DATASYNC;

		if (td->sync_file_range_nr && td->io_issues[DDIR_WRITE] &&
		    !(td->io_issues[DDIR_WRITE] % td->sync_file_range_nr))
			return DDIR_SYNC_FILE_RANGE;
	}

	if (td_rw(td)) {
		/*
		 * Check if it's time to seed a new data direction.
		 */
		if (td->io_issues[td->rwmix_ddir] >= td->rwmix_issues) {
			/*
			 * Put a top limit on how many bytes we do for
			 * one data direction, to avoid overflowing the
			 * ranges too much
			 */
			ddir = get_rand_ddir(td);

			if (ddir != td->rwmix_ddir)
				set_rwmix_bytes(td);

			td->rwmix_ddir = ddir;
		}
		ddir = td->rwmix_ddir;
	} else if (td_read(td))
		ddir = DDIR_READ;
	else if (td_write(td))
		ddir = DDIR_WRITE;
	else if (td_trim(td))
		ddir = DDIR_TRIM;
	else
		ddir = DDIR_INVAL;

	td->rwmix_ddir = rate_ddir(td, ddir);
	return td->rwmix_ddir;
}

static void set_rw_ddir(struct thread_data *td, struct io_u *io_u)
{
	enum fio_ddir ddir = get_rw_ddir(td);

	if (td->o.zone_mode == ZONE_MODE_ZBD)
		ddir = zbd_adjust_ddir(td, io_u, ddir);

	if (td_trimwrite(td)) {
		struct fio_file *f = io_u->file;
		if (f->last_pos[DDIR_WRITE] == f->last_pos[DDIR_TRIM])
			ddir = DDIR_TRIM;
		else
			ddir = DDIR_WRITE;
	}

	io_u->ddir = io_u->acct_ddir = ddir;

	if (io_u->ddir == DDIR_WRITE && td_ioengine_flagged(td, FIO_BARRIER) &&
	    td->o.barrier_blocks &&
	   !(td->io_issues[DDIR_WRITE] % td->o.barrier_blocks) &&
	     td->io_issues[DDIR_WRITE])
		io_u_set(td, io_u, IO_U_F_BARRIER);
}

void put_file_log(struct thread_data *td, struct fio_file *f)
{
	unsigned int ret = put_file(td, f);

	if (ret)
		td_verror(td, ret, "file close");
}

void put_io_u(struct thread_data *td, struct io_u *io_u)
{
	const bool needs_lock = td_async_processing(td);

	zbd_put_io_u(td, io_u);

	if (td->parent)
		td = td->parent;

	if (needs_lock)
		__td_io_u_lock(td);

	if (io_u->file && !(io_u->flags & IO_U_F_NO_FILE_PUT))
		put_file_log(td, io_u->file);

	io_u->file = NULL;
	io_u_set(td, io_u, IO_U_F_FREE);

	if (io_u->flags & IO_U_F_IN_CUR_DEPTH) {
		td->cur_depth--;
		assert(!(td->flags & TD_F_CHILD));
	}
	io_u_qpush(&td->io_u_freelist, io_u);
	td_io_u_free_notify(td);

	if (needs_lock)
		__td_io_u_unlock(td);
}

void clear_io_u(struct thread_data *td, struct io_u *io_u)
{
	io_u_clear(td, io_u, IO_U_F_FLIGHT);
	put_io_u(td, io_u);
}

void requeue_io_u(struct thread_data *td, struct io_u **io_u)
{
	const bool needs_lock = td_async_processing(td);
	struct io_u *__io_u = *io_u;
	enum fio_ddir ddir = acct_ddir(__io_u);

	dprint(FD_IO, "requeue %p\n", __io_u);

	if (td->parent)
		td = td->parent;

	if (needs_lock)
		__td_io_u_lock(td);

	io_u_set(td, __io_u, IO_U_F_FREE);
	if ((__io_u->flags & IO_U_F_FLIGHT) && ddir_rw(ddir))
		td->io_issues[ddir]--;

	io_u_clear(td, __io_u, IO_U_F_FLIGHT);
	if (__io_u->flags & IO_U_F_IN_CUR_DEPTH) {
		td->cur_depth--;
		assert(!(td->flags & TD_F_CHILD));
	}

	io_u_rpush(&td->io_u_requeues, __io_u);
	td_io_u_free_notify(td);

	if (needs_lock)
		__td_io_u_unlock(td);

	*io_u = NULL;
}

static void setup_strided_zone_mode(struct thread_data *td, struct io_u *io_u)
{
	struct fio_file *f = io_u->file;

	assert(td->o.zone_mode == ZONE_MODE_STRIDED);
	assert(td->o.zone_size);
	assert(td->o.zone_range);

	/*
	 * See if it's time to switch to a new zone
	 */
	if (td->zone_bytes >= td->o.zone_size) {
		td->zone_bytes = 0;
		f->file_offset += td->o.zone_range + td->o.zone_skip;

		/*
		 * Wrap from the beginning, if we exceed the file size
		 */
		if (f->file_offset >= f->real_file_size)
			f->file_offset = get_start_offset(td, f);

		f->last_pos[io_u->ddir] = f->file_offset;
		td->io_skip_bytes += td->o.zone_skip;
	}

	/*
	 * If zone_size > zone_range, then maintain the same zone until
	 * zone_bytes >= zone_size.
	 */
	if (f->last_pos[io_u->ddir] >= (f->file_offset + td->o.zone_range)) {
		dprint(FD_IO, "io_u maintain zone offset=%" PRIu64 "/last_pos=%" PRIu64 "\n",
				f->file_offset, f->last_pos[io_u->ddir]);
		f->last_pos[io_u->ddir] = f->file_offset;
	}

	/*
	 * For random: if 'norandommap' is not set and zone_size > zone_range,
	 * map needs to be reset as it's done with zone_range everytime.
	 */
	if ((td->zone_bytes % td->o.zone_range) == 0)
		fio_file_reset(td, f);
}

static int fill_io_u(struct thread_data *td, struct io_u *io_u)
{
	bool is_random;
	uint64_t offset;
	enum io_u_action ret;
	uint32_t retries;
	retries = 0;

get_io_u:
	if (td_ioengine_flagged(td, FIO_NOIO))
		goto out;

	set_rw_ddir(td, io_u);

	if (io_u->ddir == DDIR_INVAL) {
		dprint(FD_IO, "invalid direction received ddir = %d", io_u->ddir);
		return 1;
	}
	/*
	 * fsync() or fdatasync() or trim etc, we are done
	 */
	if (!ddir_rw(io_u->ddir))
		goto out;

	if (td->o.zone_mode == ZONE_MODE_STRIDED)
		setup_strided_zone_mode(td, io_u);
	else if (td->o.zone_mode == ZONE_MODE_ZBD)
		setup_zbd_zone_mode(td, io_u);

	/*
	 * No log, let the seq/rand engine retrieve the next buflen and
	 * position.
	 */
	if (get_next_offset(td, io_u, &is_random)) {
		dprint(FD_IO, "io_u %p, failed getting offset\n", io_u);
		return 1;
	}

	io_u->buflen = get_next_buflen(td, io_u, is_random);
	if (!io_u->buflen) {
		dprint(FD_IO, "io_u %p, failed getting buflen\n", io_u);
		return 1;
	}

	offset = io_u->offset;
	if (td->o.zone_mode == ZONE_MODE_ZBD) {
		ret = zbd_adjust_block(td, io_u);
		if (ret == io_u_eof)
			return 1;
		else if (ret == io_u_retry) {
			retries++;
			if (retries > 1000) {
			dprint(FD_ZBD, "Exiting random workload after picking %d write "
				   "offsets with skip reset option set (offset 0x%llx)\n",
				   retries,
				   (unsigned long long) io_u->offset);
			return 1;
			}
			goto get_io_u;
		}
	}

	if (io_u->offset + io_u->buflen > io_u->file->real_file_size) {
		dprint(FD_IO, "io_u %p, off=0x%llx + len=0x%llx exceeds file size=0x%llx\n",
			io_u,
			(unsigned long long) io_u->offset, io_u->buflen,
			(unsigned long long) io_u->file->real_file_size);
		return 1;
	}

	/*
	 * mark entry before potentially trimming io_u
	 */
	if (td_random(td) && file_randommap(td, io_u->file))
		io_u->buflen = mark_random_map(td, io_u, offset, io_u->buflen);

out:
	dprint_io_u(io_u, "fill");
	io_u->verify_offset = io_u->offset;
	td->zone_bytes += io_u->buflen;
	return 0;
}

static void __io_u_mark_map(uint64_t *map, unsigned int nr)
{
	int idx = 0;

	switch (nr) {
	default:
		idx = 6;
		break;
	case 33 ... 64:
		idx = 5;
		break;
	case 17 ... 32:
		idx = 4;
		break;
	case 9 ... 16:
		idx = 3;
		break;
	case 5 ... 8:
		idx = 2;
		break;
	case 1 ... 4:
		idx = 1;
		fallthrough;
	case 0:
		break;
	}

	map[idx]++;
}

void io_u_mark_submit(struct thread_data *td, unsigned int nr)
{
	__io_u_mark_map(td->ts.io_u_submit, nr);
	td->ts.total_submit++;
}

void io_u_mark_complete(struct thread_data *td, unsigned int nr)
{
	__io_u_mark_map(td->ts.io_u_complete, nr);
	td->ts.total_complete++;
}

void io_u_mark_depth(struct thread_data *td, unsigned int nr)
{
	int idx = 0;

	switch (td->cur_depth) {
	default:
		idx = 6;
		break;
	case 32 ... 63:
		idx = 5;
		break;
	case 16 ... 31:
		idx = 4;
		break;
	case 8 ... 15:
		idx = 3;
		break;
	case 4 ... 7:
		idx = 2;
		break;
	case 2 ... 3:
		idx = 1;
		fallthrough;
	case 1:
		break;
	}

	td->ts.io_u_map[idx] += nr;
}

static void io_u_mark_lat_nsec(struct thread_data *td, unsigned long long nsec)
{
	int idx = 0;

	assert(nsec < 1000);

	switch (nsec) {
	case 750 ... 999:
		idx = 9;
		break;
	case 500 ... 749:
		idx = 8;
		break;
	case 250 ... 499:
		idx = 7;
		break;
	case 100 ... 249:
		idx = 6;
		break;
	case 50 ... 99:
		idx = 5;
		break;
	case 20 ... 49:
		idx = 4;
		break;
	case 10 ... 19:
		idx = 3;
		break;
	case 4 ... 9:
		idx = 2;
		break;
	case 2 ... 3:
		idx = 1;
		fallthrough;
	case 0 ... 1:
		break;
	}

	assert(idx < FIO_IO_U_LAT_N_NR);
	td->ts.io_u_lat_n[idx]++;
}

static void io_u_mark_lat_usec(struct thread_data *td, unsigned long long usec)
{
	int idx = 0;

	assert(usec < 1000 && usec >= 1);

	switch (usec) {
	case 750 ... 999:
		idx = 9;
		break;
	case 500 ... 749:
		idx = 8;
		break;
	case 250 ... 499:
		idx = 7;
		break;
	case 100 ... 249:
		idx = 6;
		break;
	case 50 ... 99:
		idx = 5;
		break;
	case 20 ... 49:
		idx = 4;
		break;
	case 10 ... 19:
		idx = 3;
		break;
	case 4 ... 9:
		idx = 2;
		break;
	case 2 ... 3:
		idx = 1;
		fallthrough;
	case 0 ... 1:
		break;
	}

	assert(idx < FIO_IO_U_LAT_U_NR);
	td->ts.io_u_lat_u[idx]++;
}

static void io_u_mark_lat_msec(struct thread_data *td, unsigned long long msec)
{
	int idx = 0;

	assert(msec >= 1);

	switch (msec) {
	default:
		idx = 11;
		break;
	case 1000 ... 1999:
		idx = 10;
		break;
	case 750 ... 999:
		idx = 9;
		break;
	case 500 ... 749:
		idx = 8;
		break;
	case 250 ... 499:
		idx = 7;
		break;
	case 100 ... 249:
		idx = 6;
		break;
	case 50 ... 99:
		idx = 5;
		break;
	case 20 ... 49:
		idx = 4;
		break;
	case 10 ... 19:
		idx = 3;
		break;
	case 4 ... 9:
		idx = 2;
		break;
	case 2 ... 3:
		idx = 1;
		fallthrough;
	case 0 ... 1:
		break;
	}

	assert(idx < FIO_IO_U_LAT_M_NR);
	td->ts.io_u_lat_m[idx]++;
}

static void io_u_mark_latency(struct thread_data *td, unsigned long long nsec)
{
	if (nsec < 1000)
		io_u_mark_lat_nsec(td, nsec);
	else if (nsec < 1000000)
		io_u_mark_lat_usec(td, nsec / 1000);
	else
		io_u_mark_lat_msec(td, nsec / 1000000);
}

static unsigned int __get_next_fileno_rand(struct thread_data *td)
{
	unsigned long fileno;

	if (td->o.file_service_type == FIO_FSERVICE_RANDOM) {
		uint64_t frand_max = rand_max(&td->next_file_state);
		unsigned long r;

		r = __rand(&td->next_file_state);
		return (unsigned int) ((double) td->o.nr_files
				* (r / (frand_max + 1.0)));
	}

	if (td->o.file_service_type == FIO_FSERVICE_ZIPF)
		fileno = zipf_next(&td->next_file_zipf);
	else if (td->o.file_service_type == FIO_FSERVICE_PARETO)
		fileno = pareto_next(&td->next_file_zipf);
	else if (td->o.file_service_type == FIO_FSERVICE_GAUSS)
		fileno = gauss_next(&td->next_file_gauss);
	else {
		log_err("fio: bad file service type: %d\n", td->o.file_service_type);
		assert(0);
		return 0;
	}

	return fileno >> FIO_FSERVICE_SHIFT;
}

/*
 * Get next file to service by choosing one at random
 */
static struct fio_file *get_next_file_rand(struct thread_data *td,
					   enum fio_file_flags goodf,
					   enum fio_file_flags badf)
{
	struct fio_file *f;
	int fno;

	do {
		int opened = 0;

		fno = __get_next_fileno_rand(td);

		f = td->files[fno];
		if (fio_file_done(f))
			continue;

		if (!fio_file_open(f)) {
			int err;

			if (td->nr_open_files >= td->o.open_files)
				return ERR_PTR(-EBUSY);

			err = td_io_open_file(td, f);
			if (err)
				continue;
			opened = 1;
		}

		if ((!goodf || (f->flags & goodf)) && !(f->flags & badf)) {
			dprint(FD_FILE, "get_next_file_rand: %p\n", f);
			return f;
		}
		if (opened)
			td_io_close_file(td, f);
	} while (1);
}

/*
 * Get next file to service by doing round robin between all available ones
 */
static struct fio_file *get_next_file_rr(struct thread_data *td, int goodf,
					 int badf)
{
	unsigned int old_next_file = td->next_file;
	struct fio_file *f;

	do {
		int opened = 0;

		f = td->files[td->next_file];

		td->next_file++;
		if (td->next_file >= td->o.nr_files)
			td->next_file = 0;

		dprint(FD_FILE, "trying file %s %x\n", f->file_name, f->flags);
		if (fio_file_done(f)) {
			f = NULL;
			continue;
		}

		if (!fio_file_open(f)) {
			int err;

			if (td->nr_open_files >= td->o.open_files)
				return ERR_PTR(-EBUSY);

			err = td_io_open_file(td, f);
			if (err) {
				dprint(FD_FILE, "error %d on open of %s\n",
					err, f->file_name);
				f = NULL;
				continue;
			}
			opened = 1;
		}

		dprint(FD_FILE, "goodf=%x, badf=%x, ff=%x\n", goodf, badf,
								f->flags);
		if ((!goodf || (f->flags & goodf)) && !(f->flags & badf))
			break;

		if (opened)
			td_io_close_file(td, f);

		f = NULL;
	} while (td->next_file != old_next_file);

	dprint(FD_FILE, "get_next_file_rr: %p\n", f);
	return f;
}

static struct fio_file *__get_next_file(struct thread_data *td)
{
	struct fio_file *f;

	assert(td->o.nr_files <= td->files_index);

	if (td->nr_done_files >= td->o.nr_files) {
		dprint(FD_FILE, "get_next_file: nr_open=%d, nr_done=%d,"
				" nr_files=%d\n", td->nr_open_files,
						  td->nr_done_files,
						  td->o.nr_files);
		return NULL;
	}

	f = td->file_service_file;
	if (f && fio_file_open(f) && !fio_file_closing(f)) {
		if (td->o.file_service_type == FIO_FSERVICE_SEQ)
			goto out;
		if (td->file_service_left) {
		  td->file_service_left--;
		  goto out;
		}
	}

	if (td->o.file_service_type == FIO_FSERVICE_RR ||
	    td->o.file_service_type == FIO_FSERVICE_SEQ)
		f = get_next_file_rr(td, FIO_FILE_open, FIO_FILE_closing);
	else
		f = get_next_file_rand(td, FIO_FILE_open, FIO_FILE_closing);

	if (IS_ERR(f))
		return f;

	td->file_service_file = f;
	td->file_service_left = td->file_service_nr - 1;
out:
	if (f)
		dprint(FD_FILE, "get_next_file: %p [%s]\n", f, f->file_name);
	else
		dprint(FD_FILE, "get_next_file: NULL\n");
	return f;
}

static struct fio_file *get_next_file(struct thread_data *td)
{
	return __get_next_file(td);
}

static long set_io_u_file(struct thread_data *td, struct io_u *io_u)
{
	struct fio_file *f;

	do {
		f = get_next_file(td);
		if (IS_ERR_OR_NULL(f))
			return PTR_ERR(f);

		io_u->file = f;
		get_file(f);

		if (!fill_io_u(td, io_u))
			break;

		zbd_put_io_u(td, io_u);

		put_file_log(td, f);
		td_io_close_file(td, f);
		io_u->file = NULL;
		if (td->o.file_service_type & __FIO_FSERVICE_NONUNIFORM)
			fio_file_reset(td, f);
		else {
			fio_file_set_done(f);
			td->nr_done_files++;
			dprint(FD_FILE, "%s: is done (%d of %d)\n", f->file_name,
					td->nr_done_files, td->o.nr_files);
		}
	} while (1);

	return 0;
}

static void lat_fatal(struct thread_data *td, struct io_u *io_u, struct io_completion_data *icd,
		      unsigned long long tnsec, unsigned long long max_nsec)
{
	if (!td->error) {
		log_err("fio: latency of %llu nsec exceeds specified max (%llu nsec): %s %s %llu %llu\n",
					tnsec, max_nsec,
					io_u->file->file_name,
					io_ddir_name(io_u->ddir),
					io_u->offset, io_u->buflen);
	}
	td_verror(td, ETIMEDOUT, "max latency exceeded");
	icd->error = ETIMEDOUT;
}

static void lat_new_cycle(struct thread_data *td)
{
	fio_gettime(&td->latency_ts, NULL);
	td->latency_ios = ddir_rw_sum(td->io_blocks);
	td->latency_failed = 0;
}

/*
 * We had an IO outside the latency target. Reduce the queue depth. If we
 * are at QD=1, then it's time to give up.
 */
static bool __lat_target_failed(struct thread_data *td)
{
	if (td->latency_qd == 1)
		return true;

	td->latency_qd_high = td->latency_qd;

	if (td->latency_qd == td->latency_qd_low)
		td->latency_qd_low--;

	td->latency_qd = (td->latency_qd + td->latency_qd_low) / 2;
	td->latency_stable_count = 0;

	dprint(FD_RATE, "Ramped down: %d %d %d\n", td->latency_qd_low, td->latency_qd, td->latency_qd_high);

	/*
	 * When we ramp QD down, quiesce existing IO to prevent
	 * a storm of ramp downs due to pending higher depth.
	 */
	io_u_quiesce(td);
	lat_new_cycle(td);
	return false;
}

static bool lat_target_failed(struct thread_data *td)
{
	if (td->o.latency_percentile.u.f == 100.0)
		return __lat_target_failed(td);

	td->latency_failed++;
	return false;
}

void lat_target_init(struct thread_data *td)
{
	td->latency_end_run = 0;

	if (td->o.latency_target) {
		dprint(FD_RATE, "Latency target=%llu\n", td->o.latency_target);
		fio_gettime(&td->latency_ts, NULL);
		td->latency_qd = 1;
		td->latency_qd_high = td->o.iodepth;
		td->latency_qd_low = 1;
		td->latency_ios = ddir_rw_sum(td->io_blocks);
	} else
		td->latency_qd = td->o.iodepth;
}

void lat_target_reset(struct thread_data *td)
{
	if (!td->latency_end_run)
		lat_target_init(td);
}

static void lat_target_success(struct thread_data *td)
{
	const unsigned int qd = td->latency_qd;
	struct thread_options *o = &td->o;

	td->latency_qd_low = td->latency_qd;

	if (td->latency_qd + 1 == td->latency_qd_high) {
		/*
		 * latency_qd will not incease on lat_target_success(), so
		 * called stable. If we stick with this queue depth, the
		 * final latency is likely lower than latency_target. Fix
		 * this by increasing latency_qd_high slowly. Use a naive
		 * heuristic here. If we get lat_target_success() 3 times
		 * in a row, increase latency_qd_high by 1.
		 */
		if (++td->latency_stable_count >= 3) {
			td->latency_qd_high++;
			td->latency_stable_count = 0;
		}
	}

	/*
	 * If we haven't failed yet, we double up to a failing value instead
	 * of bisecting from highest possible queue depth. If we have set
	 * a limit other than td->o.iodepth, bisect between that.
	 */
	if (td->latency_qd_high != o->iodepth)
		td->latency_qd = (td->latency_qd + td->latency_qd_high) / 2;
	else
		td->latency_qd *= 2;

	if (td->latency_qd > o->iodepth)
		td->latency_qd = o->iodepth;

	dprint(FD_RATE, "Ramped up: %d %d %d\n", td->latency_qd_low, td->latency_qd, td->latency_qd_high);

	/*
	 * Same as last one, we are done. Let it run a latency cycle, so
	 * we get only the results from the targeted depth.
	 */
	if (!o->latency_run && td->latency_qd == qd) {
		if (td->latency_end_run) {
			dprint(FD_RATE, "We are done\n");
			td->done = 1;
		} else {
			dprint(FD_RATE, "Quiesce and final run\n");
			io_u_quiesce(td);
			td->latency_end_run = 1;
			reset_all_stats(td);
			reset_io_stats(td);
		}
	}

	lat_new_cycle(td);
}

/*
 * Check if we can bump the queue depth
 */
void lat_target_check(struct thread_data *td)
{
	uint64_t usec_window;
	uint64_t ios;
	double success_ios;

	usec_window = utime_since_now(&td->latency_ts);
	if (usec_window < td->o.latency_window)
		return;

	ios = ddir_rw_sum(td->io_blocks) - td->latency_ios;
	success_ios = (double) (ios - td->latency_failed) / (double) ios;
	success_ios *= 100.0;

	dprint(FD_RATE, "Success rate: %.2f%% (target %.2f%%)\n", success_ios, td->o.latency_percentile.u.f);

	if (success_ios >= td->o.latency_percentile.u.f)
		lat_target_success(td);
	else
		__lat_target_failed(td);
}

/*
 * If latency target is enabled, we might be ramping up or down and not
 * using the full queue depth available.
 */
bool queue_full(const struct thread_data *td)
{
	const int qempty = io_u_qempty(&td->io_u_freelist);

	if (qempty)
		return true;
	if (!td->o.latency_target)
		return false;

	return td->cur_depth >= td->latency_qd;
}

struct io_u *__get_io_u(struct thread_data *td)
{
	const bool needs_lock = td_async_processing(td);
	struct io_u *io_u = NULL;
	int ret;

	if (td->stop_io)
		return NULL;

	if (needs_lock)
		__td_io_u_lock(td);

again:
	if (!io_u_rempty(&td->io_u_requeues)) {
		io_u = io_u_rpop(&td->io_u_requeues);
		io_u->resid = 0;
	} else if (!queue_full(td)) {
		io_u = io_u_qpop(&td->io_u_freelist);

		io_u->file = NULL;
		io_u->buflen = 0;
		io_u->resid = 0;
		io_u->end_io = NULL;
	}

	if (io_u) {
		assert(io_u->flags & IO_U_F_FREE);
		io_u_clear(td, io_u, IO_U_F_FREE | IO_U_F_NO_FILE_PUT |
				 IO_U_F_TRIMMED | IO_U_F_BARRIER |
<<<<<<< HEAD
				 IO_U_F_VER_LIST | IO_U_F_PRIORITY);
=======
				 IO_U_F_VER_LIST | IO_U_F_HIGH_PRIO);
>>>>>>> 9b46661c

		io_u->error = 0;
		io_u->acct_ddir = -1;
		td->cur_depth++;
		assert(!(td->flags & TD_F_CHILD));
		io_u_set(td, io_u, IO_U_F_IN_CUR_DEPTH);
		io_u->ipo = NULL;
	} else if (td_async_processing(td)) {
		/*
		 * We ran out, wait for async verify threads to finish and
		 * return one
		 */
		assert(!(td->flags & TD_F_CHILD));
		ret = pthread_cond_wait(&td->free_cond, &td->io_u_lock);
		assert(ret == 0);
		if (!td->error)
			goto again;
	}

	if (needs_lock)
		__td_io_u_unlock(td);

	return io_u;
}

static bool check_get_trim(struct thread_data *td, struct io_u *io_u)
{
	if (!(td->flags & TD_F_TRIM_BACKLOG))
		return false;
	if (!td->trim_entries)
		return false;

	if (td->trim_batch) {
		td->trim_batch--;
		if (get_next_trim(td, io_u))
			return true;
	} else if (!(td->io_hist_len % td->o.trim_backlog) &&
		     td->last_ddir != DDIR_READ) {
		td->trim_batch = td->o.trim_batch;
		if (!td->trim_batch)
			td->trim_batch = td->o.trim_backlog;
		if (get_next_trim(td, io_u))
			return true;
	}

	return false;
}

static bool check_get_verify(struct thread_data *td, struct io_u *io_u)
{
	if (!(td->flags & TD_F_VER_BACKLOG))
		return false;

	if (td->io_hist_len) {
		int get_verify = 0;

		if (td->verify_batch)
			get_verify = 1;
		else if (!(td->io_hist_len % td->o.verify_backlog) &&
			 td->last_ddir != DDIR_READ) {
			td->verify_batch = td->o.verify_batch;
			if (!td->verify_batch)
				td->verify_batch = td->o.verify_backlog;
			get_verify = 1;
		}

		if (get_verify && !get_next_verify(td, io_u)) {
			td->verify_batch--;
			return true;
		}
	}

	return false;
}

/*
 * Fill offset and start time into the buffer content, to prevent too
 * easy compressible data for simple de-dupe attempts. Do this for every
 * 512b block in the range, since that should be the smallest block size
 * we can expect from a device.
 */
static void small_content_scramble(struct io_u *io_u)
{
	unsigned long long i, nr_blocks = io_u->buflen >> 9;
	unsigned int offset;
	uint64_t boffset, *iptr;
	char *p;

	if (!nr_blocks)
		return;

	p = io_u->xfer_buf;
	boffset = io_u->offset;

	if (io_u->buf_filled_len)
		io_u->buf_filled_len = 0;

	/*
	 * Generate random index between 0..7. We do chunks of 512b, if
	 * we assume a cacheline is 64 bytes, then we have 8 of those.
	 * Scramble content within the blocks in the same cacheline to
	 * speed things up.
	 */
	offset = (io_u->start_time.tv_nsec ^ boffset) & 7;

	for (i = 0; i < nr_blocks; i++) {
		/*
		 * Fill offset into start of cacheline, time into end
		 * of cacheline
		 */
		iptr = (void *) p + (offset << 6);
		*iptr = boffset;

		iptr = (void *) p + 64 - 2 * sizeof(uint64_t);
		iptr[0] = io_u->start_time.tv_sec;
		iptr[1] = io_u->start_time.tv_nsec;

		p += 512;
		boffset += 512;
	}
}

/*
 * Return an io_u to be processed. Gets a buflen and offset, sets direction,
 * etc. The returned io_u is fully ready to be prepped, populated and submitted.
 */
struct io_u *get_io_u(struct thread_data *td)
{
	struct fio_file *f;
	struct io_u *io_u;
	int do_scramble = 0;
	long ret = 0;

	io_u = __get_io_u(td);
	if (!io_u) {
		dprint(FD_IO, "__get_io_u failed\n");
		return NULL;
	}

	if (check_get_verify(td, io_u))
		goto out;
	if (check_get_trim(td, io_u))
		goto out;

	/*
	 * from a requeue, io_u already setup
	 */
	if (io_u->file)
		goto out;

	/*
	 * If using an iolog, grab next piece if any available.
	 */
	if (td->flags & TD_F_READ_IOLOG) {
		if (read_iolog_get(td, io_u))
			goto err_put;
	} else if (set_io_u_file(td, io_u)) {
		ret = -EBUSY;
		dprint(FD_IO, "io_u %p, setting file failed\n", io_u);
		goto err_put;
	}

	f = io_u->file;
	if (!f) {
		dprint(FD_IO, "io_u %p, setting file failed\n", io_u);
		goto err_put;
	}

	assert(fio_file_open(f));

	if (ddir_rw(io_u->ddir)) {
		if (!io_u->buflen && !td_ioengine_flagged(td, FIO_NOIO)) {
			dprint(FD_IO, "get_io_u: zero buflen on %p\n", io_u);
			goto err_put;
		}

		f->last_start[io_u->ddir] = io_u->offset;
		f->last_pos[io_u->ddir] = io_u->offset + io_u->buflen;

		if (io_u->ddir == DDIR_WRITE) {
			if (td->flags & TD_F_REFILL_BUFFERS) {
				io_u_fill_buffer(td, io_u,
					td->o.min_bs[DDIR_WRITE],
					io_u->buflen);
			} else if ((td->flags & TD_F_SCRAMBLE_BUFFERS) &&
				   !(td->flags & TD_F_COMPRESS) &&
				   !(td->flags & TD_F_DO_VERIFY))
				do_scramble = 1;
		} else if (io_u->ddir == DDIR_READ) {
			/*
			 * Reset the buf_filled parameters so next time if the
			 * buffer is used for writes it is refilled.
			 */
			io_u->buf_filled_len = 0;
		}
	}

	/*
	 * Set io data pointers.
	 */
	io_u->xfer_buf = io_u->buf;
	io_u->xfer_buflen = io_u->buflen;

	/*
	 * Remember the issuing context priority. The IO engine may change this.
	 */
	io_u->ioprio = td->ioprio;
out:
	assert(io_u->file);
	if (!td_io_prep(td, io_u)) {
		if (!td->o.disable_lat)
			fio_gettime(&io_u->start_time, NULL);

		if (do_scramble)
			small_content_scramble(io_u);

		return io_u;
	}
err_put:
	dprint(FD_IO, "get_io_u failed\n");
	put_io_u(td, io_u);
	return ERR_PTR(ret);
}

static void __io_u_log_error(struct thread_data *td, struct io_u *io_u)
{
	enum error_type_bit eb = td_error_type(io_u->ddir, io_u->error);
	#ifdef CONFIG_LINUX_BLKZONED
	struct zoned_block_device_info *zbd_info = io_u->file->zbd_info;
	#endif

	if (td_non_fatal_error(td, eb, io_u->error) && !td->o.error_dump)
		return;

	log_err("fio: io_u error%s%s: %s: %s offset=%llu, buflen=%llu\n",
		io_u->file ? " on file " : "",
		io_u->file ? io_u->file->file_name : "",
		strerror(io_u->error),
		io_ddir_name(io_u->ddir),
		io_u->offset, io_u->xfer_buflen);
	#ifdef CONFIG_LINUX_BLKZONED
	if (zbd_info != NULL) {
		uint64_t zone_ind;
		struct fio_zone_info* zone_info;
		zbd_info = io_u->file->zbd_info;
		zone_ind = io_u->offset/zbd_info->zone_size;
		if (zone_ind >= zbd_info->nr_zones) {
			log_err("fio: io offset past zone table limits\n");
			zone_ind = zbd_info->nr_zones - 1;
		}
		zone_info = &zbd_info->zone_info[zone_ind];
		log_err("fio: zone info type, cond, start, wp = 0x%X, 0x%X, 0x%llX, 0x%llX\n",
			zone_info->type,
			zone_info->cond,
			(unsigned long long) zone_info->start,
			(unsigned long long) zone_info->wp);
	} else if (td->o.zone_mode == ZONE_MODE_ZBD) {
		log_err("fio: No zone information available even with zonemode=zbd\n");
	}
	#endif

	if (td->io_ops->errdetails) {
		char *err = td->io_ops->errdetails(io_u);

		log_err("fio: %s\n", err);
		free(err);
	}

	if (!td->error)
		td_verror(td, io_u->error, "io_u error");
}

void io_u_log_error(struct thread_data *td, struct io_u *io_u)
{
	__io_u_log_error(td, io_u);
	if (td->parent)
		__io_u_log_error(td->parent, io_u);
}

static inline bool gtod_reduce(struct thread_data *td)
{
	return (td->o.disable_clat && td->o.disable_slat && td->o.disable_bw)
			|| td->o.gtod_reduce;
}

static void trim_block_info(struct thread_data *td, struct io_u *io_u)
{
	uint32_t *info = io_u_block_info(td, io_u);

	if (BLOCK_INFO_STATE(*info) >= BLOCK_STATE_TRIM_FAILURE)
		return;

	*info = BLOCK_INFO(BLOCK_STATE_TRIMMED, BLOCK_INFO_TRIMS(*info) + 1);
}

static void account_io_completion(struct thread_data *td, struct io_u *io_u,
				  struct io_completion_data *icd,
				  const enum fio_ddir idx, unsigned int bytes)
{
	const int no_reduce = !gtod_reduce(td);
	unsigned long long llnsec = 0;

	if (td->parent)
		td = td->parent;

	if (!td->o.stats || td_ioengine_flagged(td, FIO_NOSTATS))
		return;

	if (no_reduce)
		llnsec = ntime_since(&io_u->issue_time, &icd->time);

	if (!td->o.disable_lat) {
		unsigned long long tnsec;

		tnsec = ntime_since(&io_u->start_time, &icd->time);
<<<<<<< HEAD
		add_lat_sample(td, idx, tnsec, bytes, io_u->offset, io_u_is_prio(io_u));
=======
		add_lat_sample(td, idx, tnsec, bytes, io_u->offset,
			       io_u->ioprio, io_u_is_high_prio(io_u));
>>>>>>> 9b46661c

		if (td->flags & TD_F_PROFILE_OPS) {
			struct prof_io_ops *ops = &td->prof_io_ops;

			if (ops->io_u_lat)
				icd->error = ops->io_u_lat(td, tnsec);
		}

		if (ddir_rw(idx)) {
			if (td->o.max_latency[idx] && tnsec > td->o.max_latency[idx])
				lat_fatal(td, io_u, icd, tnsec, td->o.max_latency[idx]);
			if (td->o.latency_target && tnsec > td->o.latency_target) {
				if (lat_target_failed(td))
					lat_fatal(td, io_u, icd, tnsec, td->o.latency_target);
			}
		}
	}

	if (ddir_rw(idx)) {
		if (!td->o.disable_clat) {
<<<<<<< HEAD
			add_clat_sample(td, idx, llnsec, bytes, io_u->offset, io_u_is_prio(io_u));
=======
			add_clat_sample(td, idx, llnsec, bytes, io_u->offset,
					io_u->ioprio, io_u_is_high_prio(io_u));
>>>>>>> 9b46661c
			io_u_mark_latency(td, llnsec);
		}

		if (!td->o.disable_bw && per_unit_log(td->bw_log))
			add_bw_sample(td, io_u, bytes, llnsec);

		if (no_reduce && per_unit_log(td->iops_log))
			add_iops_sample(td, io_u, bytes);
	} else if (ddir_sync(idx) && !td->o.disable_clat)
		add_sync_clat_sample(&td->ts, llnsec);

	if (td->ts.nr_block_infos && io_u->ddir == DDIR_TRIM)
		trim_block_info(td, io_u);
}

static void file_log_write_comp(const struct thread_data *td, struct fio_file *f,
				uint64_t offset, unsigned int bytes)
{
	int idx;

	if (!f)
		return;

	if (f->first_write == -1ULL || offset < f->first_write)
		f->first_write = offset;
	if (f->last_write == -1ULL || ((offset + bytes) > f->last_write))
		f->last_write = offset + bytes;

	if (!f->last_write_comp)
		return;

	idx = f->last_write_idx++;
	f->last_write_comp[idx] = offset;
	if (f->last_write_idx == td->o.iodepth)
		f->last_write_idx = 0;
}

static bool should_account(struct thread_data *td)
{
	return ramp_time_over(td) && (td->runstate == TD_RUNNING ||
					   td->runstate == TD_VERIFYING);
}

static void io_completed(struct thread_data *td, struct io_u **io_u_ptr,
			 struct io_completion_data *icd)
{
	struct io_u *io_u = *io_u_ptr;
	enum fio_ddir ddir = io_u->ddir;
	struct fio_file *f = io_u->file;

	dprint_io_u(io_u, "complete");

	assert(io_u->flags & IO_U_F_FLIGHT);
	io_u_clear(td, io_u, IO_U_F_FLIGHT | IO_U_F_BUSY_OK);

	/*
	 * Mark IO ok to verify
	 */
	if (io_u->ipo) {
		/*
		 * Remove errored entry from the verification list
		 */
		if (io_u->error)
			unlog_io_piece(td, io_u);
		else {
			atomic_store_release(&io_u->ipo->flags,
					io_u->ipo->flags & ~IP_F_IN_FLIGHT);
		}
	}

	if (ddir_sync(ddir)) {
		td->last_was_sync = true;
		if (f) {
			f->first_write = -1ULL;
			f->last_write = -1ULL;
		}
		if (should_account(td))
			account_io_completion(td, io_u, icd, ddir, io_u->buflen);
		return;
	}

	td->last_was_sync = false;
	td->last_ddir = ddir;

	if (!io_u->error && ddir_rw(ddir)) {
		unsigned long long bytes = io_u->xfer_buflen - io_u->resid;
		int ret;

		/*
		 * Make sure we notice short IO from here, and requeue them
		 * appropriately!
		 */
		if (bytes && io_u->resid) {
			io_u->xfer_buflen = io_u->resid;
			io_u->xfer_buf += bytes;
			io_u->offset += bytes;
			td->ts.short_io_u[io_u->ddir]++;
			if (io_u->offset < io_u->file->real_file_size) {
				requeue_io_u(td, io_u_ptr);
				return;
			}
		}

		td->io_blocks[ddir]++;
		td->io_bytes[ddir] += bytes;

		if (!(io_u->flags & IO_U_F_VER_LIST)) {
			td->this_io_blocks[ddir]++;
			td->this_io_bytes[ddir] += bytes;
		}

		if (ddir == DDIR_WRITE)
			file_log_write_comp(td, f, io_u->offset, bytes);

		if (should_account(td))
			account_io_completion(td, io_u, icd, ddir, bytes);

		icd->bytes_done[ddir] += bytes;

		if (io_u->end_io) {
			ret = io_u->end_io(td, io_u_ptr);
			io_u = *io_u_ptr;
			if (ret && !icd->error)
				icd->error = ret;
		}
	} else if (io_u->error) {
		icd->error = io_u->error;
		io_u_log_error(td, io_u);
	}
	if (icd->error) {
		enum error_type_bit eb = td_error_type(ddir, icd->error);

		if (!td_non_fatal_error(td, eb, icd->error))
			return;

		/*
		 * If there is a non_fatal error, then add to the error count
		 * and clear all the errors.
		 */
		update_error_count(td, icd->error);
		td_clear_error(td);
		icd->error = 0;
		if (io_u)
			io_u->error = 0;
	}
}

static void init_icd(struct thread_data *td, struct io_completion_data *icd,
		     int nr)
{
	int ddir;

	if (!gtod_reduce(td))
		fio_gettime(&icd->time, NULL);

	icd->nr = nr;

	icd->error = 0;
	for (ddir = 0; ddir < DDIR_RWDIR_CNT; ddir++)
		icd->bytes_done[ddir] = 0;
}

static void ios_completed(struct thread_data *td,
			  struct io_completion_data *icd)
{
	struct io_u *io_u;
	int i;

	for (i = 0; i < icd->nr; i++) {
		io_u = td->io_ops->event(td, i);

		io_completed(td, &io_u, icd);

		if (io_u)
			put_io_u(td, io_u);
	}
}

/*
 * Complete a single io_u for the sync engines.
 */
int io_u_sync_complete(struct thread_data *td, struct io_u *io_u)
{
	struct io_completion_data icd;
	int ddir;

	init_icd(td, &icd, 1);
	io_completed(td, &io_u, &icd);

	if (io_u)
		put_io_u(td, io_u);

	if (icd.error) {
		td_verror(td, icd.error, "io_u_sync_complete");
		return -1;
	}

	for (ddir = 0; ddir < DDIR_RWDIR_CNT; ddir++)
		td->bytes_done[ddir] += icd.bytes_done[ddir];

	return 0;
}

/*
 * Called to complete min_events number of io for the async engines.
 */
int io_u_queued_complete(struct thread_data *td, int min_evts)
{
	struct io_completion_data icd;
	struct timespec *tvp = NULL;
	int ret, ddir;
	struct timespec ts = { .tv_sec = 0, .tv_nsec = 0, };

	dprint(FD_IO, "io_u_queued_complete: min=%d\n", min_evts);

	if (!min_evts)
		tvp = &ts;
	else if (min_evts > td->cur_depth)
		min_evts = td->cur_depth;

	/* No worries, td_io_getevents fixes min and max if they are
	 * set incorrectly */
	ret = td_io_getevents(td, min_evts, td->o.iodepth_batch_complete_max, tvp);
	if (ret < 0) {
		td_verror(td, -ret, "td_io_getevents");
		return ret;
	} else if (!ret)
		return ret;

	init_icd(td, &icd, ret);
	ios_completed(td, &icd);
	if (icd.error) {
		td_verror(td, icd.error, "io_u_queued_complete");
		return -1;
	}

	for (ddir = 0; ddir < DDIR_RWDIR_CNT; ddir++)
		td->bytes_done[ddir] += icd.bytes_done[ddir];

	return ret;
}

/*
 * Call when io_u is really queued, to update the submission latency.
 */
void io_u_queued(struct thread_data *td, struct io_u *io_u)
{
	if (!td->o.disable_slat && ramp_time_over(td) && td->o.stats) {
		unsigned long slat_time;

		slat_time = ntime_since(&io_u->start_time, &io_u->issue_time);

		if (td->parent)
			td = td->parent;

		add_slat_sample(td, io_u->ddir, slat_time, io_u->xfer_buflen,
<<<<<<< HEAD
				io_u->offset, io_u_is_prio(io_u));
=======
				io_u->offset, io_u->ioprio);
>>>>>>> 9b46661c
	}
}

/*
 * See if we should reuse the last seed, if dedupe is enabled
 */
static struct frand_state *get_buf_state(struct thread_data *td)
{
	unsigned int v;
	unsigned long long i;

	if (!td->o.dedupe_percentage)
		return &td->buf_state;
	else if (td->o.dedupe_percentage == 100) {
		frand_copy(&td->buf_state_prev, &td->buf_state);
		return &td->buf_state;
	}

	v = rand_between(&td->dedupe_state, 1, 100);

	if (v <= td->o.dedupe_percentage)
		switch (td->o.dedupe_mode) {
		case DEDUPE_MODE_REPEAT:
			/*
			* The caller advances the returned frand_state.
			* A copy of prev should be returned instead since
			* a subsequent intention to generate a deduped buffer
			* might result in generating a unique one
			*/
			frand_copy(&td->buf_state_ret, &td->buf_state_prev);
			return &td->buf_state_ret;
		case DEDUPE_MODE_WORKING_SET:
			i = rand_between(&td->dedupe_working_set_index_state, 0, td->num_unique_pages - 1);
			frand_copy(&td->buf_state_ret, &td->dedupe_working_set_states[i]);
			return &td->buf_state_ret;
		default:
			log_err("unexpected dedupe mode %u\n", td->o.dedupe_mode);
			assert(0);
		}

	return &td->buf_state;
}

static void save_buf_state(struct thread_data *td, struct frand_state *rs)
{
	if (td->o.dedupe_percentage == 100)
		frand_copy(rs, &td->buf_state_prev);
	else if (rs == &td->buf_state)
		frand_copy(&td->buf_state_prev, rs);
}

void fill_io_buffer(struct thread_data *td, void *buf, unsigned long long min_write,
		    unsigned long long max_bs)
{
	struct thread_options *o = &td->o;

	if (o->mem_type == MEM_CUDA_MALLOC)
		return;

	if (o->compress_percentage || o->dedupe_percentage) {
		unsigned int perc = td->o.compress_percentage;
		struct frand_state *rs = NULL;
		unsigned long long left = max_bs;
		unsigned long long this_write;

		do {
			/*
			 * Buffers are either entirely dedupe-able or not.
			 * If we choose to dedup, the buffer should undergo
			 * the same manipulation as the original write. Which
			 * means we should retrack the steps we took for compression
			 * as well.
			 */
			if (!rs)
				rs = get_buf_state(td);

			min_write = min(min_write, left);

			this_write = min_not_zero(min_write,
						(unsigned long long) td->o.compress_chunk);

			fill_random_buf_percentage(rs, buf, perc,
				this_write, this_write,
				o->buffer_pattern,
				o->buffer_pattern_bytes);

			buf += this_write;
			left -= this_write;
			save_buf_state(td, rs);
		} while (left);
	} else if (o->buffer_pattern_bytes)
		fill_buffer_pattern(td, buf, max_bs);
	else if (o->zero_buffers)
		memset(buf, 0, max_bs);
	else
		fill_random_buf(get_buf_state(td), buf, max_bs);
}

/*
 * "randomly" fill the buffer contents
 */
void io_u_fill_buffer(struct thread_data *td, struct io_u *io_u,
		      unsigned long long min_write, unsigned long long max_bs)
{
	io_u->buf_filled_len = 0;
	fill_io_buffer(td, io_u->buf, min_write, max_bs);
}

static int do_sync_file_range(const struct thread_data *td,
			      struct fio_file *f)
{
	uint64_t offset, nbytes;

	offset = f->first_write;
	nbytes = f->last_write - f->first_write;

	if (!nbytes)
		return 0;

	return sync_file_range(f->fd, offset, nbytes, td->o.sync_file_range);
}

int do_io_u_sync(const struct thread_data *td, struct io_u *io_u)
{
	int ret;

	if (io_u->ddir == DDIR_SYNC) {
		ret = fsync(io_u->file->fd);
	} else if (io_u->ddir == DDIR_DATASYNC) {
#ifdef CONFIG_FDATASYNC
		ret = fdatasync(io_u->file->fd);
#else
		ret = io_u->xfer_buflen;
		io_u->error = EINVAL;
#endif
	} else if (io_u->ddir == DDIR_SYNC_FILE_RANGE)
		ret = do_sync_file_range(td, io_u->file);
	else {
		ret = io_u->xfer_buflen;
		io_u->error = EINVAL;
	}

	if (ret < 0)
		io_u->error = errno;

	return ret;
}

int do_io_u_trim(const struct thread_data *td, struct io_u *io_u)
{
#ifndef FIO_HAVE_TRIM
	io_u->error = EINVAL;
	return 0;
#else
	struct fio_file *f = io_u->file;
	int ret;

	if (td->o.zone_mode == ZONE_MODE_ZBD) {
		ret = zbd_do_io_u_trim(td, io_u);
		if (ret == io_u_completed)
			return io_u->xfer_buflen;
		if (ret)
			goto err;
	}

	ret = os_trim(f, io_u->offset, io_u->xfer_buflen);
	if (!ret)
		return io_u->xfer_buflen;

err:
	io_u->error = ret;
	return 0;
#endif
}<|MERGE_RESOLUTION|>--- conflicted
+++ resolved
@@ -1609,11 +1609,7 @@
 		assert(io_u->flags & IO_U_F_FREE);
 		io_u_clear(td, io_u, IO_U_F_FREE | IO_U_F_NO_FILE_PUT |
 				 IO_U_F_TRIMMED | IO_U_F_BARRIER |
-<<<<<<< HEAD
-				 IO_U_F_VER_LIST | IO_U_F_PRIORITY);
-=======
 				 IO_U_F_VER_LIST | IO_U_F_HIGH_PRIO);
->>>>>>> 9b46661c
 
 		io_u->error = 0;
 		io_u->acct_ddir = -1;
@@ -1929,12 +1925,8 @@
 		unsigned long long tnsec;
 
 		tnsec = ntime_since(&io_u->start_time, &icd->time);
-<<<<<<< HEAD
-		add_lat_sample(td, idx, tnsec, bytes, io_u->offset, io_u_is_prio(io_u));
-=======
 		add_lat_sample(td, idx, tnsec, bytes, io_u->offset,
 			       io_u->ioprio, io_u_is_high_prio(io_u));
->>>>>>> 9b46661c
 
 		if (td->flags & TD_F_PROFILE_OPS) {
 			struct prof_io_ops *ops = &td->prof_io_ops;
@@ -1955,12 +1947,8 @@
 
 	if (ddir_rw(idx)) {
 		if (!td->o.disable_clat) {
-<<<<<<< HEAD
-			add_clat_sample(td, idx, llnsec, bytes, io_u->offset, io_u_is_prio(io_u));
-=======
 			add_clat_sample(td, idx, llnsec, bytes, io_u->offset,
 					io_u->ioprio, io_u_is_high_prio(io_u));
->>>>>>> 9b46661c
 			io_u_mark_latency(td, llnsec);
 		}
 
@@ -2217,11 +2205,7 @@
 			td = td->parent;
 
 		add_slat_sample(td, io_u->ddir, slat_time, io_u->xfer_buflen,
-<<<<<<< HEAD
-				io_u->offset, io_u_is_prio(io_u));
-=======
 				io_u->offset, io_u->ioprio);
->>>>>>> 9b46661c
 	}
 }
 
