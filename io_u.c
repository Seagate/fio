--- conflicted
+++ resolved
@@ -1065,8 +1065,6 @@
 		if (ret == io_u_eof) {
 			dprint(FD_IO, "zbd_adjust_block() returned io_u_eof\n");
 			return 1;
-<<<<<<< HEAD
-=======
 		else if (ret == io_u_retry) {
 			retries++;
 			if (retries > 1000) {
@@ -1077,7 +1075,6 @@
 			return 1;
 			}
 			goto get_io_u;
->>>>>>> e23d44b1
 		}
 	}
 
