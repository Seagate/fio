#include <unistd.h>
#include <string.h>
#include <assert.h>

#include "fio.h"
#include "verify.h"
#include "trim.h"
#include "lib/rand.h"
#include "lib/axmap.h"
#include "err.h"
#include "lib/pow2.h"
#include "minmax.h"
#include "zbc.h"

struct io_completion_data {
	int nr;				/* input */

	int error;			/* output */
	uint64_t bytes_done[DDIR_RWDIR_CNT];	/* output */
	struct timespec time;		/* output */
};

/*
 * The ->io_axmap contains a map of blocks we have or have not done io
 * to yet. Used to make sure we cover the entire range in a fair fashion.
 */
static bool random_map_free(struct fio_file *f, const uint64_t block)
{
	return !axmap_isset(f->io_axmap, block);
}

/*
 * Mark a given offset as used in the map.
 */
static void mark_random_map(struct thread_data *td, struct io_u *io_u)
{
	unsigned int min_bs = td->o.min_bs[io_u->ddir];
	struct fio_file *f = io_u->file;
	unsigned int nr_blocks;
	uint64_t block;

	block = (io_u->offset - f->file_offset) / (uint64_t) min_bs;
	nr_blocks = (io_u->buflen + min_bs - 1) / min_bs;

	if (!(io_u->flags & IO_U_F_BUSY_OK))
		nr_blocks = axmap_set_nr(f->io_axmap, block, nr_blocks);

	if ((nr_blocks * min_bs) < io_u->buflen)
		io_u->buflen = nr_blocks * min_bs;
}

static uint64_t last_block(struct thread_data *td, struct fio_file *f,
			   enum fio_ddir ddir)
{
	uint64_t max_blocks;
	uint64_t max_size;

	assert(ddir_rw(ddir));

	/*
	 * Hmm, should we make sure that ->io_size <= ->real_file_size?
	 * -> not for now since there is code assuming it could go either.
	 */
	max_size = f->io_size;
	if (max_size > f->real_file_size)
		max_size = f->real_file_size;

	if (td->o.zone_range)
		max_size = td->o.zone_range;

	if (td->o.min_bs[ddir] > td->o.ba[ddir])
		max_size -= td->o.min_bs[ddir] - td->o.ba[ddir];

	max_blocks = max_size / (uint64_t) td->o.ba[ddir];
	if (!max_blocks)
		return 0;

	return max_blocks;
}

static int __get_next_rand_offset(struct thread_data *td, struct fio_file *f,
				  enum fio_ddir ddir, uint64_t *b,
				  uint64_t lastb)
{
	uint64_t r;

	if (td->o.random_generator == FIO_RAND_GEN_TAUSWORTHE ||
	    td->o.random_generator == FIO_RAND_GEN_TAUSWORTHE64) {

		r = __rand(&td->random_state);

		dprint(FD_RANDOM, "off rand %llu\n", (unsigned long long) r);

		*b = lastb * (r / (rand_max(&td->random_state) + 1.0));
	} else {
		uint64_t off = 0;

		assert(fio_file_lfsr(f));

		if (lfsr_next(&f->lfsr, &off))
			return 1;

		*b = off;
	}

	/*
	 * if we are not maintaining a random map, we are done.
	 */
	if (!file_randommap(td, f))
		goto ret;

	/*
	 * calculate map offset and check if it's free
	 */
	if (random_map_free(f, *b))
		goto ret;

	dprint(FD_RANDOM, "get_next_rand_offset: offset %llu busy\n",
						(unsigned long long) *b);

	*b = axmap_next_free(f->io_axmap, *b);
	if (*b == (uint64_t) -1ULL)
		return 1;
ret:
	return 0;
}

static int __get_next_rand_offset_zipf(struct thread_data *td,
				       struct fio_file *f, enum fio_ddir ddir,
				       uint64_t *b)
{
	*b = zipf_next(&f->zipf);
	return 0;
}

static int __get_next_rand_offset_pareto(struct thread_data *td,
					 struct fio_file *f, enum fio_ddir ddir,
					 uint64_t *b)
{
	*b = pareto_next(&f->zipf);
	return 0;
}

static int __get_next_rand_offset_gauss(struct thread_data *td,
					struct fio_file *f, enum fio_ddir ddir,
					uint64_t *b)
{
	*b = gauss_next(&f->gauss);
	return 0;
}

static int __get_next_rand_offset_zoned_abs(struct thread_data *td,
					    struct fio_file *f,
					    enum fio_ddir ddir, uint64_t *b)
{
	struct zone_split_index *zsi;
	uint64_t lastb, send, stotal;
	unsigned int v;

	lastb = last_block(td, f, ddir);
	if (!lastb)
		return 1;

	if (!td->o.zone_split_nr[ddir]) {
bail:
		return __get_next_rand_offset(td, f, ddir, b, lastb);
	}

	/*
	 * Generate a value, v, between 1 and 100, both inclusive
	 */
	v = rand32_between(&td->zone_state, 1, 100);

	/*
	 * Find our generated table. 'send' is the end block of this zone,
	 * 'stotal' is our start offset.
	 */
	zsi = &td->zone_state_index[ddir][v - 1];
	stotal = zsi->size_prev / td->o.ba[ddir];
	send = zsi->size / td->o.ba[ddir];

	/*
	 * Should never happen
	 */
	if (send == -1U) {
		if (!fio_did_warn(FIO_WARN_ZONED_BUG))
			log_err("fio: bug in zoned generation\n");
		goto bail;
	} else if (send > lastb) {
		/*
		 * This happens if the user specifies ranges that exceed
		 * the file/device size. We can't handle that gracefully,
		 * so error and exit.
		 */
		log_err("fio: zoned_abs sizes exceed file size\n");
		return 1;
	}

	/*
	 * Generate index from 0..send-stotal
	 */
	if (__get_next_rand_offset(td, f, ddir, b, send - stotal) == 1)
		return 1;

	*b += stotal;
	return 0;
}

static int __get_next_rand_offset_zoned(struct thread_data *td,
					struct fio_file *f, enum fio_ddir ddir,
					uint64_t *b)
{
	unsigned int v, send, stotal;
	uint64_t offset, lastb;
	struct zone_split_index *zsi;

	lastb = last_block(td, f, ddir);
	if (!lastb)
		return 1;

	if (!td->o.zone_split_nr[ddir]) {
bail:
		return __get_next_rand_offset(td, f, ddir, b, lastb);
	}

	/*
	 * Generate a value, v, between 1 and 100, both inclusive
	 */
	v = rand32_between(&td->zone_state, 1, 100);

	zsi = &td->zone_state_index[ddir][v - 1];
	stotal = zsi->size_perc_prev;
	send = zsi->size_perc;

	/*
	 * Should never happen
	 */
	if (send == -1U) {
		if (!fio_did_warn(FIO_WARN_ZONED_BUG))
			log_err("fio: bug in zoned generation\n");
		goto bail;
	}

	/*
	 * 'send' is some percentage below or equal to 100 that
	 * marks the end of the current IO range. 'stotal' marks
	 * the start, in percent.
	 */
	if (stotal)
		offset = stotal * lastb / 100ULL;
	else
		offset = 0;

	lastb = lastb * (send - stotal) / 100ULL;

	/*
	 * Generate index from 0..send-of-lastb
	 */
	if (__get_next_rand_offset(td, f, ddir, b, lastb) == 1)
		return 1;

	/*
	 * Add our start offset, if any
	 */
	if (offset)
		*b += offset;

	return 0;
}

static int get_next_rand_offset(struct thread_data *td, struct fio_file *f,
				enum fio_ddir ddir, uint64_t *b)
{
	if (td->o.random_distribution == FIO_RAND_DIST_RANDOM) {
		uint64_t lastb;

		lastb = last_block(td, f, ddir);
		if (!lastb)
			return 1;

		return __get_next_rand_offset(td, f, ddir, b, lastb);
	} else if (td->o.random_distribution == FIO_RAND_DIST_ZIPF)
		return __get_next_rand_offset_zipf(td, f, ddir, b);
	else if (td->o.random_distribution == FIO_RAND_DIST_PARETO)
		return __get_next_rand_offset_pareto(td, f, ddir, b);
	else if (td->o.random_distribution == FIO_RAND_DIST_GAUSS)
		return __get_next_rand_offset_gauss(td, f, ddir, b);
	else if (td->o.random_distribution == FIO_RAND_DIST_ZONED)
		return __get_next_rand_offset_zoned(td, f, ddir, b);
	else if (td->o.random_distribution == FIO_RAND_DIST_ZONED_ABS)
		return __get_next_rand_offset_zoned_abs(td, f, ddir, b);

	log_err("fio: unknown random distribution: %d\n", td->o.random_distribution);
	return 1;
}

static bool should_do_random(struct thread_data *td, enum fio_ddir ddir)
{
	unsigned int v;

	if (td->o.perc_rand[ddir] == 100)
		return true;

	v = rand32_between(&td->seq_rand_state[ddir], 1, 100);

	return v <= td->o.perc_rand[ddir];
}

static void loop_cache_invalidate(struct thread_data *td, struct fio_file *f)
{
	struct thread_options *o = &td->o;

	if (o->invalidate_cache && !o->odirect) {
		int fio_unused ret;

		ret = file_invalidate_cache(td, f);
	}
}

static int get_next_rand_block(struct thread_data *td, struct fio_file *f,
			       enum fio_ddir ddir, uint64_t *b)
{
	if (!get_next_rand_offset(td, f, ddir, b))
		return 0;

	if (td->o.time_based ||
	    (td->o.file_service_type & __FIO_FSERVICE_NONUNIFORM)) {
		fio_file_reset(td, f);
		if (!get_next_rand_offset(td, f, ddir, b))
			return 0;
		loop_cache_invalidate(td, f);
	}

	dprint(FD_IO, "%s: rand offset failed, last=%llu, size=%llu\n",
			f->file_name, (unsigned long long) f->last_pos[ddir],
			(unsigned long long) f->real_file_size);
	return 1;
}

static int get_next_seq_offset(struct thread_data *td, struct fio_file *f,
			       enum fio_ddir ddir, uint64_t *offset)
{
	struct thread_options *o = &td->o;

	assert(ddir_rw(ddir));

	/*
	 * If we reach the end for a time based run, reset us back to 0
	 * and invalidate the cache, if we need to.
	 */
	if (f->last_pos[ddir] >= f->io_size + get_start_offset(td, f) &&
	    o->time_based) {
		f->last_pos[ddir] = f->file_offset;
		loop_cache_invalidate(td, f);
	}

	if (f->last_pos[ddir] < f->real_file_size) {
		uint64_t pos;

		/*
		 * Only rewind if we already hit the end
		 */
		if (f->last_pos[ddir] == f->file_offset &&
		    f->file_offset && o->ddir_seq_add < 0) {
			if (f->real_file_size > f->io_size)
				f->last_pos[ddir] = f->io_size;
			else
				f->last_pos[ddir] = f->real_file_size;
		}

		pos = f->last_pos[ddir] - f->file_offset;
		if (pos && o->ddir_seq_add) {
			pos += o->ddir_seq_add;

			/*
			 * If we reach beyond the end of the file
			 * with holed IO, wrap around to the
			 * beginning again. If we're doing backwards IO,
			 * wrap to the end.
			 */
			if (pos >= f->real_file_size) {
				if (o->ddir_seq_add > 0)
					pos = f->file_offset;
				else {
					if (f->real_file_size > f->io_size)
						pos = f->io_size;
					else
						pos = f->real_file_size;

					pos += o->ddir_seq_add;
				}
			}
		}

		*offset = pos;
		return 0;
	}

	return 1;
}

static int get_next_block(struct thread_data *td, struct io_u *io_u,
			  enum fio_ddir ddir, int rw_seq,
			  bool *is_random)
{
	struct fio_file *f = io_u->file;
	uint64_t b, offset;
	int ret;

	assert(ddir_rw(ddir));

	b = offset = -1ULL;

	if (rw_seq) {
		if (td_random(td)) {
			if (should_do_random(td, ddir)) {
				ret = get_next_rand_block(td, f, ddir, &b);
				*is_random = true;
			} else {
				*is_random = false;
				io_u_set(td, io_u, IO_U_F_BUSY_OK);
				ret = get_next_seq_offset(td, f, ddir, &offset);
				if (ret)
					ret = get_next_rand_block(td, f, ddir, &b);
			}
		} else {
			*is_random = false;
			ret = get_next_seq_offset(td, f, ddir, &offset);
		}
	} else {
		io_u_set(td, io_u, IO_U_F_BUSY_OK);
		*is_random = false;

		if (td->o.rw_seq == RW_SEQ_SEQ) {
			ret = get_next_seq_offset(td, f, ddir, &offset);
			if (ret) {
				ret = get_next_rand_block(td, f, ddir, &b);
				*is_random = false;
			}
		} else if (td->o.rw_seq == RW_SEQ_IDENT) {
			if (f->last_start[ddir] != -1ULL)
				offset = f->last_start[ddir] - f->file_offset;
			else
				offset = 0;
			ret = 0;
		} else {
			log_err("fio: unknown rw_seq=%d\n", td->o.rw_seq);
			ret = 1;
		}
	}

	if (!ret) {
		if (offset != -1ULL)
			io_u->offset = offset;
		else if (b != -1ULL)
			io_u->offset = b * td->o.ba[ddir];
		else {
			log_err("fio: bug in offset generation: offset=%llu, b=%llu\n", (unsigned long long) offset, (unsigned long long) b);
			ret = 1;
		}
	}

	return ret;
}

/*
 * For random io, generate a random new block and see if it's used. Repeat
 * until we find a free one. For sequential io, just return the end of
 * the last io issued.
 */
static int get_next_offset(struct thread_data *td, struct io_u *io_u,
			   bool *is_random)
{
	struct fio_file *f = io_u->file;
	enum fio_ddir ddir = io_u->ddir;
	int rw_seq_hit = 0;

	assert(ddir_rw(ddir));

	if (td->o.ddir_seq_nr && !--td->ddir_seq_nr) {
		rw_seq_hit = 1;
		td->ddir_seq_nr = td->o.ddir_seq_nr;
	}

	if (get_next_block(td, io_u, ddir, rw_seq_hit, is_random))
		return 1;

	if (io_u->offset >= f->io_size) {
		dprint(FD_IO, "get_next_offset: offset %llu >= io_size %llu\n",
					(unsigned long long) io_u->offset,
					(unsigned long long) f->io_size);
		return 1;
	}

	io_u->offset += f->file_offset;
	if (io_u->offset >= f->real_file_size) {
		dprint(FD_IO, "get_next_offset: offset %llu >= size %llu\n",
					(unsigned long long) io_u->offset,
					(unsigned long long) f->real_file_size);
		return 1;
	}

	return 0;
}

static inline bool io_u_fits(struct thread_data *td, struct io_u *io_u,
			     unsigned int buflen)
{
	struct fio_file *f = io_u->file;

	return io_u->offset + buflen <= f->io_size + get_start_offset(td, f);
}

static unsigned int get_next_buflen(struct thread_data *td, struct io_u *io_u,
				    bool is_random)
{
	int ddir = io_u->ddir;
	unsigned int buflen = 0;
	unsigned int minbs, maxbs;
	uint64_t frand_max, r;
	bool power_2;

	assert(ddir_rw(ddir));

	if (td->o.bs_is_seq_rand)
		ddir = is_random ? DDIR_WRITE : DDIR_READ;

	minbs = td->o.min_bs[ddir];
	maxbs = td->o.max_bs[ddir];

	if (minbs == maxbs)
		return minbs;

	/*
	 * If we can't satisfy the min block size from here, then fail
	 */
	if (!io_u_fits(td, io_u, minbs))
		return 0;

	frand_max = rand_max(&td->bsrange_state[ddir]);
	do {
		r = __rand(&td->bsrange_state[ddir]);

		if (!td->o.bssplit_nr[ddir]) {
			buflen = 1 + (unsigned int) ((double) maxbs *
					(r / (frand_max + 1.0)));
			if (buflen < minbs)
				buflen = minbs;
		} else {
			long long perc = 0;
			unsigned int i;

			for (i = 0; i < td->o.bssplit_nr[ddir]; i++) {
				struct bssplit *bsp = &td->o.bssplit[ddir][i];

				buflen = bsp->bs;
				perc += bsp->perc;
				if (!perc)
					break;
				if ((r / perc <= frand_max / 100ULL) &&
				    io_u_fits(td, io_u, buflen))
					break;
			}
		}

		power_2 = is_power_of_2(minbs);
		if (!td->o.bs_unaligned && power_2)
			buflen &= ~(minbs - 1);
		else if (!td->o.bs_unaligned && !power_2)
			buflen -= buflen % minbs;
	} while (!io_u_fits(td, io_u, buflen));

	return buflen;
}

static void set_rwmix_bytes(struct thread_data *td)
{
	unsigned int diff;

	/*
	 * we do time or byte based switch. this is needed because
	 * buffered writes may issue a lot quicker than they complete,
	 * whereas reads do not.
	 */
	diff = td->o.rwmix[td->rwmix_ddir ^ 1];
	td->rwmix_issues = (td->io_issues[td->rwmix_ddir] * diff) / 100;
}

static inline enum fio_ddir get_rand_ddir(struct thread_data *td)
{
	unsigned int v;

	v = rand32_between(&td->rwmix_state, 1, 100);

	if (v <= td->o.rwmix[DDIR_READ])
		return DDIR_READ;

	return DDIR_WRITE;
}

int io_u_quiesce(struct thread_data *td)
{
	int completed = 0;

	/*
	 * We are going to sleep, ensure that we flush anything pending as
	 * not to skew our latency numbers.
	 *
	 * Changed to only monitor 'in flight' requests here instead of the
	 * td->cur_depth, b/c td->cur_depth does not accurately represent
	 * io's that have been actually submitted to an async engine,
	 * and cur_depth is meaningless for sync engines.
	 */
	if (td->io_u_queued || td->cur_depth)
		td_io_commit(td);

	while (td->io_u_in_flight) {
		int ret;

		ret = io_u_queued_complete(td, 1);
		if (ret > 0)
			completed += ret;
	}

	if (td->flags & TD_F_REGROW_LOGS)
		regrow_logs(td);

	return completed;
}

static enum fio_ddir rate_ddir(struct thread_data *td, enum fio_ddir ddir)
{
	enum fio_ddir odir = ddir ^ 1;
	uint64_t usec;
	uint64_t now;

	assert(ddir_rw(ddir));
	now = utime_since_now(&td->start);

	/*
	 * if rate_next_io_time is in the past, need to catch up to rate
	 */
	if (td->rate_next_io_time[ddir] <= now)
		return ddir;

	/*
	 * We are ahead of rate in this direction. See if we
	 * should switch.
	 */
	if (td_rw(td) && td->o.rwmix[odir]) {
		/*
		 * Other direction is behind rate, switch
		 */
		if (td->rate_next_io_time[odir] <= now)
			return odir;

		/*
		 * Both directions are ahead of rate. sleep the min,
		 * switch if necessary
		 */
		if (td->rate_next_io_time[ddir] <=
		    td->rate_next_io_time[odir]) {
			usec = td->rate_next_io_time[ddir] - now;
		} else {
			usec = td->rate_next_io_time[odir] - now;
			ddir = odir;
		}
	} else
		usec = td->rate_next_io_time[ddir] - now;

	if (td->o.io_submit_mode == IO_MODE_INLINE)
		io_u_quiesce(td);

	usec_sleep(td, usec);
	return ddir;
}

/*
 * Return the data direction for the next io_u. If the job is a
 * mixed read/write workload, check the rwmix cycle and switch if
 * necessary.
 */
static enum fio_ddir get_rw_ddir(struct thread_data *td)
{
	enum fio_ddir ddir;

	/*
	 * See if it's time to fsync/fdatasync/sync_file_range first,
	 * and if not then move on to check regular I/Os.
	 */
	if (should_fsync(td)) {
		if (td->o.fsync_blocks && td->io_issues[DDIR_WRITE] &&
		    !(td->io_issues[DDIR_WRITE] % td->o.fsync_blocks))
			return DDIR_SYNC;

		if (td->o.fdatasync_blocks && td->io_issues[DDIR_WRITE] &&
		    !(td->io_issues[DDIR_WRITE] % td->o.fdatasync_blocks))
			return DDIR_DATASYNC;

		if (td->sync_file_range_nr && td->io_issues[DDIR_WRITE] &&
		    !(td->io_issues[DDIR_WRITE] % td->sync_file_range_nr))
			return DDIR_SYNC_FILE_RANGE;
	}

	if (td_rw(td)) {
		/*
		 * Check if it's time to seed a new data direction.
		 */
		if (td->io_issues[td->rwmix_ddir] >= td->rwmix_issues) {
			/*
			 * Put a top limit on how many bytes we do for
			 * one data direction, to avoid overflowing the
			 * ranges too much
			 */
			ddir = get_rand_ddir(td);

			if (ddir != td->rwmix_ddir)
				set_rwmix_bytes(td);

			td->rwmix_ddir = ddir;
		}
		ddir = td->rwmix_ddir;
	} else if (td_read(td))
		ddir = DDIR_READ;
	else if (td_write(td))
		ddir = DDIR_WRITE;
	else if (td_trim(td))
		ddir = DDIR_TRIM;
	else
		ddir = DDIR_INVAL;

	td->rwmix_ddir = rate_ddir(td, ddir);
	return td->rwmix_ddir;
}

static void set_rw_ddir(struct thread_data *td, struct io_u *io_u)
{
	enum fio_ddir ddir = get_rw_ddir(td);

	if (td_trimwrite(td)) {
		struct fio_file *f = io_u->file;
		if (f->last_pos[DDIR_WRITE] == f->last_pos[DDIR_TRIM])
			ddir = DDIR_TRIM;
		else
			ddir = DDIR_WRITE;
	}

	io_u->ddir = io_u->acct_ddir = ddir;

	if (io_u->ddir == DDIR_WRITE && td_ioengine_flagged(td, FIO_BARRIER) &&
	    td->o.barrier_blocks &&
	   !(td->io_issues[DDIR_WRITE] % td->o.barrier_blocks) &&
	     td->io_issues[DDIR_WRITE])
		io_u_set(td, io_u, IO_U_F_BARRIER);
}

void put_file_log(struct thread_data *td, struct fio_file *f)
{
	unsigned int ret = put_file(td, f);

	if (ret)
		td_verror(td, ret, "file close");
}

void put_io_u(struct thread_data *td, struct io_u *io_u)
{
	if (io_u->post_submit) {
		io_u->post_submit(io_u, FIO_Q_BUSY);
		io_u->post_submit = NULL;
	}

	if (td->parent)
		td = td->parent;

	td_io_u_lock(td);

	if (io_u->file && !(io_u->flags & IO_U_F_NO_FILE_PUT))
		put_file_log(td, io_u->file);

	io_u->file = NULL;
	io_u_set(td, io_u, IO_U_F_FREE);

	if (io_u->flags & IO_U_F_IN_CUR_DEPTH) {
		td->cur_depth--;
		assert(!(td->flags & TD_F_CHILD));
	}
	io_u_qpush(&td->io_u_freelist, io_u);
	td_io_u_free_notify(td);
	td_io_u_unlock(td);
}

void clear_io_u(struct thread_data *td, struct io_u *io_u)
{
	io_u_clear(td, io_u, IO_U_F_FLIGHT);
	put_io_u(td, io_u);
}

void requeue_io_u(struct thread_data *td, struct io_u **io_u)
{
	struct io_u *__io_u = *io_u;
	enum fio_ddir ddir = acct_ddir(__io_u);

	dprint(FD_IO, "requeue %p\n", __io_u);

	if (td->parent)
		td = td->parent;

	td_io_u_lock(td);

	io_u_set(td, __io_u, IO_U_F_FREE);
	if ((__io_u->flags & IO_U_F_FLIGHT) && ddir_rw(ddir))
		td->io_issues[ddir]--;

	io_u_clear(td, __io_u, IO_U_F_FLIGHT);
	if (__io_u->flags & IO_U_F_IN_CUR_DEPTH) {
		td->cur_depth--;
		assert(!(td->flags & TD_F_CHILD));
	}

	io_u_rpush(&td->io_u_requeues, __io_u);
	td_io_u_free_notify(td);
	td_io_u_unlock(td);
	*io_u = NULL;
}

static void __fill_io_u_zone(struct thread_data *td, struct io_u *io_u)
{
	struct fio_file *f = io_u->file;

	/*
	 * See if it's time to switch to a new zone
	 */
	if (td->zone_bytes >= td->o.zone_size && td->o.zone_skip) {
		td->zone_bytes = 0;
		f->file_offset += td->o.zone_range + td->o.zone_skip;

		/*
		 * Wrap from the beginning, if we exceed the file size
		 */
		if (f->file_offset >= f->real_file_size)
			f->file_offset = f->real_file_size - f->file_offset;
		f->last_pos[io_u->ddir] = f->file_offset;
		td->io_skip_bytes += td->o.zone_skip;
	}

	/*
 	 * If zone_size > zone_range, then maintain the same zone until
 	 * zone_bytes >= zone_size.
 	 */
	if (f->last_pos[io_u->ddir] >= (f->file_offset + td->o.zone_range)) {
		dprint(FD_IO, "io_u maintain zone offset=%" PRIu64 "/last_pos=%" PRIu64 "\n",
				f->file_offset, f->last_pos[io_u->ddir]);
		f->last_pos[io_u->ddir] = f->file_offset;
	}

	/*
	 * For random: if 'norandommap' is not set and zone_size > zone_range,
	 * map needs to be reset as it's done with zone_range everytime.
	 */
	if ((td->zone_bytes % td->o.zone_range) == 0) {
		fio_file_reset(td, f);
	}
}

static int fill_io_u(struct thread_data *td, struct io_u *io_u)
{
	bool is_random;
	enum io_u_action ret;
<<<<<<< HEAD
	uint32_t retries;
=======
>>>>>>> b41a19f3

	retries = 0;
get_io_u:
	if (td_ioengine_flagged(td, FIO_NOIO))
		goto out;

	set_rw_ddir(td, io_u);

	/*
	 * fsync() or fdatasync() or trim etc, we are done
	 */
	if (!ddir_rw(io_u->ddir))
		goto out;

	/*
	 * When file is zoned zone_range is always positive
	 */
	if (td->o.zone_range) {
		__fill_io_u_zone(td, io_u);
	}

	/*
	 * No log, let the seq/rand engine retrieve the next buflen and
	 * position.
	 */
	if (get_next_offset(td, io_u, &is_random)) {
		dprint(FD_IO, "io_u %p, failed getting offset\n", io_u);
		return 1;
	}

	io_u->buflen = get_next_buflen(td, io_u, is_random);
	if (!io_u->buflen) {
		dprint(FD_IO, "io_u %p, failed getting buflen\n", io_u);
		return 1;
	}

	ret = zbc_adjust_block(td, io_u);
	if (ret == io_u_eof)
		return 1;
<<<<<<< HEAD
	else if (ret == io_u_retry)
	{
		/*
		 * Retry is only returned when a write hits a full zone and
		 * skip_resets is set. Nothing to do but return if this is
		 * a sequential workload.
		 */
		if (!is_random) {
			dprint(FD_ZBC, "Skip reset option set and sequential write "
				   "encountered full zone at offset 0x%llx\n",
				   (unsigned long long) io_u->offset);
			return 1;
		}
		retries++;
		if (retries > 1000) {
			dprint(FD_ZBC, "Exiting random workload after picking %d write "
				   "offsets with skip reset option set (offset 0x%llx)\n",
				   retries,
				   (unsigned long long) io_u->offset);
			return 1;
		}
		goto get_io_u;
	}
=======
>>>>>>> b41a19f3

	if (io_u->offset + io_u->buflen > io_u->file->real_file_size) {
		dprint(FD_IO, "io_u %p, off=0x%llx + len=0x%lx exceeds file size=0x%llx\n",
			io_u,
			(unsigned long long) io_u->offset, io_u->buflen,
			(unsigned long long) io_u->file->real_file_size);
		return 1;
	}

	/*
	 * mark entry before potentially trimming io_u
	 */
	if (td_random(td) && file_randommap(td, io_u->file))
		mark_random_map(td, io_u);

out:
	dprint_io_u(io_u, "fill");
	td->zone_bytes += io_u->buflen;
	return 0;
}

static void __io_u_mark_map(uint64_t *map, unsigned int nr)
{
	int idx = 0;

	switch (nr) {
	default:
		idx = 6;
		break;
	case 33 ... 64:
		idx = 5;
		break;
	case 17 ... 32:
		idx = 4;
		break;
	case 9 ... 16:
		idx = 3;
		break;
	case 5 ... 8:
		idx = 2;
		break;
	case 1 ... 4:
		idx = 1;
	case 0:
		break;
	}

	map[idx]++;
}

void io_u_mark_submit(struct thread_data *td, unsigned int nr)
{
	__io_u_mark_map(td->ts.io_u_submit, nr);
	td->ts.total_submit++;
}

void io_u_mark_complete(struct thread_data *td, unsigned int nr)
{
	__io_u_mark_map(td->ts.io_u_complete, nr);
	td->ts.total_complete++;
}

void io_u_mark_depth(struct thread_data *td, unsigned int nr)
{
	int idx = 0;

	switch (td->cur_depth) {
	default:
		idx = 6;
		break;
	case 32 ... 63:
		idx = 5;
		break;
	case 16 ... 31:
		idx = 4;
		break;
	case 8 ... 15:
		idx = 3;
		break;
	case 4 ... 7:
		idx = 2;
		break;
	case 2 ... 3:
		idx = 1;
	case 1:
		break;
	}

	td->ts.io_u_map[idx] += nr;
}

static void io_u_mark_lat_nsec(struct thread_data *td, unsigned long long nsec)
{
	int idx = 0;

	assert(nsec < 1000);

	switch (nsec) {
	case 750 ... 999:
		idx = 9;
		break;
	case 500 ... 749:
		idx = 8;
		break;
	case 250 ... 499:
		idx = 7;
		break;
	case 100 ... 249:
		idx = 6;
		break;
	case 50 ... 99:
		idx = 5;
		break;
	case 20 ... 49:
		idx = 4;
		break;
	case 10 ... 19:
		idx = 3;
		break;
	case 4 ... 9:
		idx = 2;
		break;
	case 2 ... 3:
		idx = 1;
	case 0 ... 1:
		break;
	}

	assert(idx < FIO_IO_U_LAT_N_NR);
	td->ts.io_u_lat_n[idx]++;
}

static void io_u_mark_lat_usec(struct thread_data *td, unsigned long long usec)
{
	int idx = 0;

	assert(usec < 1000 && usec >= 1);

	switch (usec) {
	case 750 ... 999:
		idx = 9;
		break;
	case 500 ... 749:
		idx = 8;
		break;
	case 250 ... 499:
		idx = 7;
		break;
	case 100 ... 249:
		idx = 6;
		break;
	case 50 ... 99:
		idx = 5;
		break;
	case 20 ... 49:
		idx = 4;
		break;
	case 10 ... 19:
		idx = 3;
		break;
	case 4 ... 9:
		idx = 2;
		break;
	case 2 ... 3:
		idx = 1;
	case 0 ... 1:
		break;
	}

	assert(idx < FIO_IO_U_LAT_U_NR);
	td->ts.io_u_lat_u[idx]++;
}

static void io_u_mark_lat_msec(struct thread_data *td, unsigned long long msec)
{
	int idx = 0;

	assert(msec >= 1);

	switch (msec) {
	default:
		idx = 11;
		break;
	case 1000 ... 1999:
		idx = 10;
		break;
	case 750 ... 999:
		idx = 9;
		break;
	case 500 ... 749:
		idx = 8;
		break;
	case 250 ... 499:
		idx = 7;
		break;
	case 100 ... 249:
		idx = 6;
		break;
	case 50 ... 99:
		idx = 5;
		break;
	case 20 ... 49:
		idx = 4;
		break;
	case 10 ... 19:
		idx = 3;
		break;
	case 4 ... 9:
		idx = 2;
		break;
	case 2 ... 3:
		idx = 1;
	case 0 ... 1:
		break;
	}

	assert(idx < FIO_IO_U_LAT_M_NR);
	td->ts.io_u_lat_m[idx]++;
}

static void io_u_mark_latency(struct thread_data *td, unsigned long long nsec)
{
	if (nsec < 1000)
		io_u_mark_lat_nsec(td, nsec);
	else if (nsec < 1000000)
		io_u_mark_lat_usec(td, nsec / 1000);
	else
		io_u_mark_lat_msec(td, nsec / 1000000);
}

static unsigned int __get_next_fileno_rand(struct thread_data *td)
{
	unsigned long fileno;

	if (td->o.file_service_type == FIO_FSERVICE_RANDOM) {
		uint64_t frand_max = rand_max(&td->next_file_state);
		unsigned long r;

		r = __rand(&td->next_file_state);
		return (unsigned int) ((double) td->o.nr_files
				* (r / (frand_max + 1.0)));
	}

	if (td->o.file_service_type == FIO_FSERVICE_ZIPF)
		fileno = zipf_next(&td->next_file_zipf);
	else if (td->o.file_service_type == FIO_FSERVICE_PARETO)
		fileno = pareto_next(&td->next_file_zipf);
	else if (td->o.file_service_type == FIO_FSERVICE_GAUSS)
		fileno = gauss_next(&td->next_file_gauss);
	else {
		log_err("fio: bad file service type: %d\n", td->o.file_service_type);
		assert(0);
		return 0;
	}

	return fileno >> FIO_FSERVICE_SHIFT;
}

/*
 * Get next file to service by choosing one at random
 */
static struct fio_file *get_next_file_rand(struct thread_data *td,
					   enum fio_file_flags goodf,
					   enum fio_file_flags badf)
{
	struct fio_file *f;
	int fno;

	do {
		int opened = 0;

		fno = __get_next_fileno_rand(td);

		f = td->files[fno];
		if (fio_file_done(f))
			continue;

		if (!fio_file_open(f)) {
			int err;

			if (td->nr_open_files >= td->o.open_files)
				return ERR_PTR(-EBUSY);

			err = td_io_open_file(td, f);
			if (err)
				continue;
			opened = 1;
		}

		if ((!goodf || (f->flags & goodf)) && !(f->flags & badf)) {
			dprint(FD_FILE, "get_next_file_rand: %p\n", f);
			return f;
		}
		if (opened)
			td_io_close_file(td, f);
	} while (1);
}

/*
 * Get next file to service by doing round robin between all available ones
 */
static struct fio_file *get_next_file_rr(struct thread_data *td, int goodf,
					 int badf)
{
	unsigned int old_next_file = td->next_file;
	struct fio_file *f;

	do {
		int opened = 0;

		f = td->files[td->next_file];

		td->next_file++;
		if (td->next_file >= td->o.nr_files)
			td->next_file = 0;

		dprint(FD_FILE, "trying file %s %x\n", f->file_name, f->flags);
		if (fio_file_done(f)) {
			f = NULL;
			continue;
		}

		if (!fio_file_open(f)) {
			int err;

			if (td->nr_open_files >= td->o.open_files)
				return ERR_PTR(-EBUSY);

			err = td_io_open_file(td, f);
			if (err) {
				dprint(FD_FILE, "error %d on open of %s\n",
					err, f->file_name);
				f = NULL;
				continue;
			}
			opened = 1;
		}

		dprint(FD_FILE, "goodf=%x, badf=%x, ff=%x\n", goodf, badf,
								f->flags);
		if ((!goodf || (f->flags & goodf)) && !(f->flags & badf))
			break;

		if (opened)
			td_io_close_file(td, f);

		f = NULL;
	} while (td->next_file != old_next_file);

	dprint(FD_FILE, "get_next_file_rr: %p\n", f);
	return f;
}

static struct fio_file *__get_next_file(struct thread_data *td)
{
	struct fio_file *f;

	assert(td->o.nr_files <= td->files_index);

	if (td->nr_done_files >= td->o.nr_files) {
		dprint(FD_FILE, "get_next_file: nr_open=%d, nr_done=%d,"
				" nr_files=%d\n", td->nr_open_files,
						  td->nr_done_files,
						  td->o.nr_files);
		return NULL;
	}

	f = td->file_service_file;
	if (f && fio_file_open(f) && !fio_file_closing(f)) {
		if (td->o.file_service_type == FIO_FSERVICE_SEQ)
			goto out;
		if (td->file_service_left--)
			goto out;
	}

	if (td->o.file_service_type == FIO_FSERVICE_RR ||
	    td->o.file_service_type == FIO_FSERVICE_SEQ)
		f = get_next_file_rr(td, FIO_FILE_open, FIO_FILE_closing);
	else
		f = get_next_file_rand(td, FIO_FILE_open, FIO_FILE_closing);

	if (IS_ERR(f))
		return f;

	td->file_service_file = f;
	td->file_service_left = td->file_service_nr - 1;
out:
	if (f)
		dprint(FD_FILE, "get_next_file: %p [%s]\n", f, f->file_name);
	else
		dprint(FD_FILE, "get_next_file: NULL\n");
	return f;
}

static struct fio_file *get_next_file(struct thread_data *td)
{
	return __get_next_file(td);
}

static long set_io_u_file(struct thread_data *td, struct io_u *io_u)
{
	struct fio_file *f;

	do {
		f = get_next_file(td);
		if (IS_ERR_OR_NULL(f))
			return PTR_ERR(f);

		io_u->file = f;
		get_file(f);

		if (!fill_io_u(td, io_u))
			break;

		if (io_u->post_submit) {
			io_u->post_submit(io_u, FIO_Q_BUSY);
			io_u->post_submit = NULL;
		}

		put_file_log(td, f);
		td_io_close_file(td, f);
		io_u->file = NULL;
		if (td->o.file_service_type & __FIO_FSERVICE_NONUNIFORM)
			fio_file_reset(td, f);
		else {
			fio_file_set_done(f);
			td->nr_done_files++;
			dprint(FD_FILE, "%s: is done (%d of %d)\n", f->file_name,
					td->nr_done_files, td->o.nr_files);
		}
	} while (1);

	return 0;
}

static void lat_fatal(struct thread_data *td, struct io_completion_data *icd,
		      unsigned long long tnsec, unsigned long long max_nsec)
{
	if (!td->error)
		log_err("fio: latency of %llu nsec exceeds specified max (%llu nsec)\n", tnsec, max_nsec);
	td_verror(td, ETIMEDOUT, "max latency exceeded");
	icd->error = ETIMEDOUT;
}

static void lat_new_cycle(struct thread_data *td)
{
	fio_gettime(&td->latency_ts, NULL);
	td->latency_ios = ddir_rw_sum(td->io_blocks);
	td->latency_failed = 0;
}

/*
 * We had an IO outside the latency target. Reduce the queue depth. If we
 * are at QD=1, then it's time to give up.
 */
static bool __lat_target_failed(struct thread_data *td)
{
	if (td->latency_qd == 1)
		return true;

	td->latency_qd_high = td->latency_qd;

	if (td->latency_qd == td->latency_qd_low)
		td->latency_qd_low--;

	td->latency_qd = (td->latency_qd + td->latency_qd_low) / 2;

	dprint(FD_RATE, "Ramped down: %d %d %d\n", td->latency_qd_low, td->latency_qd, td->latency_qd_high);

	/*
	 * When we ramp QD down, quiesce existing IO to prevent
	 * a storm of ramp downs due to pending higher depth.
	 */
	io_u_quiesce(td);
	lat_new_cycle(td);
	return false;
}

static bool lat_target_failed(struct thread_data *td)
{
	if (td->o.latency_percentile.u.f == 100.0)
		return __lat_target_failed(td);

	td->latency_failed++;
	return false;
}

void lat_target_init(struct thread_data *td)
{
	td->latency_end_run = 0;

	if (td->o.latency_target) {
		dprint(FD_RATE, "Latency target=%llu\n", td->o.latency_target);
		fio_gettime(&td->latency_ts, NULL);
		td->latency_qd = 1;
		td->latency_qd_high = td->o.iodepth;
		td->latency_qd_low = 1;
		td->latency_ios = ddir_rw_sum(td->io_blocks);
	} else
		td->latency_qd = td->o.iodepth;
}

void lat_target_reset(struct thread_data *td)
{
	if (!td->latency_end_run)
		lat_target_init(td);
}

static void lat_target_success(struct thread_data *td)
{
	const unsigned int qd = td->latency_qd;
	struct thread_options *o = &td->o;

	td->latency_qd_low = td->latency_qd;

	/*
	 * If we haven't failed yet, we double up to a failing value instead
	 * of bisecting from highest possible queue depth. If we have set
	 * a limit other than td->o.iodepth, bisect between that.
	 */
	if (td->latency_qd_high != o->iodepth)
		td->latency_qd = (td->latency_qd + td->latency_qd_high) / 2;
	else
		td->latency_qd *= 2;

	if (td->latency_qd > o->iodepth)
		td->latency_qd = o->iodepth;

	dprint(FD_RATE, "Ramped up: %d %d %d\n", td->latency_qd_low, td->latency_qd, td->latency_qd_high);

	/*
	 * Same as last one, we are done. Let it run a latency cycle, so
	 * we get only the results from the targeted depth.
	 */
	if (td->latency_qd == qd) {
		if (td->latency_end_run) {
			dprint(FD_RATE, "We are done\n");
			td->done = 1;
		} else {
			dprint(FD_RATE, "Quiesce and final run\n");
			io_u_quiesce(td);
			td->latency_end_run = 1;
			reset_all_stats(td);
			reset_io_stats(td);
		}
	}

	lat_new_cycle(td);
}

/*
 * Check if we can bump the queue depth
 */
void lat_target_check(struct thread_data *td)
{
	uint64_t usec_window;
	uint64_t ios;
	double success_ios;

	usec_window = utime_since_now(&td->latency_ts);
	if (usec_window < td->o.latency_window)
		return;

	ios = ddir_rw_sum(td->io_blocks) - td->latency_ios;
	success_ios = (double) (ios - td->latency_failed) / (double) ios;
	success_ios *= 100.0;

	dprint(FD_RATE, "Success rate: %.2f%% (target %.2f%%)\n", success_ios, td->o.latency_percentile.u.f);

	if (success_ios >= td->o.latency_percentile.u.f)
		lat_target_success(td);
	else
		__lat_target_failed(td);
}

/*
 * If latency target is enabled, we might be ramping up or down and not
 * using the full queue depth available.
 */
bool queue_full(const struct thread_data *td)
{
	const int qempty = io_u_qempty(&td->io_u_freelist);

	if (qempty)
		return true;
	if (!td->o.latency_target)
		return false;

	return td->cur_depth >= td->latency_qd;
}

struct io_u *__get_io_u(struct thread_data *td)
{
	struct io_u *io_u = NULL;
	int ret;

	if (td->stop_io)
		return NULL;

	td_io_u_lock(td);

again:
	if (!io_u_rempty(&td->io_u_requeues))
		io_u = io_u_rpop(&td->io_u_requeues);
	else if (!queue_full(td)) {
		io_u = io_u_qpop(&td->io_u_freelist);

		io_u->file = NULL;
		io_u->buflen = 0;
		io_u->resid = 0;
		io_u->end_io = NULL;
	}

	if (io_u) {
		assert(io_u->flags & IO_U_F_FREE);
		io_u_clear(td, io_u, IO_U_F_FREE | IO_U_F_NO_FILE_PUT |
				 IO_U_F_TRIMMED | IO_U_F_BARRIER |
				 IO_U_F_VER_LIST);

		io_u->error = 0;
		io_u->acct_ddir = -1;
		td->cur_depth++;
		assert(!(td->flags & TD_F_CHILD));
		io_u_set(td, io_u, IO_U_F_IN_CUR_DEPTH);
		io_u->ipo = NULL;
	} else if (td_async_processing(td)) {
		/*
		 * We ran out, wait for async verify threads to finish and
		 * return one
		 */
		assert(!(td->flags & TD_F_CHILD));
		ret = pthread_cond_wait(&td->free_cond, &td->io_u_lock);
		assert(ret == 0);
		goto again;
	}

	td_io_u_unlock(td);
	return io_u;
}

static bool check_get_trim(struct thread_data *td, struct io_u *io_u)
{
	if (!(td->flags & TD_F_TRIM_BACKLOG))
		return false;
	if (!td->trim_entries)
		return false;

	if (td->trim_batch) {
		td->trim_batch--;
		if (get_next_trim(td, io_u))
			return true;
	} else if (!(td->io_hist_len % td->o.trim_backlog) &&
		     td->last_ddir != DDIR_READ) {
		td->trim_batch = td->o.trim_batch;
		if (!td->trim_batch)
			td->trim_batch = td->o.trim_backlog;
		if (get_next_trim(td, io_u))
			return true;
	}

	return false;
}

static bool check_get_verify(struct thread_data *td, struct io_u *io_u)
{
	if (!(td->flags & TD_F_VER_BACKLOG))
		return false;

	if (td->io_hist_len) {
		int get_verify = 0;

		if (td->verify_batch)
			get_verify = 1;
		else if (!(td->io_hist_len % td->o.verify_backlog) &&
			 td->last_ddir != DDIR_READ) {
			td->verify_batch = td->o.verify_batch;
			if (!td->verify_batch)
				td->verify_batch = td->o.verify_backlog;
			get_verify = 1;
		}

		if (get_verify && !get_next_verify(td, io_u)) {
			td->verify_batch--;
			return true;
		}
	}

	return false;
}

/*
 * Fill offset and start time into the buffer content, to prevent too
 * easy compressible data for simple de-dupe attempts. Do this for every
 * 512b block in the range, since that should be the smallest block size
 * we can expect from a device.
 */
static void small_content_scramble(struct io_u *io_u)
{
	unsigned int i, nr_blocks = io_u->buflen >> 9;
	unsigned int offset;
	uint64_t boffset, *iptr;
	char *p;

	if (!nr_blocks)
		return;

	p = io_u->xfer_buf;
	boffset = io_u->offset;

	if (io_u->buf_filled_len)
		io_u->buf_filled_len = 0;

	/*
	 * Generate random index between 0..7. We do chunks of 512b, if
	 * we assume a cacheline is 64 bytes, then we have 8 of those.
	 * Scramble content within the blocks in the same cacheline to
	 * speed things up.
	 */
	offset = (io_u->start_time.tv_nsec ^ boffset) & 7;

	for (i = 0; i < nr_blocks; i++) {
		/*
		 * Fill offset into start of cacheline, time into end
		 * of cacheline
		 */
		iptr = (void *) p + (offset << 6);
		*iptr = boffset;

		iptr = (void *) p + 64 - 2 * sizeof(uint64_t);
		iptr[0] = io_u->start_time.tv_sec;
		iptr[1] = io_u->start_time.tv_nsec;

		p += 512;
		boffset += 512;
	}
}

/*
 * Return an io_u to be processed. Gets a buflen and offset, sets direction,
 * etc. The returned io_u is fully ready to be prepped, populated and submitted.
 */
struct io_u *get_io_u(struct thread_data *td)
{
	struct fio_file *f;
	struct io_u *io_u;
	int do_scramble = 0;
	long ret = 0;

	io_u = __get_io_u(td);
	if (!io_u) {
		dprint(FD_IO, "__get_io_u failed\n");
		return NULL;
	}

	if (check_get_verify(td, io_u))
		goto out;
	if (check_get_trim(td, io_u))
		goto out;

	/*
	 * from a requeue, io_u already setup
	 */
	if (io_u->file)
		goto out;

	/*
	 * If using an iolog, grab next piece if any available.
	 */
	if (td->flags & TD_F_READ_IOLOG) {
		if (read_iolog_get(td, io_u))
			goto err_put;
	} else if (set_io_u_file(td, io_u)) {
		ret = -EBUSY;
		dprint(FD_IO, "io_u %p, setting file failed\n", io_u);
		goto err_put;
	}

	f = io_u->file;
	if (!f) {
		dprint(FD_IO, "io_u %p, setting file failed\n", io_u);
		goto err_put;
	}

	assert(fio_file_open(f));

	if (ddir_rw(io_u->ddir)) {
		if (!io_u->buflen && !td_ioengine_flagged(td, FIO_NOIO)) {
			dprint(FD_IO, "get_io_u: zero buflen on %p\n", io_u);
			goto err_put;
		}

		f->last_start[io_u->ddir] = io_u->offset;
		f->last_pos[io_u->ddir] = io_u->offset + io_u->buflen;

		if (io_u->ddir == DDIR_WRITE) {
			if (td->flags & TD_F_REFILL_BUFFERS) {
				io_u_fill_buffer(td, io_u,
					td->o.min_bs[DDIR_WRITE],
					io_u->buflen);
			} else if ((td->flags & TD_F_SCRAMBLE_BUFFERS) &&
				   !(td->flags & TD_F_COMPRESS) &&
				   !(td->flags & TD_F_DO_VERIFY))
				do_scramble = 1;
		} else if (io_u->ddir == DDIR_READ) {
			/*
			 * Reset the buf_filled parameters so next time if the
			 * buffer is used for writes it is refilled.
			 */
			io_u->buf_filled_len = 0;
		}
	}

	/*
	 * Set io data pointers.
	 */
	io_u->xfer_buf = io_u->buf;
	io_u->xfer_buflen = io_u->buflen;

out:
	assert(io_u->file);
	if (!td_io_prep(td, io_u)) {
		if (!td->o.disable_lat)
			fio_gettime(&io_u->start_time, NULL);

		if (do_scramble)
			small_content_scramble(io_u);

		return io_u;
	}
err_put:
	dprint(FD_IO, "get_io_u failed\n");
	put_io_u(td, io_u);
	return ERR_PTR(ret);
}

static void __io_u_log_error(struct thread_data *td, struct io_u *io_u)
{
	enum error_type_bit eb = td_error_type(io_u->ddir, io_u->error);

	if (td_non_fatal_error(td, eb, io_u->error) && !td->o.error_dump)
		return;

	log_err("fio: io_u error%s%s: %s: %s offset=%llu, buflen=%lu\n",
		io_u->file ? " on file " : "",
		io_u->file ? io_u->file->file_name : "",
		strerror(io_u->error),
		io_ddir_name(io_u->ddir),
		io_u->offset, io_u->xfer_buflen);

	if (td->io_ops->errdetails) {
		char *err = td->io_ops->errdetails(io_u);

		log_err("fio: %s\n", err);
		free(err);
	}

	if (!td->error)
		td_verror(td, io_u->error, "io_u error");
}

void io_u_log_error(struct thread_data *td, struct io_u *io_u)
{
	__io_u_log_error(td, io_u);
	if (td->parent)
		__io_u_log_error(td->parent, io_u);
}

static inline bool gtod_reduce(struct thread_data *td)
{
	return (td->o.disable_clat && td->o.disable_slat && td->o.disable_bw)
			|| td->o.gtod_reduce;
}

static void account_io_completion(struct thread_data *td, struct io_u *io_u,
				  struct io_completion_data *icd,
				  const enum fio_ddir idx, unsigned int bytes)
{
	const int no_reduce = !gtod_reduce(td);
	unsigned long long llnsec = 0;

	if (td->parent)
		td = td->parent;

	td->priorityBit = io_u->priorityBit;

	if (!td->o.stats || td_ioengine_flagged(td, FIO_NOSTATS))
		return;

	if (no_reduce)
		llnsec = ntime_since(&io_u->issue_time, &icd->time);

	if (!td->o.disable_lat) {
		unsigned long long tnsec;

		tnsec = ntime_since(&io_u->start_time, &icd->time);
		add_lat_sample(td, idx, tnsec, bytes, io_u->offset);

		if (td->flags & TD_F_PROFILE_OPS) {
			struct prof_io_ops *ops = &td->prof_io_ops;

			if (ops->io_u_lat)
				icd->error = ops->io_u_lat(td, tnsec);
		}

		if (td->o.max_latency && tnsec > td->o.max_latency)
			lat_fatal(td, icd, tnsec, td->o.max_latency);
		if (td->o.latency_target && tnsec > td->o.latency_target) {
			if (lat_target_failed(td))
				lat_fatal(td, icd, tnsec, td->o.latency_target);
		}
	}

	if (ddir_rw(idx)) {

		if (!td->o.disable_clat) {
			add_clat_sample(td, idx, llnsec, bytes, io_u->offset);
			io_u_mark_latency(td, llnsec);
		}

		if (!td->o.disable_bw && per_unit_log(td->bw_log))
			add_bw_sample(td, io_u, bytes, llnsec);

		if (no_reduce && per_unit_log(td->iops_log))
			add_iops_sample(td, io_u, bytes);
	} else if (ddir_sync(idx) && !td->o.disable_clat)
		add_sync_clat_sample(&td->ts, llnsec);

	if (td->ts.nr_block_infos && io_u->ddir == DDIR_TRIM) {
		uint32_t *info = io_u_block_info(td, io_u);
		if (BLOCK_INFO_STATE(*info) < BLOCK_STATE_TRIM_FAILURE) {
			if (io_u->ddir == DDIR_TRIM) {
				*info = BLOCK_INFO(BLOCK_STATE_TRIMMED,
						BLOCK_INFO_TRIMS(*info) + 1);
			} else if (io_u->ddir == DDIR_WRITE) {
				*info = BLOCK_INFO_SET_STATE(BLOCK_STATE_WRITTEN,
								*info);
			}
		}
	}
}

static void file_log_write_comp(const struct thread_data *td, struct fio_file *f,
				uint64_t offset, unsigned int bytes)
{
	int idx;

	if (!f)
		return;

	if (f->first_write == -1ULL || offset < f->first_write)
		f->first_write = offset;
	if (f->last_write == -1ULL || ((offset + bytes) > f->last_write))
		f->last_write = offset + bytes;

	if (!f->last_write_comp)
		return;

	idx = f->last_write_idx++;
	f->last_write_comp[idx] = offset;
	if (f->last_write_idx == td->o.iodepth)
		f->last_write_idx = 0;
}

static bool should_account(struct thread_data *td)
{
	return ramp_time_over(td) && (td->runstate == TD_RUNNING ||
					   td->runstate == TD_VERIFYING);
}

static void io_completed(struct thread_data *td, struct io_u **io_u_ptr,
			 struct io_completion_data *icd)
{
	struct io_u *io_u = *io_u_ptr;
	enum fio_ddir ddir = io_u->ddir;
	struct fio_file *f = io_u->file;

	dprint_io_u(io_u, "complete");

	assert(io_u->flags & IO_U_F_FLIGHT);
	io_u_clear(td, io_u, IO_U_F_FLIGHT | IO_U_F_BUSY_OK);

	/*
	 * Mark IO ok to verify
	 */
	if (io_u->ipo) {
		/*
		 * Remove errored entry from the verification list
		 */
		if (io_u->error)
			unlog_io_piece(td, io_u);
		else {
			io_u->ipo->flags &= ~IP_F_IN_FLIGHT;
			write_barrier();
		}
	}

	if (ddir_sync(ddir)) {
		td->last_was_sync = true;
		if (f) {
			f->first_write = -1ULL;
			f->last_write = -1ULL;
		}
		if (should_account(td))
			account_io_completion(td, io_u, icd, ddir, io_u->buflen);
		return;
	}

	td->last_was_sync = false;
	td->last_ddir = ddir;

	if (!io_u->error && ddir_rw(ddir)) {
		unsigned int bytes = io_u->buflen - io_u->resid;
		int ret;

		td->io_blocks[ddir]++;
		td->io_bytes[ddir] += bytes;

		if (!(io_u->flags & IO_U_F_VER_LIST)) {
			td->this_io_blocks[ddir]++;
			td->this_io_bytes[ddir] += bytes;
		}

		if (ddir == DDIR_WRITE)
			file_log_write_comp(td, f, io_u->offset, bytes);

		if (should_account(td))
			account_io_completion(td, io_u, icd, ddir, bytes);

		icd->bytes_done[ddir] += bytes;

		if (io_u->end_io) {
			ret = io_u->end_io(td, io_u_ptr);
			io_u = *io_u_ptr;
			if (ret && !icd->error)
				icd->error = ret;
		}
	} else if (io_u->error) {
		icd->error = io_u->error;
		io_u_log_error(td, io_u);
	}
	if (icd->error) {
		enum error_type_bit eb = td_error_type(ddir, icd->error);

		if (!td_non_fatal_error(td, eb, icd->error))
			return;

		/*
		 * If there is a non_fatal error, then add to the error count
		 * and clear all the errors.
		 */
		update_error_count(td, icd->error);
		td_clear_error(td);
		icd->error = 0;
		if (io_u)
			io_u->error = 0;
	}
}

static void init_icd(struct thread_data *td, struct io_completion_data *icd,
		     int nr)
{
	int ddir;

	if (!gtod_reduce(td))
		fio_gettime(&icd->time, NULL);

	icd->nr = nr;

	icd->error = 0;
	for (ddir = 0; ddir < DDIR_RWDIR_CNT; ddir++)
		icd->bytes_done[ddir] = 0;
}

static void ios_completed(struct thread_data *td,
			  struct io_completion_data *icd)
{
	struct io_u *io_u;
	int i;

	for (i = 0; i < icd->nr; i++) {
		io_u = td->io_ops->event(td, i);

		io_completed(td, &io_u, icd);

		if (io_u)
			put_io_u(td, io_u);
	}
}

/*
 * Complete a single io_u for the sync engines.
 */
int io_u_sync_complete(struct thread_data *td, struct io_u *io_u)
{
	struct io_completion_data icd;
	int ddir;

	init_icd(td, &icd, 1);
	io_completed(td, &io_u, &icd);

	if (io_u)
		put_io_u(td, io_u);

	if (icd.error) {
		td_verror(td, icd.error, "io_u_sync_complete");
		return -1;
	}

	for (ddir = 0; ddir < DDIR_RWDIR_CNT; ddir++)
		td->bytes_done[ddir] += icd.bytes_done[ddir];

	return 0;
}

/*
 * Called to complete min_events number of io for the async engines.
 */
int io_u_queued_complete(struct thread_data *td, int min_evts)
{
	struct io_completion_data icd;
	struct timespec *tvp = NULL;
	int ret, ddir;
	struct timespec ts = { .tv_sec = 0, .tv_nsec = 0, };

	dprint(FD_IO, "io_u_queued_complete: min=%d\n", min_evts);

	if (!min_evts)
		tvp = &ts;
	else if (min_evts > td->cur_depth)
		min_evts = td->cur_depth;

	/* No worries, td_io_getevents fixes min and max if they are
	 * set incorrectly */
	ret = td_io_getevents(td, min_evts, td->o.iodepth_batch_complete_max, tvp);
	if (ret < 0) {
		td_verror(td, -ret, "td_io_getevents");
		return ret;
	} else if (!ret)
		return ret;

	init_icd(td, &icd, ret);
	ios_completed(td, &icd);
	if (icd.error) {
		td_verror(td, icd.error, "io_u_queued_complete");
		return -1;
	}

	for (ddir = 0; ddir < DDIR_RWDIR_CNT; ddir++)
		td->bytes_done[ddir] += icd.bytes_done[ddir];

	return ret;
}

/*
 * Call when io_u is really queued, to update the submission latency.
 */
void io_u_queued(struct thread_data *td, struct io_u *io_u)
{
	if (!td->o.disable_slat && ramp_time_over(td) && td->o.stats) {
		unsigned long slat_time;

		slat_time = ntime_since(&io_u->start_time, &io_u->issue_time);

		if (td->parent)
			td = td->parent;

		add_slat_sample(td, io_u->ddir, slat_time, io_u->xfer_buflen,
				io_u->offset);
	}
}

/*
 * See if we should reuse the last seed, if dedupe is enabled
 */
static struct frand_state *get_buf_state(struct thread_data *td)
{
	unsigned int v;

	if (!td->o.dedupe_percentage)
		return &td->buf_state;
	else if (td->o.dedupe_percentage == 100) {
		frand_copy(&td->buf_state_prev, &td->buf_state);
		return &td->buf_state;
	}

	v = rand32_between(&td->dedupe_state, 1, 100);

	if (v <= td->o.dedupe_percentage)
		return &td->buf_state_prev;

	return &td->buf_state;
}

static void save_buf_state(struct thread_data *td, struct frand_state *rs)
{
	if (td->o.dedupe_percentage == 100)
		frand_copy(rs, &td->buf_state_prev);
	else if (rs == &td->buf_state)
		frand_copy(&td->buf_state_prev, rs);
}

void fill_io_buffer(struct thread_data *td, void *buf, unsigned int min_write,
		    unsigned int max_bs)
{
	struct thread_options *o = &td->o;

	if (o->mem_type == MEM_CUDA_MALLOC)
		return;

	if (o->compress_percentage || o->dedupe_percentage) {
		unsigned int perc = td->o.compress_percentage;
		struct frand_state *rs;
		unsigned int left = max_bs;
		unsigned int this_write;

		do {
			rs = get_buf_state(td);

			min_write = min(min_write, left);

			if (perc) {
				this_write = min_not_zero(min_write,
							td->o.compress_chunk);

				fill_random_buf_percentage(rs, buf, perc,
					this_write, this_write,
					o->buffer_pattern,
					o->buffer_pattern_bytes);
			} else {
				fill_random_buf(rs, buf, min_write);
				this_write = min_write;
			}

			buf += this_write;
			left -= this_write;
			save_buf_state(td, rs);
		} while (left);
	} else if (o->buffer_pattern_bytes)
		fill_buffer_pattern(td, buf, max_bs);
	else if (o->zero_buffers)
		memset(buf, 0, max_bs);
	else
		fill_random_buf(get_buf_state(td), buf, max_bs);
}

/*
 * "randomly" fill the buffer contents
 */
void io_u_fill_buffer(struct thread_data *td, struct io_u *io_u,
		      unsigned int min_write, unsigned int max_bs)
{
	io_u->buf_filled_len = 0;
	fill_io_buffer(td, io_u->buf, min_write, max_bs);
}

static int do_sync_file_range(const struct thread_data *td,
			      struct fio_file *f)
{
	off64_t offset, nbytes;

	offset = f->first_write;
	nbytes = f->last_write - f->first_write;

	if (!nbytes)
		return 0;

	return sync_file_range(f->fd, offset, nbytes, td->o.sync_file_range);
}

int do_io_u_sync(const struct thread_data *td, struct io_u *io_u)
{
	int ret;

	if (io_u->ddir == DDIR_SYNC) {
		ret = fsync(io_u->file->fd);
	} else if (io_u->ddir == DDIR_DATASYNC) {
#ifdef CONFIG_FDATASYNC
		ret = fdatasync(io_u->file->fd);
#else
		ret = io_u->xfer_buflen;
		io_u->error = EINVAL;
#endif
	} else if (io_u->ddir == DDIR_SYNC_FILE_RANGE)
		ret = do_sync_file_range(td, io_u->file);
	else {
		ret = io_u->xfer_buflen;
		io_u->error = EINVAL;
	}

	if (ret < 0)
		io_u->error = errno;

	return ret;
}

int do_io_u_trim(struct thread_data *td, struct io_u *io_u)
{
#ifndef FIO_HAVE_TRIM
	io_u->error = EINVAL;
	return 0;
#else
	struct fio_file *f = io_u->file;
	int ret;

	if (zbc_do_trim(td, io_u) == 0)
		return io_u->xfer_buflen;

	ret = os_trim(f, io_u->offset, io_u->xfer_buflen);
	if (!ret)
		return io_u->xfer_buflen;

	io_u->error = ret;
	return 0;
#endif
}<|MERGE_RESOLUTION|>--- conflicted
+++ resolved
@@ -866,10 +866,7 @@
 {
 	bool is_random;
 	enum io_u_action ret;
-<<<<<<< HEAD
 	uint32_t retries;
-=======
->>>>>>> b41a19f3
 
 	retries = 0;
 get_io_u:
@@ -909,7 +906,6 @@
 	ret = zbc_adjust_block(td, io_u);
 	if (ret == io_u_eof)
 		return 1;
-<<<<<<< HEAD
 	else if (ret == io_u_retry)
 	{
 		/*
@@ -933,8 +929,6 @@
 		}
 		goto get_io_u;
 	}
-=======
->>>>>>> b41a19f3
 
 	if (io_u->offset + io_u->buflen > io_u->file->real_file_size) {
 		dprint(FD_IO, "io_u %p, off=0x%llx + len=0x%lx exceeds file size=0x%llx\n",
