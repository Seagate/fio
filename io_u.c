--- conflicted
+++ resolved
@@ -10,11 +10,7 @@
 #include "err.h"
 #include "lib/pow2.h"
 #include "minmax.h"
-<<<<<<< HEAD
-#include "zbc.h"
-=======
 #include "zbd.h"
->>>>>>> e26029be
 
 struct io_completion_data {
 	int nr;				/* input */
@@ -772,15 +768,10 @@
 
 void put_io_u(struct thread_data *td, struct io_u *io_u)
 {
-<<<<<<< HEAD
-	if (io_u->post_submit) {
-		io_u->post_submit(io_u, FIO_Q_BUSY);
-=======
 	const bool needs_lock = td_async_processing(td);
 
 	if (io_u->post_submit) {
 		io_u->post_submit(io_u, io_u->error == 0);
->>>>>>> e26029be
 		io_u->post_submit = NULL;
 	}
 
@@ -892,10 +883,7 @@
 static int fill_io_u(struct thread_data *td, struct io_u *io_u)
 {
 	bool is_random;
-<<<<<<< HEAD
-=======
 	uint64_t offset;
->>>>>>> e26029be
 	enum io_u_action ret;
 
 	if (td_ioengine_flagged(td, FIO_NOIO))
@@ -927,18 +915,12 @@
 		return 1;
 	}
 
-<<<<<<< HEAD
-	ret = zbc_adjust_block(td, io_u);
-	if (ret == io_u_eof)
-		return 1;
-=======
 	offset = io_u->offset;
 	if (td->o.zone_mode == ZONE_MODE_ZBD) {
 		ret = zbd_adjust_block(td, io_u);
 		if (ret == io_u_eof)
 			return 1;
 	}
->>>>>>> e26029be
 
 	if (io_u->offset + io_u->buflen > io_u->file->real_file_size) {
 		dprint(FD_IO, "io_u %p, off=0x%llx + len=0x%llx exceeds file size=0x%llx\n",
@@ -2247,9 +2229,6 @@
 	struct fio_file *f = io_u->file;
 	int ret;
 
-	if (zbc_do_trim(td, io_u) == 0)
-		return io_u->xfer_buflen;
-
 	ret = os_trim(f, io_u->offset, io_u->xfer_buflen);
 	if (!ret)
 		return io_u->xfer_buflen;
