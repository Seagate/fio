--- conflicted
+++ resolved
@@ -141,10 +141,7 @@
 	FIO_RAND_POISSON2_OFF,
 	FIO_RAND_POISSON3_OFF,
 	FIO_RAND_PRIO_CMDS,
-<<<<<<< HEAD
-=======
 	FIO_RAND_DEDUPE_WORKING_SET_IX,
->>>>>>> 9b46661c
 	FIO_RAND_NR_OFFS,
 };
 
@@ -180,11 +177,6 @@
 	uint64_t size_prev;
 };
 
-<<<<<<< HEAD
-#define FIO_MAX_OPEN_ZBD_ZONES 1024
-
-=======
->>>>>>> 9b46661c
 /*
  * This describes a single thread/process executing a fio job.
  */
@@ -273,13 +265,10 @@
 	struct frand_state dedupe_state;
 	struct frand_state zone_state;
 	struct frand_state prio_state;
-<<<<<<< HEAD
-=======
 	struct frand_state dedupe_working_set_index_state;
 	struct frand_state *dedupe_working_set_states;
 
 	unsigned long long num_unique_pages;
->>>>>>> 9b46661c
 
 	struct zone_split_index **zone_state_index;
 	unsigned int num_open_zones;
