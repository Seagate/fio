#ifndef FIO_H
#define FIO_H

#include <sched.h>
#include <limits.h>
#include <pthread.h>
#include <sys/time.h>
#include <sys/resource.h>
#include <errno.h>
#include <stdlib.h>
#include <stdio.h>
#include <unistd.h>
#include <string.h>
#include <inttypes.h>
#include <assert.h>

#include "compiler/compiler.h"
#include "thread_options.h"
#include "flist.h"
#include "fifo.h"
#include "arch/arch.h"
#include "os/os.h"
#include "log.h"
#include "debug.h"
#include "file.h"
#include "io_ddir.h"
#include "ioengines.h"
#include "iolog.h"
#include "helpers.h"
#include "minmax.h"
#include "options.h"
#include "profile.h"
#include "fio_time.h"
#include "gettime.h"
#include "oslib/getopt.h"
#include "lib/rand.h"
#include "lib/rbtree.h"
#include "lib/num2str.h"
#include "client.h"
#include "server.h"
#include "stat.h"
#include "flow.h"
#include "io_u.h"
#include "io_u_queue.h"
#include "workqueue.h"
#include "steadystate.h"
#include "lib/nowarn_snprintf.h"

#ifdef CONFIG_SOLARISAIO
#include <sys/asynch.h>
#endif

#ifdef CONFIG_LIBNUMA
#include <linux/mempolicy.h>
#include <numa.h>

/*
 * "local" is pseudo-policy
 */
#define MPOL_LOCAL MPOL_MAX
#endif

#ifdef CONFIG_CUDA
#include <cuda.h>
#endif

struct fio_sem;

/*
 * offset generator types
 */
enum {
	RW_SEQ_SEQ	= 0,
	RW_SEQ_IDENT,
};

enum {
	__TD_F_VER_BACKLOG	= 0,
	__TD_F_TRIM_BACKLOG,
	__TD_F_READ_IOLOG,
	__TD_F_REFILL_BUFFERS,
	__TD_F_SCRAMBLE_BUFFERS,
	__TD_F_DO_VERIFY,
	__TD_F_PROFILE_OPS,
	__TD_F_COMPRESS,
	__TD_F_COMPRESS_LOG,
	__TD_F_VSTATE_SAVED,
	__TD_F_NEED_LOCK,
	__TD_F_CHILD,
	__TD_F_NO_PROGRESS,
	__TD_F_REGROW_LOGS,
	__TD_F_MMAP_KEEP,
	__TD_F_DIRS_CREATED,
	__TD_F_CHECK_RATE,
	__TD_F_LAST,		/* not a real bit, keep last */
};

enum {
	TD_F_VER_BACKLOG	= 1U << __TD_F_VER_BACKLOG,
	TD_F_TRIM_BACKLOG	= 1U << __TD_F_TRIM_BACKLOG,
	TD_F_READ_IOLOG		= 1U << __TD_F_READ_IOLOG,
	TD_F_REFILL_BUFFERS	= 1U << __TD_F_REFILL_BUFFERS,
	TD_F_SCRAMBLE_BUFFERS	= 1U << __TD_F_SCRAMBLE_BUFFERS,
	TD_F_DO_VERIFY		= 1U << __TD_F_DO_VERIFY,
	TD_F_PROFILE_OPS	= 1U << __TD_F_PROFILE_OPS,
	TD_F_COMPRESS		= 1U << __TD_F_COMPRESS,
	TD_F_COMPRESS_LOG	= 1U << __TD_F_COMPRESS_LOG,
	TD_F_VSTATE_SAVED	= 1U << __TD_F_VSTATE_SAVED,
	TD_F_NEED_LOCK		= 1U << __TD_F_NEED_LOCK,
	TD_F_CHILD		= 1U << __TD_F_CHILD,
	TD_F_NO_PROGRESS        = 1U << __TD_F_NO_PROGRESS,
	TD_F_REGROW_LOGS	= 1U << __TD_F_REGROW_LOGS,
	TD_F_MMAP_KEEP		= 1U << __TD_F_MMAP_KEEP,
	TD_F_DIRS_CREATED	= 1U << __TD_F_DIRS_CREATED,
	TD_F_CHECK_RATE		= 1U << __TD_F_CHECK_RATE,
};

enum {
	FIO_RAND_BS_OFF		= 0,
	FIO_RAND_BS1_OFF,
	FIO_RAND_BS2_OFF,
	FIO_RAND_VER_OFF,
	FIO_RAND_MIX_OFF,
	FIO_RAND_FILE_OFF,
	FIO_RAND_BLOCK_OFF,
	FIO_RAND_FILE_SIZE_OFF,
	FIO_RAND_TRIM_OFF,
	FIO_RAND_BUF_OFF,
	FIO_RAND_SEQ_RAND_READ_OFF,
	FIO_RAND_SEQ_RAND_WRITE_OFF,
	FIO_RAND_SEQ_RAND_TRIM_OFF,
	FIO_RAND_START_DELAY,
	FIO_DEDUPE_OFF,
	FIO_RAND_POISSON_OFF,
	FIO_RAND_ZONE_OFF,
	FIO_RAND_POISSON2_OFF,
	FIO_RAND_POISSON3_OFF,
	FIO_RAND_NR_OFFS,
};

enum {
	IO_MODE_INLINE = 0,
	IO_MODE_OFFLOAD = 1,

	RATE_PROCESS_LINEAR = 0,
	RATE_PROCESS_POISSON = 1,
};

enum {
	F_ADV_NONE = 0,
	F_ADV_TYPE,
	F_ADV_RANDOM,
	F_ADV_SEQUENTIAL,
};

/*
 * Per-thread/process specific data. Only used for the network client
 * for now.
 */
void sk_out_assign(struct sk_out *);
void sk_out_drop(void);

struct zone_split_index {
	uint8_t size_perc;
	uint8_t size_perc_prev;
	uint64_t size;
	uint64_t size_prev;
};

<<<<<<< HEAD
#define FIO_MAX_OPEN_ZBC_ZONES 128
=======
#define FIO_MAX_OPEN_ZBD_ZONES 128
>>>>>>> e26029be

/*
 * This describes a single thread/process executing a fio job.
 */
struct thread_data {
	unsigned int priorityBit;
	struct flist_head opt_list;
	unsigned long flags;
	struct thread_options o;
	void *eo;
	pthread_t thread;
	unsigned int thread_number;
	unsigned int subjob_number;
	unsigned int groupid;
	struct thread_stat ts __attribute__ ((aligned(8)));

	int client_type;

	struct io_log *slat_log;
	struct io_log *clat_log;
	struct io_log *clat_hist_log;
	struct io_log *lat_log;
	struct io_log *bw_log;
	struct io_log *iops_log;

	struct workqueue log_compress_wq;

	struct thread_data *parent;

	uint64_t stat_io_bytes[DDIR_RWDIR_CNT];
	struct timespec bw_sample_time;

	uint64_t stat_io_blocks[DDIR_RWDIR_CNT];
	struct timespec iops_sample_time;

	volatile int update_rusage;
	struct fio_sem *rusage_sem;
	struct rusage ru_start;
	struct rusage ru_end;

	struct fio_file **files;
	unsigned char *file_locks;
	unsigned int files_size;
	unsigned int files_index;
	unsigned int nr_open_files;
	unsigned int nr_done_files;
	union {
		unsigned int next_file;
		struct frand_state next_file_state;
	};
	union {
		struct zipf_state next_file_zipf;
		struct gauss_state next_file_gauss;
	};
	union {
		double zipf_theta;
		double pareto_h;
		double gauss_dev;
	};
	int error;
	int sig;
	int done;
	int stop_io;
	pid_t pid;
	char *orig_buffer;
	size_t orig_buffer_size;
	volatile int runstate;
	volatile bool terminate;
	bool last_was_sync;
	enum fio_ddir last_ddir;

	int mmapfd;

	void *iolog_buf;
	FILE *iolog_f;

	unsigned long rand_seeds[FIO_RAND_NR_OFFS];

	struct frand_state bsrange_state[DDIR_RWDIR_CNT];
	struct frand_state verify_state;
	struct frand_state trim_state;
	struct frand_state delay_state;

	struct frand_state buf_state;
	struct frand_state buf_state_prev;
	struct frand_state dedupe_state;
	struct frand_state zone_state;

	struct zone_split_index **zone_state_index;

	unsigned int verify_batch;
	unsigned int trim_batch;

	struct thread_io_list *vstate;

	int shm_id;

	/*
	 * IO engine hooks, contains everything needed to submit an io_u
	 * to any of the available IO engines.
	 */
	struct ioengine_ops *io_ops;
	int io_ops_init;

	/*
	 * IO engine private data and dlhandle.
	 */
	void *io_ops_data;
	void *io_ops_dlhandle;

	/*
	 * Queue depth of io_u's that fio MIGHT do
	 */
	unsigned int cur_depth;

	/*
	 * io_u's about to be committed
	 */
	unsigned int io_u_queued;

	/*
	 * io_u's submitted but not completed yet
	 */
	unsigned int io_u_in_flight;

	/*
	 * List of free and busy io_u's
	 */
	struct io_u_ring io_u_requeues;
	struct io_u_queue io_u_freelist;
	struct io_u_queue io_u_all;
	pthread_mutex_t io_u_lock;
	pthread_cond_t free_cond;

	/*
	 * async verify offload
	 */
	struct flist_head verify_list;
	pthread_t *verify_threads;
	unsigned int nr_verify_threads;
	pthread_cond_t verify_cond;
	int verify_thread_exit;

	/*
	 * Rate state
	 */
	uint64_t rate_bps[DDIR_RWDIR_CNT];
	uint64_t rate_next_io_time[DDIR_RWDIR_CNT];
	unsigned long rate_bytes[DDIR_RWDIR_CNT];
	unsigned long rate_blocks[DDIR_RWDIR_CNT];
	unsigned long long rate_io_issue_bytes[DDIR_RWDIR_CNT];
	struct timespec lastrate[DDIR_RWDIR_CNT];
	int64_t last_usec[DDIR_RWDIR_CNT];
	struct frand_state poisson_state[DDIR_RWDIR_CNT];

	/*
	 * Enforced rate submission/completion workqueue
	 */
	struct workqueue io_wq;

	uint64_t total_io_size;
	uint64_t fill_device_size;

	/*
	 * Issue side
	 */
	uint64_t io_issues[DDIR_RWDIR_CNT];
	uint64_t io_issue_bytes[DDIR_RWDIR_CNT];
	uint64_t loops;

	/*
	 * Completions
	 */
	uint64_t io_blocks[DDIR_RWDIR_CNT];
	uint64_t this_io_blocks[DDIR_RWDIR_CNT];
	uint64_t io_bytes[DDIR_RWDIR_CNT];
	uint64_t this_io_bytes[DDIR_RWDIR_CNT];
	uint64_t io_skip_bytes;
	uint64_t zone_bytes;
	struct fio_sem *sem;
	uint64_t bytes_done[DDIR_RWDIR_CNT];

	/*
	 * State for random io, a bitmap of blocks done vs not done
	 */
	struct frand_state random_state;

	struct timespec start;	/* start of this loop */
	struct timespec epoch;	/* time job was started */
	unsigned long long unix_epoch; /* Time job was started, unix epoch based. */
	struct timespec last_issue;
	long time_offset;
	struct timespec ts_cache;
	struct timespec terminate_time;
	unsigned int ts_cache_nr;
	unsigned int ts_cache_mask;
	bool ramp_time_over;

	/*
	 * Time since last latency_window was started
	 */
	struct timespec latency_ts;
	unsigned int latency_qd;
	unsigned int latency_qd_high;
	unsigned int latency_qd_low;
	unsigned int latency_failed;
	uint64_t latency_ios;
	int latency_end_run;

	/*
	 * read/write mixed workload state
	 */
	struct frand_state rwmix_state;
	unsigned long rwmix_issues;
	enum fio_ddir rwmix_ddir;
	unsigned int ddir_seq_nr;

	/*
	 * rand/seq mixed workload state
	 */
	struct frand_state seq_rand_state[DDIR_RWDIR_CNT];

	/*
	 * IO history logs for verification. We use a tree for sorting,
	 * if we are overwriting. Otherwise just use a fifo.
	 */
	struct rb_root io_hist_tree;
	struct flist_head io_hist_list;
	unsigned long io_hist_len;

	/*
	 * For IO replaying
	 */
	struct flist_head io_log_list;
	FILE *io_log_rfile;
	unsigned int io_log_current;
	unsigned int io_log_checkmark;
	unsigned int io_log_highmark;
	struct timespec io_log_highmark_time;

	/*
	 * For tracking/handling discards
	 */
	struct flist_head trim_list;
	unsigned long trim_entries;

	/*
	 * for fileservice, how often to switch to a new file
	 */
	unsigned int file_service_nr;
	unsigned int file_service_left;
	struct fio_file *file_service_file;

	unsigned int sync_file_range_nr;

	/*
	 * For generating file sizes
	 */
	struct frand_state file_size_state;

	/*
	 * Error counts
	 */
	unsigned int total_err_count;
	int first_error;

	struct fio_flow *flow;

	/*
	 * Can be overloaded by profiles
	 */
	struct prof_io_ops prof_io_ops;
	void *prof_data;

	void *pinned_mem;

	struct steadystate_data ss;

	char verror[FIO_VERROR_SIZE];

#ifdef CONFIG_CUDA
	/*
	 * for GPU memory management
	 */
	int gpu_dev_cnt;
	int gpu_dev_id;
	CUdevice  cu_dev;
	CUcontext cu_ctx;
	CUdeviceptr dev_mem_ptr;
#endif	

};

/*
 * when should interactive ETA output be generated
 */
enum {
	FIO_ETA_AUTO,
	FIO_ETA_ALWAYS,
	FIO_ETA_NEVER,
};

#define __td_verror(td, err, msg, func)					\
	do {								\
		unsigned int ____e = (err);				\
		if ((td)->error)					\
			break;						\
		(td)->error = ____e;					\
		if (!(td)->first_error)					\
			nowarn_snprintf(td->verror, sizeof(td->verror),	\
					"file:%s:%d, func=%s, error=%s", \
					__FILE__, __LINE__, (func), (msg)); \
	} while (0)


#define td_clear_error(td)		do {		\
	(td)->error = 0;				\
	if ((td)->parent)				\
		(td)->parent->error = 0;		\
} while (0)

#define td_verror(td, err, func)	do {			\
	__td_verror((td), (err), strerror((err)), (func));	\
	if ((td)->parent)					\
		__td_verror((td)->parent, (err), strerror((err)), (func)); \
} while (0)

#define td_vmsg(td, err, msg, func)	do {			\
	__td_verror((td), (err), (msg), (func));		\
	if ((td)->parent)					\
		__td_verror((td)->parent, (err), (msg), (func));	\
} while (0)

#define __fio_stringify_1(x)	#x
#define __fio_stringify(x)	__fio_stringify_1(x)

extern int exitall_on_terminate;
extern unsigned int thread_number;
extern unsigned int stat_number;
extern int shm_id;
extern int groupid;
extern int output_format;
extern int append_terse_output;
extern int temp_stall_ts;
extern uintptr_t page_mask, page_size;
extern int read_only;
extern int eta_print;
extern int eta_new_line;
extern unsigned int eta_interval_msec;
extern unsigned long done_secs;
extern int fio_gtod_offload;
extern int fio_gtod_cpu;
extern enum fio_cs fio_clock_source;
extern int fio_clock_source_set;
extern int warnings_fatal;
extern int terse_version;
extern int is_backend;
extern int is_local_backend;
extern int nr_clients;
extern int log_syslog;
extern int status_interval;
extern const char fio_version_string[];
extern char *trigger_file;
extern char *trigger_cmd;
extern char *trigger_remote_cmd;
extern long long trigger_timeout;
extern char *aux_path;

extern struct thread_data *threads;

static inline bool is_running_backend(void)
{
	return is_backend || is_local_backend;
}

extern bool eta_time_within_slack(unsigned int time);

static inline void fio_ro_check(const struct thread_data *td, struct io_u *io_u)
{
	assert(!(io_u->ddir == DDIR_WRITE && !td_write(td)) &&
	       !(io_u->ddir == DDIR_TRIM && !td_trim(td)));
}

#define REAL_MAX_JOBS		4096

static inline bool should_fsync(struct thread_data *td)
{
	if (td->last_was_sync)
		return false;
	if (td_write(td) || td->o.override_sync)
		return true;

	return false;
}

/*
 * Init/option functions
 */
extern int __must_check fio_init_options(void);
extern int __must_check parse_options(int, char **);
extern int parse_jobs_ini(char *, int, int, int);
extern int parse_cmd_line(int, char **, int);
extern int fio_backend(struct sk_out *);
extern void reset_fio_state(void);
extern void clear_io_state(struct thread_data *, int);
extern int fio_options_parse(struct thread_data *, char **, int);
extern void fio_keywords_init(void);
extern void fio_keywords_exit(void);
extern int fio_cmd_option_parse(struct thread_data *, const char *, char *);
extern int fio_cmd_ioengine_option_parse(struct thread_data *, const char *, char *);
extern void fio_fill_default_options(struct thread_data *);
extern int fio_show_option_help(const char *);
extern void fio_options_set_ioengine_opts(struct option *long_options, struct thread_data *td);
extern void fio_options_dup_and_init(struct option *);
extern char *fio_option_dup_subs(const char *);
extern void fio_options_mem_dupe(struct thread_data *);
extern void td_fill_rand_seeds(struct thread_data *);
extern void td_fill_verify_state_seed(struct thread_data *);
extern void add_job_opts(const char **, int);
extern int ioengine_load(struct thread_data *);
extern bool parse_dryrun(void);
extern int fio_running_or_pending_io_threads(void);
extern int fio_set_fd_nonblocking(int, const char *);
extern void sig_show_status(int sig);
extern struct thread_data *get_global_options(void);

extern uintptr_t page_mask;
extern uintptr_t page_size;
extern int initialize_fio(char *envp[]);
extern void deinitialize_fio(void);

#define FIO_GETOPT_JOB		0x89000000
#define FIO_GETOPT_IOENGINE	0x98000000
#define FIO_NR_OPTIONS		(FIO_MAX_OPTS + 128)

/*
 * ETA/status stuff
 */
extern void print_thread_status(void);
extern void print_status_init(int);
extern char *fio_uint_to_kmg(unsigned int val);

/*
 * Thread life cycle. Once a thread has a runstate beyond TD_INITIALIZED, it
 * will never back again. It may cycle between running/verififying/fsyncing.
 * Once the thread reaches TD_EXITED, it is just waiting for the core to
 * reap it.
 */
enum {
	TD_NOT_CREATED = 0,
	TD_CREATED,
	TD_INITIALIZED,
	TD_RAMP,
	TD_SETTING_UP,
	TD_RUNNING,
	TD_PRE_READING,
	TD_VERIFYING,
	TD_FSYNCING,
	TD_FINISHING,
	TD_EXITED,
	TD_REAPED,
	TD_LAST,
	TD_NR,
};

#define TD_ENG_FLAG_SHIFT	17
#define TD_ENG_FLAG_MASK	((1U << 17) - 1)

static inline void td_set_ioengine_flags(struct thread_data *td)
{
	td->flags = (~(TD_ENG_FLAG_MASK << TD_ENG_FLAG_SHIFT) & td->flags) |
		    (td->io_ops->flags << TD_ENG_FLAG_SHIFT);
}

static inline bool td_ioengine_flagged(struct thread_data *td,
				       enum fio_ioengine_flags flags)
{
	return ((td->flags >> TD_ENG_FLAG_SHIFT) & flags) != 0;
}

extern void td_set_runstate(struct thread_data *, int);
extern int td_bump_runstate(struct thread_data *, int);
extern void td_restore_runstate(struct thread_data *, int);
extern const char *runstate_to_name(int runstate);

/*
 * Allow 60 seconds for a job to quit on its own, otherwise reap with
 * a vengeance.
 */
#define FIO_REAP_TIMEOUT	300

#define TERMINATE_ALL		(-1U)
extern void fio_terminate_threads(unsigned int);
extern void fio_mark_td_terminate(struct thread_data *);

/*
 * Memory helpers
 */
extern int __must_check fio_pin_memory(struct thread_data *);
extern void fio_unpin_memory(struct thread_data *);
extern int __must_check allocate_io_mem(struct thread_data *);
extern void free_io_mem(struct thread_data *);
extern void free_threads_shm(void);

#ifdef FIO_INTERNAL
#define PTR_ALIGN(ptr, mask)	\
	(char *) (((uintptr_t) (ptr) + (mask)) & ~(mask))
#endif

/*
 * Reset stats after ramp time completes
 */
extern void reset_all_stats(struct thread_data *);

extern int io_queue_event(struct thread_data *td, struct io_u *io_u, int *ret,
		   enum fio_ddir ddir, uint64_t *bytes_issued, int from_verify,
		   struct timespec *comp_time);

/*
 * Latency target helpers
 */
extern void lat_target_check(struct thread_data *);
extern void lat_target_init(struct thread_data *);
extern void lat_target_reset(struct thread_data *);

/*
 * Iterates all threads/processes within all the defined jobs
 */
#define for_each_td(td, i)	\
	for ((i) = 0, (td) = &threads[0]; (i) < (int) thread_number; (i)++, (td)++)
#define for_each_file(td, f, i)	\
	if ((td)->files_index)						\
		for ((i) = 0, (f) = (td)->files[0];			\
	    	 (i) < (td)->o.nr_files && ((f) = (td)->files[i]) != NULL; \
		 (i)++)

#define fio_assert(td, cond)	do {	\
	if (!(cond)) {			\
		int *__foo = NULL;	\
		fprintf(stderr, "file:%s:%d, assert %s failed\n", __FILE__, __LINE__, #cond);	\
		td_set_runstate((td), TD_EXITED);	\
		(td)->error = EFAULT;		\
		*__foo = 0;			\
	}	\
} while (0)

static inline bool fio_fill_issue_time(struct thread_data *td)
{
	if (td->o.read_iolog_file ||
	    !td->o.disable_clat || !td->o.disable_slat || !td->o.disable_bw)
		return true;

	return false;
}

static inline bool option_check_rate(struct thread_data *td, enum fio_ddir ddir)
{
	struct thread_options *o = &td->o;

	/*
	 * If some rate setting was given, we need to check it
	 */
	if (o->rate[ddir] || o->ratemin[ddir] || o->rate_iops[ddir] ||
	    o->rate_iops_min[ddir])
		return true;

	return false;
}

static inline bool __should_check_rate(struct thread_data *td)
{
	return (td->flags & TD_F_CHECK_RATE) != 0;
}

static inline bool should_check_rate(struct thread_data *td)
{
	if (!__should_check_rate(td))
		return false;

	return ddir_rw_sum(td->bytes_done) != 0;
}

static inline unsigned long long td_max_bs(struct thread_data *td)
{
	unsigned long long max_bs;

	max_bs = max(td->o.max_bs[DDIR_READ], td->o.max_bs[DDIR_WRITE]);
	return max(td->o.max_bs[DDIR_TRIM], max_bs);
}

static inline unsigned long long td_min_bs(struct thread_data *td)
{
	unsigned long long min_bs;

	min_bs = min(td->o.min_bs[DDIR_READ], td->o.min_bs[DDIR_WRITE]);
	return min(td->o.min_bs[DDIR_TRIM], min_bs);
}

static inline bool td_async_processing(struct thread_data *td)
{
	return (td->flags & TD_F_NEED_LOCK) != 0;
}

/*
 * We currently only need to do locking if we have verifier threads
 * accessing our internal structures too
 */
static inline void __td_io_u_lock(struct thread_data *td)
{
	pthread_mutex_lock(&td->io_u_lock);
}

static inline void __td_io_u_unlock(struct thread_data *td)
{
	pthread_mutex_unlock(&td->io_u_lock);
}

static inline void td_io_u_free_notify(struct thread_data *td)
{
	if (td_async_processing(td))
		pthread_cond_signal(&td->free_cond);
}

static inline void td_flags_clear(struct thread_data *td, unsigned int *flags,
				  unsigned int value)
{
	if (!td_async_processing(td))
		*flags &= ~value;
	else
		__sync_fetch_and_and(flags, ~value);
}

static inline void td_flags_set(struct thread_data *td, unsigned int *flags,
				unsigned int value)
{
	if (!td_async_processing(td))
		*flags |= value;
	else
		__sync_fetch_and_or(flags, value);
}

extern const char *fio_get_arch_string(int);
extern const char *fio_get_os_string(int);

enum {
	__FIO_OUTPUT_TERSE	= 0,
	__FIO_OUTPUT_JSON	= 1,
	__FIO_OUTPUT_NORMAL	= 2,
        __FIO_OUTPUT_JSON_PLUS  = 3,
	FIO_OUTPUT_NR		= 4,

	FIO_OUTPUT_TERSE	= 1U << __FIO_OUTPUT_TERSE,
	FIO_OUTPUT_JSON		= 1U << __FIO_OUTPUT_JSON,
	FIO_OUTPUT_NORMAL	= 1U << __FIO_OUTPUT_NORMAL,
	FIO_OUTPUT_JSON_PLUS    = 1U << __FIO_OUTPUT_JSON_PLUS,
};

enum {
	FIO_RAND_DIST_RANDOM	= 0,
	FIO_RAND_DIST_ZIPF,
	FIO_RAND_DIST_PARETO,
	FIO_RAND_DIST_GAUSS,
	FIO_RAND_DIST_ZONED,
	FIO_RAND_DIST_ZONED_ABS,
};

#define FIO_DEF_ZIPF		1.1
#define FIO_DEF_PARETO		0.2

enum {
	FIO_RAND_GEN_TAUSWORTHE = 0,
	FIO_RAND_GEN_LFSR,
	FIO_RAND_GEN_TAUSWORTHE64,
};

enum {
	FIO_CPUS_SHARED		= 0,
	FIO_CPUS_SPLIT,
};

extern void exec_trigger(const char *);
extern void check_trigger_file(void);

#endif<|MERGE_RESOLUTION|>--- conflicted
+++ resolved
@@ -167,11 +167,7 @@
 	uint64_t size_prev;
 };
 
-<<<<<<< HEAD
-#define FIO_MAX_OPEN_ZBC_ZONES 128
-=======
 #define FIO_MAX_OPEN_ZBD_ZONES 128
->>>>>>> e26029be
 
 /*
  * This describes a single thread/process executing a fio job.
@@ -461,7 +457,7 @@
 	CUdevice  cu_dev;
 	CUcontext cu_ctx;
 	CUdeviceptr dev_mem_ptr;
-#endif	
+#endif
 
 };
 
