--- conflicted
+++ resolved
@@ -21,10 +21,7 @@
 #include "../lib/types.h"
 
 #include "windows/posix.h"
-<<<<<<< HEAD
-=======
 #include "os-windows-7.h"
->>>>>>> 9b46661c
 
 #ifndef PTHREAD_STACK_MIN
 #define PTHREAD_STACK_MIN 65535
@@ -208,15 +205,11 @@
 	}
 
 	if (CreateDirectoryA(path, NULL) == 0) {
-<<<<<<< HEAD
-		log_err("CreateDirectoryA = %d\n", GetLastError());
-=======
 		/* Ignore errors if path is a device namespace */
 		if (strcmp(path, "\\\\.") == 0) {
 			errno = EEXIST;
 			return -1;
 		}
->>>>>>> 9b46661c
 		errno = win_to_posix_error(GetLastError());
 		return -1;
 	}
@@ -224,15 +217,6 @@
 	return 0;
 }
 
-<<<<<<< HEAD
-#ifdef CONFIG_WINDOWS_XP
-#include "os-windows-xp.h"
-#else
-#define FIO_HAVE_CPU_ONLINE_SYSCONF
-unsigned int cpus_online(void);
-#include "os-windows-7.h"
-#endif
-=======
 #define FIO_HAVE_CPU_ONLINE_SYSCONF
 unsigned int cpus_online(void);
 
@@ -245,7 +229,6 @@
 int fio_cpu_isset(os_cpu_mask_t *mask, int cpu);
 int fio_cpu_count(os_cpu_mask_t *mask);
 int fio_cpuset_exit(os_cpu_mask_t *mask);
->>>>>>> 9b46661c
 
 int first_set_cpu(os_cpu_mask_t *cpumask);
 int fio_setaffinity(int pid, os_cpu_mask_t cpumask);
