#ifndef FIO_OS_APPLE_H
#define FIO_OS_APPLE_H

#define	FIO_OS	os_mac

#include <errno.h>
#include <fcntl.h>
#include <sys/disk.h>
#include <sys/sysctl.h>
#include <sys/time.h>
#include <unistd.h>
#include <signal.h>
#include <mach/mach_init.h>
#include <machine/endian.h>
#include <libkern/OSByteOrder.h>

#include "../file.h"

#define FIO_USE_GENERIC_INIT_RANDOM_STATE
#define FIO_HAVE_GETTID
#define FIO_HAVE_CHARDEV_SIZE
#define FIO_HAVE_NATIVE_FALLOCATE

#define OS_MAP_ANON		MAP_ANON

#define fio_swap16(x)	OSSwapInt16(x)
#define fio_swap32(x)	OSSwapInt32(x)
#define fio_swap64(x)	OSSwapInt64(x)

<<<<<<< HEAD
/*
 * OSX has a pitifully small shared memory segment by default,
 * so default to a lower number of max jobs supported
 */
#define FIO_MAX_JOBS		128
=======
#ifdef CONFIG_PTHREAD_GETAFFINITY
#define FIO_HAVE_GET_THREAD_AFFINITY
#define fio_get_thread_affinity(mask)	\
	pthread_getaffinity_np(pthread_self(), sizeof(mask), &(mask))
#endif
>>>>>>> 9b46661c

#ifndef CONFIG_CLOCKID_T
typedef unsigned int clockid_t;
#endif

#define FIO_OS_DIRECTIO
static inline int fio_set_odirect(struct fio_file *f)
{
	if (fcntl(f->fd, F_NOCACHE, 1) == -1)
		return errno;
	return 0;
}

static inline int blockdev_size(struct fio_file *f, unsigned long long *bytes)
{
	uint32_t block_size;
	uint64_t block_count;

	if (ioctl(f->fd, DKIOCGETBLOCKCOUNT, &block_count) == -1)
		return errno;
	if (ioctl(f->fd, DKIOCGETBLOCKSIZE, &block_size) == -1)
		return errno;

	*bytes = block_size;
	*bytes *= block_count;
	return 0;
}

static inline int chardev_size(struct fio_file *f, unsigned long long *bytes)
{
	/*
	 * Could be a raw block device, this is better than just assuming
	 * we can't get the size at all.
	 */
	if (!blockdev_size(f, bytes))
		return 0;

	*bytes = -1ULL;
	return 0;
}

static inline int blockdev_invalidate_cache(struct fio_file *f)
{
	return ENOTSUP;
}

static inline unsigned long long os_phys_mem(void)
{
	int mib[2] = { CTL_HW, HW_PHYSMEM };
	unsigned long long mem;
	size_t len = sizeof(mem);

	sysctl(mib, 2, &mem, &len, NULL, 0);
	return mem;
}

#ifndef CONFIG_HAVE_GETTID
static inline int gettid(void)
{
	return mach_thread_self();
}
#endif

static inline bool fio_fallocate(struct fio_file *f, uint64_t offset, uint64_t len)
{
	fstore_t store = {F_ALLOCATEALL, F_PEOFPOSMODE, offset, len};
	if (fcntl(f->fd, F_PREALLOCATE, &store) != -1) {
		if (ftruncate(f->fd, len) == 0)
			return true;
	}

	return false;
}

#endif<|MERGE_RESOLUTION|>--- conflicted
+++ resolved
@@ -27,19 +27,11 @@
 #define fio_swap32(x)	OSSwapInt32(x)
 #define fio_swap64(x)	OSSwapInt64(x)
 
-<<<<<<< HEAD
-/*
- * OSX has a pitifully small shared memory segment by default,
- * so default to a lower number of max jobs supported
- */
-#define FIO_MAX_JOBS		128
-=======
 #ifdef CONFIG_PTHREAD_GETAFFINITY
 #define FIO_HAVE_GET_THREAD_AFFINITY
 #define fio_get_thread_affinity(mask)	\
 	pthread_getaffinity_np(pthread_self(), sizeof(mask), &(mask))
 #endif
->>>>>>> 9b46661c
 
 #ifndef CONFIG_CLOCKID_T
 typedef unsigned int clockid_t;
