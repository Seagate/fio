--- conflicted
+++ resolved
@@ -53,12 +53,7 @@
 	uint64_t		start;
 	uint64_t		wp;
 	uint64_t		capacity;
-<<<<<<< HEAD
-	enum zbd_zone_type	type:2;
-=======
-	uint32_t		verify_block;
 	enum zbd_zone_type	type:3;
->>>>>>> e23d44b1
 	enum zbd_zone_cond	cond:4;
 	unsigned int		has_wp:1;
 	unsigned int		write:1;
@@ -109,18 +104,12 @@
 	uint32_t		nr_online_zones;
 	uint32_t		nr_offline_zones;
 	uint32_t		refcount;
-<<<<<<< HEAD
 	uint32_t		num_write_zones;
 	uint32_t		write_cnt;
 	uint32_t		write_zones[ZBD_MAX_WRITE_ZONES];
-=======
-	uint32_t		num_open_zones;
 	int		use_sg;
 	uint32_t		block_size;
-	uint32_t		write_cnt;
-	uint32_t		open_zones[ZBD_MAX_OPEN_ZONES];
 	struct fio_zone_info**	online_zone_info;
->>>>>>> e23d44b1
 	struct fio_zone_info	zone_info[0];
 };
 
