--- conflicted
+++ resolved
@@ -7,35 +7,27 @@
 #ifndef FIO_ZBD_H
 #define FIO_ZBD_H
 
-<<<<<<< HEAD
-#include <inttypes.h>
-#include "fio.h"	/* FIO_MAX_OPEN_ZBD_ZONES */
-#ifdef CONFIG_LINUX_BLKZONED
-	#include <linux/blkzoned.h>
-	// A zone condition that should be defined in blkzoned.h, but isn't currently
-	#ifndef BLK_ZONE_COND_INACTIVE
-		#define BLK_ZONE_COND_INACTIVE 5
-	#endif
-#endif
-=======
 #include "io_u.h"
 #include "ioengines.h"
 #include "oslib/blkzoned.h"
 #include "zbd_types.h"
->>>>>>> 9b46661c
-
-#define FLEX_ZONE_TYPE 4
 
 struct fio_file;
+
+/*
+ * Zoned block device models.
+ */
+enum blk_zoned_model {
+	ZBD_DM_NONE,	/* Regular block device */
+	ZBD_DM_HOST_AWARE,	/* Host-aware zoned block device */
+	ZBD_DM_HOST_MANAGED,	/* Host-managed zoned block device */
+};
 
 enum io_u_action {
 	io_u_accept	= 0,
 	io_u_eof	= 1,
-<<<<<<< HEAD
-	io_u_retry	= 2,
-=======
 	io_u_completed  = 2,
->>>>>>> 9b46661c
+	io_u_retry	= 3,
 };
 
 /**
@@ -58,14 +50,9 @@
 	uint64_t		wp;
 	uint64_t		capacity;
 	uint32_t		verify_block;
-<<<<<<< HEAD
-	uint8_t 		type;
-	uint8_t 		cond:4;
-=======
-	enum zbd_zone_type	type:2;
+	enum zbd_zone_type	type:3;
 	enum zbd_zone_cond	cond:4;
 	unsigned int		has_wp:1;
->>>>>>> 9b46661c
 	unsigned int		open:1;
 	unsigned int		reset_zone:1;
 };
@@ -121,12 +108,6 @@
 void zbd_file_reset(struct thread_data *td, struct fio_file *f);
 bool zbd_unaligned_write(int error_code);
 void setup_zbd_zone_mode(struct thread_data *td, struct io_u *io_u);
-<<<<<<< HEAD
-enum io_u_action zbd_adjust_block(struct thread_data *td, struct io_u *io_u);
-char *zbd_write_status(const struct thread_stat *ts);
-#define active_zone(zone)	((zone)->cond != BLK_ZONE_COND_OFFLINE &&\
-                             (zone)->cond != BLK_ZONE_COND_INACTIVE)
-=======
 enum fio_ddir zbd_adjust_ddir(struct thread_data *td, struct io_u *io_u,
 			      enum fio_ddir ddir);
 enum io_u_action zbd_adjust_block(struct thread_data *td, struct io_u *io_u);
@@ -138,7 +119,6 @@
 	if (f->zbd_info)
 		zbd_free_zone_info(f);
 }
->>>>>>> 9b46661c
 
 static inline void zbd_queue_io_u(struct thread_data *td, struct io_u *io_u,
 				  enum fio_q_status status)
@@ -158,48 +138,4 @@
 	}
 }
 
-<<<<<<< HEAD
-#else
-static inline void zbd_free_zone_info(struct fio_file *f)
-{
-}
-
-static inline int zbd_init(struct thread_data *td)
-{
-	return 0;
-}
-
-static inline void zbd_file_reset(struct thread_data *td, struct fio_file *f)
-{
-}
-
-static inline bool zbd_unaligned_write(int error_code)
-{
-	return false;
-}
-
-static inline enum io_u_action zbd_adjust_block(struct thread_data *td,
-						struct io_u *io_u)
-{
-	return io_u_accept;
-}
-
-static inline char *zbd_write_status(const struct thread_stat *ts)
-{
-	return NULL;
-}
-
-static inline void zbd_queue_io_u(struct io_u *io_u,
-				  enum fio_q_status status) {}
-static inline void zbd_put_io_u(struct io_u *io_u) {}
-
-static inline void setup_zbd_zone_mode(struct thread_data *td,
-					struct io_u *io_u)
-{
-}
-
-#endif
-
-=======
->>>>>>> 9b46661c
 #endif /* FIO_ZBD_H */