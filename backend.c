/*
 * fio - the flexible io tester
 *
 * Copyright (C) 2005 Jens Axboe <axboe@suse.de>
 * Copyright (C) 2006-2012 Jens Axboe <axboe@kernel.dk>
 *
 * The license below covers all files distributed with fio unless otherwise
 * noted in the file itself.
 *
 *  This program is free software; you can redistribute it and/or modify
 *  it under the terms of the GNU General Public License version 2 as
 *  published by the Free Software Foundation.
 *
 *  This program is distributed in the hope that it will be useful,
 *  but WITHOUT ANY WARRANTY; without even the implied warranty of
 *  MERCHANTABILITY or FITNESS FOR A PARTICULAR PURPOSE.  See the
 *  GNU General Public License for more details.
 *
 *  You should have received a copy of the GNU General Public License
 *  along with this program; if not, write to the Free Software
 *  Foundation, Inc., 51 Franklin Street, Fifth Floor, Boston, MA 02110-1301, USA.
 *
 */
#include <unistd.h>
#include <string.h>
#include <signal.h>
#include <assert.h>
#include <inttypes.h>
#include <sys/stat.h>
#include <sys/wait.h>
#include <math.h>

#include "fio.h"
#include "smalloc.h"
#include "verify.h"
#include "diskutil.h"
#include "cgroup.h"
#include "profile.h"
#include "lib/rand.h"
#include "lib/memalign.h"
#include "server.h"
#include "lib/getrusage.h"
#include "idletime.h"
#include "err.h"
#include "workqueue.h"
#include "lib/mountcheck.h"
#include "rate-submit.h"
#include "helper_thread.h"
#include "pshared.h"
#include "zbc.h"

static struct fio_sem *startup_sem;
static struct flist_head *cgroup_list;
static char *cgroup_mnt;
static int exit_value;
static volatile int fio_abort;
static unsigned int nr_process = 0;
static unsigned int nr_thread = 0;

struct io_log *agg_io_log[DDIR_RWDIR_CNT];

int groupid = 0;
unsigned int thread_number = 0;
unsigned int stat_number = 0;
int shm_id = 0;
int temp_stall_ts;
unsigned long done_secs = 0;

#define JOB_START_TIMEOUT	(5 * 1000)

static void sig_int(int sig)
{
	if (threads) {
		if (is_backend)
			fio_server_got_signal(sig);
		else {
			log_info("\nfio: terminating on signal %d\n", sig);
			log_info_flush();
			exit_value = 128;
		}

		fio_terminate_threads(TERMINATE_ALL);
	}
}

void sig_show_status(int sig)
{
	show_running_run_stats();
}

static void set_sig_handlers(void)
{
	struct sigaction act;

	memset(&act, 0, sizeof(act));
	act.sa_handler = sig_int;
	act.sa_flags = SA_RESTART;
	sigaction(SIGINT, &act, NULL);

	memset(&act, 0, sizeof(act));
	act.sa_handler = sig_int;
	act.sa_flags = SA_RESTART;
	sigaction(SIGTERM, &act, NULL);

/* Windows uses SIGBREAK as a quit signal from other applications */
#ifdef WIN32
	memset(&act, 0, sizeof(act));
	act.sa_handler = sig_int;
	act.sa_flags = SA_RESTART;
	sigaction(SIGBREAK, &act, NULL);
#endif

	memset(&act, 0, sizeof(act));
	act.sa_handler = sig_show_status;
	act.sa_flags = SA_RESTART;
	sigaction(SIGUSR1, &act, NULL);

	if (is_backend) {
		memset(&act, 0, sizeof(act));
		act.sa_handler = sig_int;
		act.sa_flags = SA_RESTART;
		sigaction(SIGPIPE, &act, NULL);
	}
}

/*
 * Check if we are above the minimum rate given.
 */
static bool __check_min_rate(struct thread_data *td, struct timespec *now,
			     enum fio_ddir ddir)
{
	unsigned long long bytes = 0;
	unsigned long iops = 0;
	unsigned long spent;
	unsigned long rate;
	unsigned int ratemin = 0;
	unsigned int rate_iops = 0;
	unsigned int rate_iops_min = 0;

	assert(ddir_rw(ddir));

	if (!td->o.ratemin[ddir] && !td->o.rate_iops_min[ddir])
		return false;

	/*
	 * allow a 2 second settle period in the beginning
	 */
	if (mtime_since(&td->start, now) < 2000)
		return false;

	iops += td->this_io_blocks[ddir];
	bytes += td->this_io_bytes[ddir];
	ratemin += td->o.ratemin[ddir];
	rate_iops += td->o.rate_iops[ddir];
	rate_iops_min += td->o.rate_iops_min[ddir];

	/*
	 * if rate blocks is set, sample is running
	 */
	if (td->rate_bytes[ddir] || td->rate_blocks[ddir]) {
		spent = mtime_since(&td->lastrate[ddir], now);
		if (spent < td->o.ratecycle)
			return false;

		if (td->o.rate[ddir] || td->o.ratemin[ddir]) {
			/*
			 * check bandwidth specified rate
			 */
			if (bytes < td->rate_bytes[ddir]) {
				log_err("%s: rate_min=%uB/s not met, only transferred %lluB\n",
					td->o.name, ratemin, bytes);
				return true;
			} else {
				if (spent)
					rate = ((bytes - td->rate_bytes[ddir]) * 1000) / spent;
				else
					rate = 0;

				if (rate < ratemin ||
				    bytes < td->rate_bytes[ddir]) {
					log_err("%s: rate_min=%uB/s not met, got %luB/s\n",
						td->o.name, ratemin, rate);
					return true;
				}
			}
		} else {
			/*
			 * checks iops specified rate
			 */
			if (iops < rate_iops) {
				log_err("%s: rate_iops_min=%u not met, only performed %lu IOs\n",
						td->o.name, rate_iops, iops);
				return true;
			} else {
				if (spent)
					rate = ((iops - td->rate_blocks[ddir]) * 1000) / spent;
				else
					rate = 0;

				if (rate < rate_iops_min ||
				    iops < td->rate_blocks[ddir]) {
					log_err("%s: rate_iops_min=%u not met, got %lu IOPS\n",
						td->o.name, rate_iops_min, rate);
					return true;
				}
			}
		}
	}

	td->rate_bytes[ddir] = bytes;
	td->rate_blocks[ddir] = iops;
	memcpy(&td->lastrate[ddir], now, sizeof(*now));
	return false;
}

static bool check_min_rate(struct thread_data *td, struct timespec *now)
{
	bool ret = false;

	if (td->bytes_done[DDIR_READ])
		ret |= __check_min_rate(td, now, DDIR_READ);
	if (td->bytes_done[DDIR_WRITE])
		ret |= __check_min_rate(td, now, DDIR_WRITE);
	if (td->bytes_done[DDIR_TRIM])
		ret |= __check_min_rate(td, now, DDIR_TRIM);

	return ret;
}

/*
 * When job exits, we can cancel the in-flight IO if we are using async
 * io. Attempt to do so.
 */
static void cleanup_pending_aio(struct thread_data *td)
{
	int r;

	/*
	 * get immediately available events, if any
	 */
	r = io_u_queued_complete(td, 0);
	if (r < 0)
		return;

	/*
	 * now cancel remaining active events
	 */
	if (td->io_ops->cancel) {
		struct io_u *io_u;
		int i;

		io_u_qiter(&td->io_u_all, io_u, i) {
			if (io_u->flags & IO_U_F_FLIGHT) {
				r = td->io_ops->cancel(td, io_u);
				if (!r)
					put_io_u(td, io_u);
			}
		}
	}

	if (td->cur_depth)
		r = io_u_queued_complete(td, td->cur_depth);
}

/*
 * Helper to handle the final sync of a file. Works just like the normal
 * io path, just does everything sync.
 */
static bool fio_io_sync(struct thread_data *td, struct fio_file *f)
{
	struct io_u *io_u = __get_io_u(td);
	enum fio_q_status ret;

	if (!io_u)
		return true;

	io_u->ddir = DDIR_SYNC;
	io_u->file = f;

	if (td_io_prep(td, io_u)) {
		put_io_u(td, io_u);
		return true;
	}

requeue:
	ret = td_io_queue(td, io_u);
	switch (ret) {
	case FIO_Q_QUEUED:
		td_io_commit(td);
		if (io_u_queued_complete(td, 1) < 0)
			return true;
		break;
	case FIO_Q_COMPLETED:
		if (io_u->error) {
			td_verror(td, io_u->error, "td_io_queue");
			return true;
		}

		if (io_u_sync_complete(td, io_u) < 0)
			return true;
		break;
	case FIO_Q_BUSY:
		td_io_commit(td);
		goto requeue;
	}

	return false;
}

static int fio_file_fsync(struct thread_data *td, struct fio_file *f)
{
	int ret;

	if (fio_file_open(f))
		return fio_io_sync(td, f);

	if (td_io_open_file(td, f))
		return 1;

	ret = fio_io_sync(td, f);
	td_io_close_file(td, f);
	return ret;
}

static inline void __update_ts_cache(struct thread_data *td)
{
	fio_gettime(&td->ts_cache, NULL);
}

static inline void update_ts_cache(struct thread_data *td)
{
	if ((++td->ts_cache_nr & td->ts_cache_mask) == td->ts_cache_mask)
		__update_ts_cache(td);
}

static inline bool runtime_exceeded(struct thread_data *td, struct timespec *t)
{
	if (in_ramp_time(td))
		return false;
	if (!td->o.timeout)
		return false;
	if (utime_since(&td->epoch, t) >= td->o.timeout)
		return true;

	return false;
}

/*
 * We need to update the runtime consistently in ms, but keep a running
 * tally of the current elapsed time in microseconds for sub millisecond
 * updates.
 */
static inline void update_runtime(struct thread_data *td,
				  unsigned long long *elapsed_us,
				  const enum fio_ddir ddir)
{
	if (ddir == DDIR_WRITE && td_write(td) && td->o.verify_only)
		return;

	td->ts.runtime[ddir] -= (elapsed_us[ddir] + 999) / 1000;
	elapsed_us[ddir] += utime_since_now(&td->start);
	td->ts.runtime[ddir] += (elapsed_us[ddir] + 999) / 1000;
}

static bool break_on_this_error(struct thread_data *td, enum fio_ddir ddir,
				int *retptr)
{
	int ret = *retptr;

	if (ret < 0 || td->error) {
		int err = td->error;
		enum error_type_bit eb;

		if (ret < 0)
			err = -ret;

		eb = td_error_type(ddir, err);
		if (!(td->o.continue_on_error & (1 << eb)))
			return true;

		if (td_non_fatal_error(td, eb, err)) {
		        /*
		         * Continue with the I/Os in case of
			 * a non fatal error.
			 */
			update_error_count(td, err);
			td_clear_error(td);
			*retptr = 0;
			return false;
		} else if (td->o.fill_device && err == ENOSPC) {
			/*
			 * We expect to hit this error if
			 * fill_device option is set.
			 */
			td_clear_error(td);
			fio_mark_td_terminate(td);
			return true;
		} else {
			/*
			 * Stop the I/O in case of a fatal
			 * error.
			 */
			update_error_count(td, err);
			return true;
		}
	}

	return false;
}

static void check_update_rusage(struct thread_data *td)
{
	if (td->update_rusage) {
		td->update_rusage = 0;
		update_rusage_stat(td);
		fio_sem_up(td->rusage_sem);
	}
}

static int wait_for_completions(struct thread_data *td, struct timespec *time)
{
	const int full = queue_full(td);
	int min_evts = 0;
	int ret;



	if (td->flags & TD_F_REGROW_LOGS)
		return io_u_quiesce(td);

	/*
	 * if the queue is full, we MUST reap at least 1 event
	 */
	min_evts = min(td->o.iodepth_batch_complete_min, td->cur_depth);
	if ((full && !min_evts) || !td->o.iodepth_batch_complete_min)
		min_evts = 1;

	if (time && (__should_check_rate(td, DDIR_READ) ||
	    __should_check_rate(td, DDIR_WRITE) ||
	    __should_check_rate(td, DDIR_TRIM)))
		fio_gettime(time, NULL);

	do {
		ret = io_u_queued_complete(td, min_evts);
		if (ret < 0)
			break;
	} while (full && (td->cur_depth > td->o.iodepth_low));

	return ret;
}

int io_queue_event(struct thread_data *td, struct io_u *io_u, int *ret,
		   enum fio_ddir ddir, uint64_t *bytes_issued, int from_verify,
		   struct timespec *comp_time)
{
<<<<<<< HEAD
	int ret2;


=======
>>>>>>> 3c2f837a
	switch (*ret) {
	case FIO_Q_COMPLETED:		
		if (io_u->error) {
			*ret = -io_u->error;
			clear_io_u(td, io_u);
		} else if (io_u->resid) {
			int bytes = io_u->xfer_buflen - io_u->resid;
			struct fio_file *f = io_u->file;

			if (bytes_issued)
				*bytes_issued += bytes;

			if (!from_verify)
				trim_io_piece(td, io_u);

			/*
			 * zero read, fail
			 */
			if (!bytes) {
				if (!from_verify)
					unlog_io_piece(td, io_u);
				td_verror(td, EIO, "full resid");
				put_io_u(td, io_u);
				break;
			}

			io_u->xfer_buflen = io_u->resid;
			io_u->xfer_buf += bytes;
			io_u->offset += bytes;

			if (ddir_rw(io_u->ddir))
				td->ts.short_io_u[io_u->ddir]++;

			if (io_u->offset == f->real_file_size)
				goto sync_done;

			requeue_io_u(td, &io_u);
		} else {
sync_done:
			if (comp_time && (__should_check_rate(td, DDIR_READ) ||
			    __should_check_rate(td, DDIR_WRITE) ||
			    __should_check_rate(td, DDIR_TRIM)))
				fio_gettime(comp_time, NULL);

			*ret = io_u_sync_complete(td, io_u);
			if (*ret < 0)
				break;
		}

		if (td->flags & TD_F_REGROW_LOGS)
			regrow_logs(td);


		/*
		 * when doing I/O (not when verifying),
		 * check for any errors that are to be ignored
		 */
		if (!from_verify)
			break;

		return 0;
	case FIO_Q_QUEUED:		
		/*
		 * if the engine doesn't have a commit hook,
		 * the io_u is really queued. if it does have such
		 * a hook, it has to call io_u_queued() itself.
		 */
		if (td->io_ops->commit == NULL)
			io_u_queued(td, io_u);
		if (bytes_issued)
			*bytes_issued += io_u->xfer_buflen;
		break;
	case FIO_Q_BUSY:
		if (!from_verify)
			unlog_io_piece(td, io_u);
		requeue_io_u(td, &io_u);
		td_io_commit(td);
		break;
	default:
		assert(*ret < 0);
		td_verror(td, -(*ret), "td_io_queue");
		break;
	}

	if (break_on_this_error(td, ddir, ret))
		return 1;

	return 0;
}

static inline bool io_in_polling(struct thread_data *td)
{
	return !td->o.iodepth_batch_complete_min &&
		   !td->o.iodepth_batch_complete_max;
}
/*
 * Unlinks files from thread data fio_file structure
 */
static int unlink_all_files(struct thread_data *td)
{
	struct fio_file *f;
	unsigned int i;
	int ret = 0;

	for_each_file(td, f, i) {
		if (f->filetype != FIO_TYPE_FILE)
			continue;
		ret = td_io_unlink_file(td, f);
		if (ret)
			break;
	}

	if (ret)
		td_verror(td, ret, "unlink_all_files");

	return ret;
}

/*
 * Check if io_u will overlap an in-flight IO in the queue
 */
static bool in_flight_overlap(struct io_u_queue *q, struct io_u *io_u)
{
	bool overlap;
	struct io_u *check_io_u;
	unsigned long long x1, x2, y1, y2;
	int i;

	x1 = io_u->offset;
	x2 = io_u->offset + io_u->buflen;
	overlap = false;
	io_u_qiter(q, check_io_u, i) {
		if (check_io_u->flags & IO_U_F_FLIGHT) {
			y1 = check_io_u->offset;
			y2 = check_io_u->offset + check_io_u->buflen;

			if (x1 < y2 && y1 < x2) {
				overlap = true;
				dprint(FD_IO, "in-flight overlap: %llu/%lu, %llu/%lu\n",
						x1, io_u->buflen,
						y1, check_io_u->buflen);
				break;
			}
		}
	}

	return overlap;
}

static enum fio_q_status io_u_submit(struct thread_data *td, struct io_u *io_u)
{
	/*
	 * Check for overlap if the user asked us to, and we have
	 * at least one IO in flight besides this one.
	 */
	if (td->o.serialize_overlap && td->cur_depth > 1 &&
	    in_flight_overlap(&td->io_u_all, io_u))
		return FIO_Q_BUSY;

	return td_io_queue(td, io_u);
}

/*
 * The main verify engine. Runs over the writes we previously submitted,
 * reads the blocks back in, and checks the crc/md5 of the data.
 */
static void do_verify(struct thread_data *td, uint64_t verify_bytes)
{
	struct fio_file *f;
	struct io_u *io_u;
	int ret, min_events;
	unsigned int i;

	dprint(FD_VERIFY, "starting loop\n");

	/*
	 * sync io first and invalidate cache, to make sure we really
	 * read from disk.
	 */
	for_each_file(td, f, i) {
		if (!fio_file_open(f))
			continue;
		if (fio_io_sync(td, f))
			break;
		if (file_invalidate_cache(td, f))
			break;
	}

	check_update_rusage(td);

	if (td->error)
		return;

	/*
	 * verify_state needs to be reset before verification
	 * proceeds so that expected random seeds match actual
	 * random seeds in headers. The main loop will reset
	 * all random number generators if randrepeat is set.
	 */
	if (!td->o.rand_repeatable)
		td_fill_verify_state_seed(td);

	td_set_runstate(td, TD_VERIFYING);

	io_u = NULL;
	while (!td->terminate) {
		enum fio_ddir ddir;
		int full;

		update_ts_cache(td);
		check_update_rusage(td);

		if (runtime_exceeded(td, &td->ts_cache)) {
			__update_ts_cache(td);
			if (runtime_exceeded(td, &td->ts_cache)) {
				fio_mark_td_terminate(td);
				break;
			}
		}

		if (flow_threshold_exceeded(td))
			continue;

		if (!td->o.experimental_verify) {
			io_u = __get_io_u(td);
			if (!io_u)
				break;

			if (get_next_verify(td, io_u)) {
				put_io_u(td, io_u);
				break;
			}

			if (td_io_prep(td, io_u)) {
				put_io_u(td, io_u);
				break;
			}
		} else {
			if (ddir_rw_sum(td->bytes_done) + td->o.rw_min_bs > verify_bytes)
				break;

			while ((io_u = get_io_u(td)) != NULL) {
				if (IS_ERR_OR_NULL(io_u)) {
					io_u = NULL;
					ret = FIO_Q_BUSY;
					goto reap;
				}

				/*
				 * We are only interested in the places where
				 * we wrote or trimmed IOs. Turn those into
				 * reads for verification purposes.
				 */
				if (io_u->ddir == DDIR_READ) {
					/*
					 * Pretend we issued it for rwmix
					 * accounting
					 */
					td->io_issues[DDIR_READ]++;
					put_io_u(td, io_u);
					continue;
				} else if (io_u->ddir == DDIR_TRIM) {
					io_u->ddir = DDIR_READ;
					io_u_set(td, io_u, IO_U_F_TRIMMED);
					break;
				} else if (io_u->ddir == DDIR_WRITE) {
					io_u->ddir = DDIR_READ;
					populate_verify_io_u(td, io_u);
					break;
				} else {
					put_io_u(td, io_u);
					continue;
				}
			}

			if (!io_u)
				break;
		}

		if (verify_state_should_stop(td, io_u)) {
			put_io_u(td, io_u);
			break;
		}

		if (td->o.verify_async)
			io_u->end_io = verify_io_u_async;
		else
			io_u->end_io = verify_io_u;

		ddir = io_u->ddir;
		if (!td->o.disable_slat)
			fio_gettime(&io_u->start_time, NULL);

		ret = io_u_submit(td, io_u);

		if (io_queue_event(td, io_u, &ret, ddir, NULL, 1, NULL))
			break;

		/*
		 * if we can queue more, do so. but check if there are
		 * completed io_u's first. Note that we can get BUSY even
		 * without IO queued, if the system is resource starved.
		 */
reap:
		full = queue_full(td) || (ret == FIO_Q_BUSY && td->cur_depth);
		if (full || io_in_polling(td))
			ret = wait_for_completions(td, NULL);

		if (ret < 0)
			break;
	}

	check_update_rusage(td);

	if (!td->error) {
		min_events = td->cur_depth;

		if (min_events)
			ret = io_u_queued_complete(td, min_events);
	} else
		cleanup_pending_aio(td);

	td_set_runstate(td, TD_RUNNING);

	dprint(FD_VERIFY, "exiting loop\n");
}

static bool exceeds_number_ios(struct thread_data *td)
{
	unsigned long long number_ios;

	if (!td->o.number_ios)
		return false;

	number_ios = ddir_rw_sum(td->io_blocks);
	number_ios += td->io_u_queued + td->io_u_in_flight;

	return number_ios >= (td->o.number_ios * td->loops);
}

static bool io_bytes_exceeded(struct thread_data *td, uint64_t *this_bytes)
{
	unsigned long long bytes, limit;

	if (td_rw(td))
		bytes = this_bytes[DDIR_READ] + this_bytes[DDIR_WRITE];
	else if (td_write(td))
		bytes = this_bytes[DDIR_WRITE];
	else if (td_read(td))
		bytes = this_bytes[DDIR_READ];
	else
		bytes = this_bytes[DDIR_TRIM];

	if (td->o.io_size)
		limit = td->o.io_size;
	else
		limit = td->o.size;

	limit *= td->loops;
	return bytes >= limit || exceeds_number_ios(td);
}

static bool io_issue_bytes_exceeded(struct thread_data *td)
{
	return io_bytes_exceeded(td, td->io_issue_bytes);
}

static bool io_complete_bytes_exceeded(struct thread_data *td)
{
	return io_bytes_exceeded(td, td->this_io_bytes);
}

/*
 * used to calculate the next io time for rate control
 *
 */
static long long usec_for_io(struct thread_data *td, enum fio_ddir ddir)
{
	uint64_t bps = td->rate_bps[ddir];

	assert(!(td->flags & TD_F_CHILD));

	if (td->o.rate_process == RATE_PROCESS_POISSON) {
		uint64_t val, iops;

		iops = bps / td->o.bs[ddir];
		val = (int64_t) (1000000 / iops) *
				-logf(__rand_0_1(&td->poisson_state[ddir]));
		if (val) {
			dprint(FD_RATE, "poisson rate iops=%llu, ddir=%d\n",
					(unsigned long long) 1000000 / val,
					ddir);
		}
		td->last_usec[ddir] += val;
		return td->last_usec[ddir];
	} else if (bps) {
		uint64_t bytes = td->rate_io_issue_bytes[ddir];
		uint64_t secs = bytes / bps;
		uint64_t remainder = bytes % bps;

		return remainder * 1000000 / bps + secs * 1000000;
	}

	return 0;
}

static void handle_thinktime(struct thread_data *td, enum fio_ddir ddir)
{
	unsigned long long b;
	uint64_t total;
	int left;

	b = ddir_rw_sum(td->io_blocks);
	if (b % td->o.thinktime_blocks)
		return;

	io_u_quiesce(td);

	total = 0;
	if (td->o.thinktime_spin)
		total = usec_spin(td->o.thinktime_spin);

	left = td->o.thinktime - total;
	if (left)
		total += usec_sleep(td, left);

	/*
	 * If we're ignoring thinktime for the rate, add the number of bytes
	 * we would have done while sleeping, minus one block to ensure we
	 * start issuing immediately after the sleep.
	 */
	if (total && td->rate_bps[ddir] && td->o.rate_ign_think) {
		uint64_t missed = (td->rate_bps[ddir] * total) / 1000000ULL;
		uint64_t bs = td->o.min_bs[ddir];
		uint64_t usperop = bs * 1000000ULL / td->rate_bps[ddir];
		uint64_t over;

		if (usperop <= total)
			over = bs;
		else
			over = (usperop - total) / usperop * -bs;

		td->rate_io_issue_bytes[ddir] += (missed - over);
	}
}

/*
 * Main IO worker function. It retrieves io_u's to process and queues
 * and reaps them, checking for rate and errors along the way.
 *
 * Returns number of bytes written and trimmed.
 */
static void do_io(struct thread_data *td, uint64_t *bytes_done)
{
	unsigned int i;
	int ret = 0;
	uint64_t total_bytes, bytes_issued = 0;

	for (i = 0; i < DDIR_RWDIR_CNT; i++)
		bytes_done[i] = td->bytes_done[i];

	if (in_ramp_time(td))
		td_set_runstate(td, TD_RAMP);
	else
		td_set_runstate(td, TD_RUNNING);

	lat_target_init(td);

	total_bytes = td->o.size;
	/*
	* Allow random overwrite workloads to write up to io_size
	* before starting verification phase as 'size' doesn't apply.
	*/
	if (td_write(td) && td_random(td) && td->o.norandommap)
		total_bytes = max(total_bytes, (uint64_t) td->o.io_size);
	/*
	 * If verify_backlog is enabled, we'll run the verify in this
	 * handler as well. For that case, we may need up to twice the
	 * amount of bytes.
	 */
	if (td->o.verify != VERIFY_NONE &&
	   (td_write(td) && td->o.verify_backlog))
		total_bytes += td->o.size;

	/* In trimwrite mode, each byte is trimmed and then written, so
	 * allow total_bytes to be twice as big */
	if (td_trimwrite(td))
		total_bytes += td->total_io_size;

	while ((td->o.read_iolog_file && !flist_empty(&td->io_log_list)) ||
		(!flist_empty(&td->trim_list)) || !io_issue_bytes_exceeded(td) ||
		td->o.time_based) {
		struct timespec comp_time;
		struct io_u *io_u;
		int full;
		enum fio_ddir ddir;

		check_update_rusage(td);

		if (td->terminate || td->done)
			break;

		update_ts_cache(td);

		if (runtime_exceeded(td, &td->ts_cache)) {
			__update_ts_cache(td);
			if (runtime_exceeded(td, &td->ts_cache)) {
				fio_mark_td_terminate(td);
				break;
			}
		}

		if (flow_threshold_exceeded(td))
			continue;

		/*
		 * Break if we exceeded the bytes. The exception is time
		 * based runs, but we still need to break out of the loop
		 * for those to run verification, if enabled.
		 */
		if (bytes_issued >= total_bytes &&
		    (!td->o.time_based ||
		     (td->o.time_based && td->o.verify != VERIFY_NONE)))
			break;

		io_u = get_io_u(td);
		if (IS_ERR_OR_NULL(io_u)) {
			int err = PTR_ERR(io_u);

			io_u = NULL;
			ddir = DDIR_INVAL;
			if (err == -EBUSY) {
				ret = FIO_Q_BUSY;
				goto reap;
			}
			if (td->o.latency_target)
				goto reap;
			break;
		}

		if (io_u->ddir == DDIR_WRITE && td->flags & TD_F_DO_VERIFY)
			populate_verify_io_u(td, io_u);

		ddir = io_u->ddir;

		/*
		 * Add verification end_io handler if:
		 *	- Asked to verify (!td_rw(td))
		 *	- Or the io_u is from our verify list (mixed write/ver)
		 */
		if (td->o.verify != VERIFY_NONE && io_u->ddir == DDIR_READ &&
		    ((io_u->flags & IO_U_F_VER_LIST) || !td_rw(td))) {

			if (!td->o.verify_pattern_bytes) {
				io_u->rand_seed = __rand(&td->verify_state);
				if (sizeof(int) != sizeof(long *))
					io_u->rand_seed *= __rand(&td->verify_state);
			}

			if (verify_state_should_stop(td, io_u)) {
				put_io_u(td, io_u);
				break;
			}

			if (td->o.verify_async)
				io_u->end_io = verify_io_u_async;
			else
				io_u->end_io = verify_io_u;
			td_set_runstate(td, TD_VERIFYING);
		} else if (in_ramp_time(td))
			td_set_runstate(td, TD_RAMP);
		else
			td_set_runstate(td, TD_RUNNING);

		/*
		 * Always log IO before it's issued, so we know the specific
		 * order of it. The logged unit will track when the IO has
		 * completed.
		 */
		if (td_write(td) && io_u->ddir == DDIR_WRITE &&
		    td->o.do_verify &&
		    td->o.verify != VERIFY_NONE &&
		    !td->o.experimental_verify)
			log_io_piece(td, io_u);

		if (td->o.io_submit_mode == IO_MODE_OFFLOAD) {
			const unsigned long blen = io_u->xfer_buflen;
			const enum fio_ddir ddir = acct_ddir(io_u);

			if (td->error)
				break;

			workqueue_enqueue(&td->io_wq, &io_u->work);
			ret = FIO_Q_QUEUED;

			if (ddir_rw(ddir)) {
				td->io_issues[ddir]++;
				td->io_issue_bytes[ddir] += blen;
				td->rate_io_issue_bytes[ddir] += blen;
			}

			if (should_check_rate(td))
				td->rate_next_io_time[ddir] = usec_for_io(td, ddir);

		} else {
			ret = io_u_submit(td, io_u);

			if (should_check_rate(td))
				td->rate_next_io_time[ddir] = usec_for_io(td, ddir);

			if (io_queue_event(td, io_u, &ret, ddir, &bytes_issued, 0, &comp_time))
				break;

			/*
			 * See if we need to complete some commands. Note that
			 * we can get BUSY even without IO queued, if the
			 * system is resource starved.
			 */
reap:
			full = queue_full(td) ||
				(ret == FIO_Q_BUSY && td->cur_depth);
			if (full || io_in_polling(td))
				ret = wait_for_completions(td, &comp_time);
		}
		if (ret < 0)
			break;
		if (!ddir_rw_sum(td->bytes_done) &&
		    !td_ioengine_flagged(td, FIO_NOIO))
			continue;

		if (!in_ramp_time(td) && should_check_rate(td)) {
			if (check_min_rate(td, &comp_time)) {
				if (exitall_on_terminate || td->o.exitall_error)
					fio_terminate_threads(td->groupid);
				td_verror(td, EIO, "check_min_rate");
				break;
			}
		}
		if (!in_ramp_time(td) && td->o.latency_target)
			lat_target_check(td);

		if (ddir_rw(ddir) && td->o.thinktime)
			handle_thinktime(td, ddir);
	}

	check_update_rusage(td);

	if (td->trim_entries)
		log_err("fio: %lu trim entries leaked?\n", td->trim_entries);

	if (td->o.fill_device && td->error == ENOSPC) {
		td->error = 0;
		fio_mark_td_terminate(td);
	}
	if (!td->error) {
		struct fio_file *f;

		if (td->o.io_submit_mode == IO_MODE_OFFLOAD) {
			workqueue_flush(&td->io_wq);
			i = 0;
		} else
			i = td->cur_depth;

		if (i) {
			ret = io_u_queued_complete(td, i);
			if (td->o.fill_device && td->error == ENOSPC)
				td->error = 0;
		}

		if (should_fsync(td) && td->o.end_fsync) {
			td_set_runstate(td, TD_FSYNCING);

			for_each_file(td, f, i) {
				if (!fio_file_fsync(td, f))
					continue;

				log_err("fio: end_fsync failed for file %s\n",
								f->file_name);
			}
		}
	} else
		cleanup_pending_aio(td);

	/*
	 * stop job if we failed doing any IO
	 */
	if (!ddir_rw_sum(td->this_io_bytes))
		td->done = 1;

	for (i = 0; i < DDIR_RWDIR_CNT; i++)
		bytes_done[i] = td->bytes_done[i] - bytes_done[i];
}

static void free_file_completion_logging(struct thread_data *td)
{
	struct fio_file *f;
	unsigned int i;

	for_each_file(td, f, i) {
		if (!f->last_write_comp)
			break;
		sfree(f->last_write_comp);
	}
}

static int init_file_completion_logging(struct thread_data *td,
					unsigned int depth)
{
	struct fio_file *f;
	unsigned int i;

	if (td->o.verify == VERIFY_NONE || !td->o.verify_state_save)
		return 0;

	for_each_file(td, f, i) {
		f->last_write_comp = scalloc(depth, sizeof(uint64_t));
		if (!f->last_write_comp)
			goto cleanup;
	}

	return 0;

cleanup:
	free_file_completion_logging(td);
	log_err("fio: failed to alloc write comp data\n");
	return 1;
}

static void cleanup_io_u(struct thread_data *td)
{
	struct io_u *io_u;

	while ((io_u = io_u_qpop(&td->io_u_freelist)) != NULL) {

		if (td->io_ops->io_u_free)
			td->io_ops->io_u_free(td, io_u);

		fio_memfree(io_u, sizeof(*io_u));
	}

	free_io_mem(td);

	io_u_rexit(&td->io_u_requeues);
	io_u_qexit(&td->io_u_freelist);
	io_u_qexit(&td->io_u_all);

	free_file_completion_logging(td);
}

static int init_io_u(struct thread_data *td)
{
	struct io_u *io_u;
	unsigned int max_bs, min_write;
	int cl_align, i, max_units;
	int data_xfer = 1, err;
	char *p;

	max_units = td->o.iodepth;
	max_bs = td_max_bs(td);
	min_write = td->o.min_bs[DDIR_WRITE];
	td->orig_buffer_size = (unsigned long long) max_bs
					* (unsigned long long) max_units;

	if (td_ioengine_flagged(td, FIO_NOIO) || !(td_read(td) || td_write(td)))
		data_xfer = 0;

	err = 0;
	err += !io_u_rinit(&td->io_u_requeues, td->o.iodepth);
	err += !io_u_qinit(&td->io_u_freelist, td->o.iodepth);
	err += !io_u_qinit(&td->io_u_all, td->o.iodepth);

	if (err) {
		log_err("fio: failed setting up IO queues\n");
		return 1;
	}

	/*
	 * if we may later need to do address alignment, then add any
	 * possible adjustment here so that we don't cause a buffer
	 * overflow later. this adjustment may be too much if we get
	 * lucky and the allocator gives us an aligned address.
	 */
	if (td->o.odirect || td->o.mem_align || td->o.oatomic ||
	    td_ioengine_flagged(td, FIO_RAWIO))
		td->orig_buffer_size += page_mask + td->o.mem_align;

	if (td->o.mem_type == MEM_SHMHUGE || td->o.mem_type == MEM_MMAPHUGE) {
		unsigned long bs;

		bs = td->orig_buffer_size + td->o.hugepage_size - 1;
		td->orig_buffer_size = bs & ~(td->o.hugepage_size - 1);
	}

	if (td->orig_buffer_size != (size_t) td->orig_buffer_size) {
		log_err("fio: IO memory too large. Reduce max_bs or iodepth\n");
		return 1;
	}

	if (data_xfer && allocate_io_mem(td))
		return 1;

	if (td->o.odirect || td->o.mem_align || td->o.oatomic ||
	    td_ioengine_flagged(td, FIO_RAWIO))
		p = PTR_ALIGN(td->orig_buffer, page_mask) + td->o.mem_align;
	else
		p = td->orig_buffer;

	cl_align = os_cache_line_size();

	for (i = 0; i < max_units; i++) {
		void *ptr;

		if (td->terminate)
			return 1;

		ptr = fio_memalign(cl_align, sizeof(*io_u));
		if (!ptr) {
			log_err("fio: unable to allocate aligned memory\n");
			break;
		}

		io_u = ptr;
		memset(io_u, 0, sizeof(*io_u));
		INIT_FLIST_HEAD(&io_u->verify_list);
		dprint(FD_MEM, "io_u alloc %p, index %u\n", io_u, i);

		if (data_xfer) {
			io_u->buf = p;
			dprint(FD_MEM, "io_u %p, mem %p\n", io_u, io_u->buf);

			if (td_write(td))
				io_u_fill_buffer(td, io_u, min_write, max_bs);
			if (td_write(td) && td->o.verify_pattern_bytes) {
				/*
				 * Fill the buffer with the pattern if we are
				 * going to be doing writes.
				 */
				fill_verify_pattern(td, io_u->buf, max_bs, io_u, 0, 0);
			}
		}

		io_u->index = i;
		io_u->flags = IO_U_F_FREE;
		io_u_qpush(&td->io_u_freelist, io_u);

		/*
		 * io_u never leaves this stack, used for iteration of all
		 * io_u buffers.
		 */
		io_u_qpush(&td->io_u_all, io_u);

		if (td->io_ops->io_u_init) {
			int ret = td->io_ops->io_u_init(td, io_u);

			if (ret) {
				log_err("fio: failed to init engine data: %d\n", ret);
				return 1;
			}
		}

		p += max_bs;
	}

	if (init_file_completion_logging(td, max_units))
		return 1;

	return 0;
}

/*
 * This function is Linux specific.
 * FIO_HAVE_IOSCHED_SWITCH enabled currently means it's Linux.
 */
static int switch_ioscheduler(struct thread_data *td)
{
#ifdef FIO_HAVE_IOSCHED_SWITCH
	char tmp[256], tmp2[128], *p;
	FILE *f;
	int ret;

	if (td_ioengine_flagged(td, FIO_DISKLESSIO))
		return 0;

	assert(td->files && td->files[0]);
	sprintf(tmp, "%s/queue/scheduler", td->files[0]->du->sysfs_root);

	f = fopen(tmp, "r+");
	if (!f) {
		if (errno == ENOENT) {
			log_err("fio: os or kernel doesn't support IO scheduler"
				" switching\n");
			return 0;
		}
		td_verror(td, errno, "fopen iosched");
		return 1;
	}

	/*
	 * Set io scheduler.
	 */
	ret = fwrite(td->o.ioscheduler, strlen(td->o.ioscheduler), 1, f);
	if (ferror(f) || ret != 1) {
		td_verror(td, errno, "fwrite");
		fclose(f);
		return 1;
	}

	rewind(f);

	/*
	 * Read back and check that the selected scheduler is now the default.
	 */
	ret = fread(tmp, 1, sizeof(tmp) - 1, f);
	if (ferror(f) || ret < 0) {
		td_verror(td, errno, "fread");
		fclose(f);
		return 1;
	}
	tmp[ret] = '\0';
	/*
	 * either a list of io schedulers or "none\n" is expected. Strip the
	 * trailing newline.
	 */
	p = tmp;
	strsep(&p, "\n");

	/*
	 * Write to "none" entry doesn't fail, so check the result here.
	 */
	if (!strcmp(tmp, "none")) {
		log_err("fio: io scheduler is not tunable\n");
		fclose(f);
		return 0;
	}

	sprintf(tmp2, "[%s]", td->o.ioscheduler);
	if (!strstr(tmp, tmp2)) {
		log_err("fio: io scheduler %s not found\n", td->o.ioscheduler);
		td_verror(td, EINVAL, "iosched_switch");
		fclose(f);
		return 1;
	}

	fclose(f);
	return 0;
#else
	return 0;
#endif
}

static bool keep_running(struct thread_data *td)
{
	unsigned long long limit;

	if (td->done)
		return false;
	if (td->terminate)
		return false;
	if (td->o.time_based)
		return true;
	if (td->o.loops) {
		td->o.loops--;
		return true;
	}
	if (exceeds_number_ios(td))
		return false;

	if (td->o.io_size)
		limit = td->o.io_size;
	else
		limit = td->o.size;

	if (limit != -1ULL && ddir_rw_sum(td->io_bytes) < limit) {
		uint64_t diff;

		/*
		 * If the difference is less than the maximum IO size, we
		 * are done.
		 */
		diff = limit - ddir_rw_sum(td->io_bytes);
		if (diff < td_max_bs(td))
			return false;

		if (fio_files_done(td) && !td->o.io_size)
			return false;

		return true;
	}

	return false;
}

static int exec_string(struct thread_options *o, const char *string, const char *mode)
{
	size_t newlen = strlen(string) + strlen(o->name) + strlen(mode) + 9 + 1;
	int ret;
	char *str;

	str = malloc(newlen);
	sprintf(str, "%s &> %s.%s.txt", string, o->name, mode);

	log_info("%s : Saving output of %s in %s.%s.txt\n",o->name, mode, o->name, mode);
	ret = system(str);
	if (ret == -1)
		log_err("fio: exec of cmd <%s> failed\n", str);

	free(str);
	return ret;
}

/*
 * Dry run to compute correct state of numberio for verification.
 */
static uint64_t do_dry_run(struct thread_data *td)
{
	td_set_runstate(td, TD_RUNNING);

	while ((td->o.read_iolog_file && !flist_empty(&td->io_log_list)) ||
		(!flist_empty(&td->trim_list)) || !io_complete_bytes_exceeded(td)) {
		struct io_u *io_u;
		int ret;

		if (td->terminate || td->done)
			break;

		io_u = get_io_u(td);
		if (IS_ERR_OR_NULL(io_u))
			break;

		io_u_set(td, io_u, IO_U_F_FLIGHT);
		io_u->error = 0;
		io_u->resid = 0;
		if (ddir_rw(acct_ddir(io_u)))
			td->io_issues[acct_ddir(io_u)]++;
		if (ddir_rw(io_u->ddir)) {
			io_u_mark_depth(td, 1);
			td->ts.total_io_u[io_u->ddir]++;
		}

		if (td_write(td) && io_u->ddir == DDIR_WRITE &&
		    td->o.do_verify &&
		    td->o.verify != VERIFY_NONE &&
		    !td->o.experimental_verify)
			log_io_piece(td, io_u);

		ret = io_u_sync_complete(td, io_u);
		(void) ret;
	}

	return td->bytes_done[DDIR_WRITE] + td->bytes_done[DDIR_TRIM];
}

struct fork_data {
	struct thread_data *td;
	struct sk_out *sk_out;
};

/*
 * Entry point for the thread based jobs. The process based jobs end up
 * here as well, after a little setup.
 */
static void *thread_main(void *data)
{
	struct fork_data *fd = data;
	unsigned long long elapsed_us[DDIR_RWDIR_CNT] = { 0, };
	struct thread_data *td = fd->td;
	struct thread_options *o = &td->o;
	struct sk_out *sk_out = fd->sk_out;
	uint64_t bytes_done[DDIR_RWDIR_CNT];
	int deadlock_loop_cnt;
	bool clear_state, did_some_io;
	int ret;

	sk_out_assign(sk_out);
	free(fd);

	if (!o->use_thread) {
		setsid();
		td->pid = getpid();
	} else
		td->pid = gettid();

	fio_local_clock_init(o->use_thread);

	dprint(FD_PROCESS, "jobs pid=%d started\n", (int) td->pid);

	if (is_backend)
		fio_server_send_start(td);

	INIT_FLIST_HEAD(&td->io_log_list);
	INIT_FLIST_HEAD(&td->io_hist_list);
	INIT_FLIST_HEAD(&td->verify_list);
	INIT_FLIST_HEAD(&td->trim_list);
	td->io_hist_tree = RB_ROOT;

	ret = mutex_cond_init_pshared(&td->io_u_lock, &td->free_cond);
	if (ret) {
		td_verror(td, ret, "mutex_cond_init_pshared");
		goto err;
	}
	ret = cond_init_pshared(&td->verify_cond);
	if (ret) {
		td_verror(td, ret, "mutex_cond_pshared");
		goto err;
	}

	td_set_runstate(td, TD_INITIALIZED);
	dprint(FD_MUTEX, "up startup_sem\n");
	fio_sem_up(startup_sem);
	dprint(FD_MUTEX, "wait on td->sem\n");
	fio_sem_down(td->sem);
	dprint(FD_MUTEX, "done waiting on td->sem\n");

	/*
	 * A new gid requires privilege, so we need to do this before setting
	 * the uid.
	 */
	if (o->gid != -1U && setgid(o->gid)) {
		td_verror(td, errno, "setgid");
		goto err;
	}
	if (o->uid != -1U && setuid(o->uid)) {
		td_verror(td, errno, "setuid");
		goto err;
	}

	/*
	 * Do this early, we don't want the compress threads to be limited
	 * to the same CPUs as the IO workers. So do this before we set
	 * any potential CPU affinity
	 */
	if (iolog_compress_init(td, sk_out))
		goto err;

	/*
	 * If we have a gettimeofday() thread, make sure we exclude that
	 * thread from this job
	 */
	if (o->gtod_cpu)
		fio_cpu_clear(&o->cpumask, o->gtod_cpu);

	/*
	 * Set affinity first, in case it has an impact on the memory
	 * allocations.
	 */
	if (fio_option_is_set(o, cpumask)) {
		if (o->cpus_allowed_policy == FIO_CPUS_SPLIT) {
			ret = fio_cpus_split(&o->cpumask, td->thread_number - 1);
			if (!ret) {
				log_err("fio: no CPUs set\n");
				log_err("fio: Try increasing number of available CPUs\n");
				td_verror(td, EINVAL, "cpus_split");
				goto err;
			}
		}
		ret = fio_setaffinity(td->pid, o->cpumask);
		if (ret == -1) {
			td_verror(td, errno, "cpu_set_affinity");
			goto err;
		}
	}

#ifdef CONFIG_LIBNUMA
	/* numa node setup */
	if (fio_option_is_set(o, numa_cpunodes) ||
	    fio_option_is_set(o, numa_memnodes)) {
		struct bitmask *mask;

		if (numa_available() < 0) {
			td_verror(td, errno, "Does not support NUMA API\n");
			goto err;
		}

		if (fio_option_is_set(o, numa_cpunodes)) {
			mask = numa_parse_nodestring(o->numa_cpunodes);
			ret = numa_run_on_node_mask(mask);
			numa_free_nodemask(mask);
			if (ret == -1) {
				td_verror(td, errno, \
					"numa_run_on_node_mask failed\n");
				goto err;
			}
		}

		if (fio_option_is_set(o, numa_memnodes)) {
			mask = NULL;
			if (o->numa_memnodes)
				mask = numa_parse_nodestring(o->numa_memnodes);

			switch (o->numa_mem_mode) {
			case MPOL_INTERLEAVE:
				numa_set_interleave_mask(mask);
				break;
			case MPOL_BIND:
				numa_set_membind(mask);
				break;
			case MPOL_LOCAL:
				numa_set_localalloc();
				break;
			case MPOL_PREFERRED:
				numa_set_preferred(o->numa_mem_prefer_node);
				break;
			case MPOL_DEFAULT:
			default:
				break;
			}

			if (mask)
				numa_free_nodemask(mask);

		}
	}
#endif

	if (fio_pin_memory(td))
		goto err;

	/*
	 * May alter parameters that init_io_u() will use, so we need to
	 * do this first.
	 */
	if (!init_iolog(td))
		goto err;

	if (init_io_u(td))
		goto err;

	if (o->verify_async && verify_async_init(td))
		goto err;

	if (fio_option_is_set(o, ioprio) ||
	    fio_option_is_set(o, ioprio_class)) {
		ret = ioprio_set(IOPRIO_WHO_PROCESS, 0, o->ioprio_class, o->ioprio);
		if (ret == -1) {
			td_verror(td, errno, "ioprio_set");
			goto err;
		}
	}

	if (o->cgroup && cgroup_setup(td, cgroup_list, &cgroup_mnt))
		goto err;

	errno = 0;
	if (nice(o->nice) == -1 && errno != 0) {
		td_verror(td, errno, "nice");
		goto err;
	}

	if (o->ioscheduler && switch_ioscheduler(td))
		goto err;

	if (!o->create_serialize && setup_files(td))
		goto err;

	if (td_io_init(td))
		goto err;

	if (!init_random_map(td))
		goto err;

	if (o->exec_prerun && exec_string(o, o->exec_prerun, (const char *)"prerun"))
		goto err;

	if (o->pre_read && !pre_read_files(td))
		goto err;

	fio_verify_init(td);

	if (rate_submit_init(td, sk_out))
		goto err;

	set_epoch_time(td, o->log_unix_epoch);
	fio_getrusage(&td->ru_start);
	memcpy(&td->bw_sample_time, &td->epoch, sizeof(td->epoch));
	memcpy(&td->iops_sample_time, &td->epoch, sizeof(td->epoch));
	memcpy(&td->ss.prev_time, &td->epoch, sizeof(td->epoch));

	if (o->ratemin[DDIR_READ] || o->ratemin[DDIR_WRITE] ||
			o->ratemin[DDIR_TRIM]) {
	        memcpy(&td->lastrate[DDIR_READ], &td->bw_sample_time,
					sizeof(td->bw_sample_time));
	        memcpy(&td->lastrate[DDIR_WRITE], &td->bw_sample_time,
					sizeof(td->bw_sample_time));
	        memcpy(&td->lastrate[DDIR_TRIM], &td->bw_sample_time,
					sizeof(td->bw_sample_time));
	}

	memset(bytes_done, 0, sizeof(bytes_done));
	clear_state = false;
	did_some_io = false;

	while (keep_running(td)) {
		uint64_t verify_bytes;

		fio_gettime(&td->start, NULL);
		memcpy(&td->ts_cache, &td->start, sizeof(td->start));

		if (clear_state) {
			clear_io_state(td, 0);

			if (o->unlink_each_loop && unlink_all_files(td))
				break;
		}

		prune_io_piece_log(td);

		if (td->o.verify_only && td_write(td))
			verify_bytes = do_dry_run(td);
		else {
			do_io(td, bytes_done);

			if (!ddir_rw_sum(bytes_done)) {
				fio_mark_td_terminate(td);
				verify_bytes = 0;
			} else {
				verify_bytes = bytes_done[DDIR_WRITE] +
						bytes_done[DDIR_TRIM];
			}
		}

		/*
		 * If we took too long to shut down, the main thread could
		 * already consider us reaped/exited. If that happens, break
		 * out and clean up.
		 */
		if (td->runstate >= TD_EXITED)
			break;

		clear_state = true;

		/*
		 * Make sure we've successfully updated the rusage stats
		 * before waiting on the stat mutex. Otherwise we could have
		 * the stat thread holding stat mutex and waiting for
		 * the rusage_sem, which would never get upped because
		 * this thread is waiting for the stat mutex.
		 */
		deadlock_loop_cnt = 0;
		do {
			check_update_rusage(td);
			if (!fio_sem_down_trylock(stat_sem))
				break;
			usleep(1000);
			if (deadlock_loop_cnt++ > 5000) {
				log_err("fio seems to be stuck grabbing stat_sem, forcibly exiting\n");
				td->error = EDEADLK;
				goto err;
			}
		} while (1);

		if (td_read(td) && td->io_bytes[DDIR_READ])
			update_runtime(td, elapsed_us, DDIR_READ);
		if (td_write(td) && td->io_bytes[DDIR_WRITE])
			update_runtime(td, elapsed_us, DDIR_WRITE);
		if (td_trim(td) && td->io_bytes[DDIR_TRIM])
			update_runtime(td, elapsed_us, DDIR_TRIM);
		fio_gettime(&td->start, NULL);
		fio_sem_up(stat_sem);

		if (td->error || td->terminate)
			break;

		if (!o->do_verify ||
		    o->verify == VERIFY_NONE ||
		    td_ioengine_flagged(td, FIO_UNIDIR))
			continue;

		if (ddir_rw_sum(bytes_done))
			did_some_io = true;

		clear_io_state(td, 0);

		fio_gettime(&td->start, NULL);

		do_verify(td, verify_bytes);

		/*
		 * See comment further up for why this is done here.
		 */
		check_update_rusage(td);

		fio_sem_down(stat_sem);
		update_runtime(td, elapsed_us, DDIR_READ);
		fio_gettime(&td->start, NULL);
		fio_sem_up(stat_sem);

		if (td->error || td->terminate)
			break;
	}

	/*
	 * If td ended up with no I/O when it should have had,
	 * then something went wrong unless FIO_NOIO or FIO_DISKLESSIO.
	 * (Are we not missing other flags that can be ignored ?)
	 */
	if ((td->o.size || td->o.io_size) && !ddir_rw_sum(bytes_done) &&
	    !did_some_io && !td->o.create_only &&
	    !(td_ioengine_flagged(td, FIO_NOIO) ||
	      td_ioengine_flagged(td, FIO_DISKLESSIO)))
		log_err("%s: No I/O performed by %s, "
			 "perhaps try --debug=io option for details?\n",
			 td->o.name, td->io_ops->name);

	td_set_runstate(td, TD_FINISHING);

	update_rusage_stat(td);
	td->ts.total_run_time = mtime_since_now(&td->epoch);
	td->ts.io_bytes[DDIR_READ] = td->io_bytes[DDIR_READ];
	td->ts.io_bytes[DDIR_WRITE] = td->io_bytes[DDIR_WRITE];
	td->ts.io_bytes[DDIR_TRIM] = td->io_bytes[DDIR_TRIM];

	if (td->o.verify_state_save && !(td->flags & TD_F_VSTATE_SAVED) &&
	    (td->o.verify != VERIFY_NONE && td_write(td)))
		verify_save_state(td->thread_number);

	fio_unpin_memory(td);

	td_writeout_logs(td, true);

	iolog_compress_exit(td);
	rate_submit_exit(td);

	if (o->exec_postrun)
		exec_string(o, o->exec_postrun, (const char *)"postrun");

	if (exitall_on_terminate || (o->exitall_error && td->error))
		fio_terminate_threads(td->groupid);

err:
	if (td->error)
		log_info("fio: pid=%d, err=%d/%s\n", (int) td->pid, td->error,
							td->verror);

	if (o->verify_async)
		verify_async_exit(td);

	close_and_free_files(td);
	cleanup_io_u(td);
	close_ioengine(td);
	cgroup_shutdown(td, &cgroup_mnt);
	verify_free_state(td);

	if (td->zone_state_index) {
		int i;

		for (i = 0; i < DDIR_RWDIR_CNT; i++)
			free(td->zone_state_index[i]);
		free(td->zone_state_index);
		td->zone_state_index = NULL;
	}

	if (fio_option_is_set(o, cpumask)) {
		ret = fio_cpuset_exit(&o->cpumask);
		if (ret)
			td_verror(td, ret, "fio_cpuset_exit");
	}

	/*
	 * do this very late, it will log file closing as well
	 */
	if (o->write_iolog_file)
		write_iolog_close(td);

	td_set_runstate(td, TD_EXITED);

	/*
	 * Do this last after setting our runstate to exited, so we
	 * know that the stat thread is signaled.
	 */
	check_update_rusage(td);

	sk_out_drop();
	return (void *) (uintptr_t) td->error;
}

/*
 * Run over the job map and reap the threads that have exited, if any.
 */
static void reap_threads(unsigned int *nr_running, uint64_t *t_rate,
			 uint64_t *m_rate)
{
	struct thread_data *td;
	unsigned int cputhreads, realthreads, pending;
	int i, status, ret;

	/*
	 * reap exited threads (TD_EXITED -> TD_REAPED)
	 */
	realthreads = pending = cputhreads = 0;
	for_each_td(td, i) {
		int flags = 0;

		 if (!strcmp(td->o.ioengine, "cpuio"))
			cputhreads++;
		else
			realthreads++;

		if (!td->pid) {
			pending++;
			continue;
		}
		if (td->runstate == TD_REAPED)
			continue;
		if (td->o.use_thread) {
			if (td->runstate == TD_EXITED) {
				td_set_runstate(td, TD_REAPED);
				goto reaped;
			}
			continue;
		}

		flags = WNOHANG;
		if (td->runstate == TD_EXITED)
			flags = 0;

		/*
		 * check if someone quit or got killed in an unusual way
		 */
		ret = waitpid(td->pid, &status, flags);
		if (ret < 0) {
			if (errno == ECHILD) {
				log_err("fio: pid=%d disappeared %d\n",
						(int) td->pid, td->runstate);
				td->sig = ECHILD;
				td_set_runstate(td, TD_REAPED);
				goto reaped;
			}
			perror("waitpid");
		} else if (ret == td->pid) {
			if (WIFSIGNALED(status)) {
				int sig = WTERMSIG(status);

				if (sig != SIGTERM && sig != SIGUSR2)
					log_err("fio: pid=%d, got signal=%d\n",
							(int) td->pid, sig);
				td->sig = sig;
				td_set_runstate(td, TD_REAPED);
				goto reaped;
			}
			if (WIFEXITED(status)) {
				if (WEXITSTATUS(status) && !td->error)
					td->error = WEXITSTATUS(status);

				td_set_runstate(td, TD_REAPED);
				goto reaped;
			}
		}

		/*
		 * If the job is stuck, do a forceful timeout of it and
		 * move on.
		 */
		if (td->terminate &&
		    td->runstate < TD_FSYNCING &&
		    time_since_now(&td->terminate_time) >= FIO_REAP_TIMEOUT) {
			log_err("fio: job '%s' (state=%d) hasn't exited in "
				"%lu seconds, it appears to be stuck. Doing "
				"forceful exit of this job.\n",
				td->o.name, td->runstate,
				(unsigned long) time_since_now(&td->terminate_time));
			td_set_runstate(td, TD_REAPED);
			goto reaped;
		}

		/*
		 * thread is not dead, continue
		 */
		pending++;
		continue;
reaped:
		(*nr_running)--;
		(*m_rate) -= ddir_rw_sum(td->o.ratemin);
		(*t_rate) -= ddir_rw_sum(td->o.rate);
		if (!td->pid)
			pending--;

		if (td->error)
			exit_value++;

		done_secs += mtime_since_now(&td->epoch) / 1000;
		profile_td_exit(td);
	}

	if (*nr_running == cputhreads && !pending && realthreads)
		fio_terminate_threads(TERMINATE_ALL);
}

static bool __check_trigger_file(void)
{
	struct stat sb;

	if (!trigger_file)
		return false;

	if (stat(trigger_file, &sb))
		return false;

	if (unlink(trigger_file) < 0)
		log_err("fio: failed to unlink %s: %s\n", trigger_file,
							strerror(errno));

	return true;
}

static bool trigger_timedout(void)
{
	if (trigger_timeout)
		if (time_since_genesis() >= trigger_timeout) {
			trigger_timeout = 0;
			return true;
		}

	return false;
}

void exec_trigger(const char *cmd)
{
	int ret;

	if (!cmd || cmd[0] == '\0')
		return;

	ret = system(cmd);
	if (ret == -1)
		log_err("fio: failed executing %s trigger\n", cmd);
}

void check_trigger_file(void)
{
	if (__check_trigger_file() || trigger_timedout()) {
		if (nr_clients)
			fio_clients_send_trigger(trigger_remote_cmd);
		else {
			verify_save_state(IO_LIST_ALL);
			fio_terminate_threads(TERMINATE_ALL);
			exec_trigger(trigger_cmd);
		}
	}
}

static int fio_verify_load_state(struct thread_data *td)
{
	int ret;

	if (!td->o.verify_state)
		return 0;

	if (is_backend) {
		void *data;

		ret = fio_server_get_verify_state(td->o.name,
					td->thread_number - 1, &data);
		if (!ret)
			verify_assign_state(td, data);
	} else
		ret = verify_load_state(td, "local");

	return ret;
}

static void do_usleep(unsigned int usecs)
{
	check_for_running_stats();
	check_trigger_file();
	usleep(usecs);
}

static bool check_mount_writes(struct thread_data *td)
{
	struct fio_file *f;
	unsigned int i;

	if (!td_write(td) || td->o.allow_mounted_write)
		return false;

	/*
	 * If FIO_HAVE_CHARDEV_SIZE is defined, it's likely that chrdevs
	 * are mkfs'd and mounted.
	 */
	for_each_file(td, f, i) {
#ifdef FIO_HAVE_CHARDEV_SIZE
		if (f->filetype != FIO_TYPE_BLOCK && f->filetype != FIO_TYPE_CHAR)
#else
		if (f->filetype != FIO_TYPE_BLOCK)
#endif
			continue;
		if (device_is_mounted(f->file_name))
			goto mounted;
	}

	return false;
mounted:
	log_err("fio: %s appears mounted, and 'allow_mounted_write' isn't set. Aborting.\n", f->file_name);
	return true;
}

static bool waitee_running(struct thread_data *me)
{
	const char *waitee = me->o.wait_for;
	const char *self = me->o.name;
	struct thread_data *td;
	int i;

	if (!waitee)
		return false;

	for_each_td(td, i) {
		if (!strcmp(td->o.name, self) || strcmp(td->o.name, waitee))
			continue;

		if (td->runstate < TD_EXITED) {
			dprint(FD_PROCESS, "%s fenced by %s(%s)\n",
					self, td->o.name,
					runstate_to_name(td->runstate));
			return true;
		}
	}

	dprint(FD_PROCESS, "%s: %s completed, can run\n", self, waitee);
	return false;
}

/*
 * Main function for kicking off and reaping jobs, as needed.
 */
static void run_threads(struct sk_out *sk_out)
{
	struct thread_data *td;
	unsigned int i, todo, nr_running, nr_started;
	uint64_t m_rate, t_rate;
	uint64_t spent;

	if (fio_gtod_offload && fio_start_gtod_thread())
		return;

	fio_idle_prof_init();

	set_sig_handlers();

	nr_thread = nr_process = 0;
	for_each_td(td, i) {
		if (check_mount_writes(td))
			return;
		if (td->o.use_thread)
			nr_thread++;
		else
			nr_process++;
	}

	if (output_format & FIO_OUTPUT_NORMAL) {
		log_info("Starting ");
		if (nr_thread)
			log_info("%d thread%s", nr_thread,
						nr_thread > 1 ? "s" : "");
		if (nr_process) {
			if (nr_thread)
				log_info(" and ");
			log_info("%d process%s", nr_process,
						nr_process > 1 ? "es" : "");
		}
		log_info("\n");
		log_info_flush();
	}

	todo = thread_number;
	nr_running = 0;
	nr_started = 0;
	m_rate = t_rate = 0;

	for_each_td(td, i) {
		print_status_init(td->thread_number - 1);

		if (!td->o.create_serialize)
			continue;

		if (fio_verify_load_state(td))
			goto reap;

		/*
		 * do file setup here so it happens sequentially,
		 * we don't want X number of threads getting their
		 * client data interspersed on disk
		 */
		if (setup_files(td)) {
reap:
			exit_value++;
			if (td->error)
				log_err("fio: pid=%d, err=%d/%s\n",
					(int) td->pid, td->error, td->verror);
			td_set_runstate(td, TD_REAPED);
			todo--;
		} else {
			struct fio_file *f;
			unsigned int j;

			/*
			 * for sharing to work, each job must always open
			 * its own files. so close them, if we opened them
			 * for creation
			 */
			for_each_file(td, f, j) {
				if (fio_file_open(f))
					td_io_close_file(td, f);
			}
		}
	}

	/* start idle threads before io threads start to run */
	fio_idle_prof_start();

	set_genesis_time();

	while (todo) {
		struct thread_data *map[REAL_MAX_JOBS];
		struct timespec this_start;
		int this_jobs = 0, left;
		struct fork_data *fd;

		/*
		 * create threads (TD_NOT_CREATED -> TD_CREATED)
		 */
		for_each_td(td, i) {
			if (td->runstate != TD_NOT_CREATED)
				continue;

			/*
			 * never got a chance to start, killed by other
			 * thread for some reason
			 */
			if (td->terminate) {
				todo--;
				continue;
			}

			if (td->o.start_delay) {
				spent = utime_since_genesis();

				if (td->o.start_delay > spent)
					continue;
			}

			if (td->o.stonewall && (nr_started || nr_running)) {
				dprint(FD_PROCESS, "%s: stonewall wait\n",
							td->o.name);
				break;
			}

			if (waitee_running(td)) {
				dprint(FD_PROCESS, "%s: waiting for %s\n",
						td->o.name, td->o.wait_for);
				continue;
			}

			init_disk_util(td);

			td->rusage_sem = fio_sem_init(FIO_SEM_LOCKED);
			td->update_rusage = 0;

			/*
			 * Set state to created. Thread will transition
			 * to TD_INITIALIZED when it's done setting up.
			 */
			td_set_runstate(td, TD_CREATED);
			map[this_jobs++] = td;
			nr_started++;

			fd = calloc(1, sizeof(*fd));
			fd->td = td;
			fd->sk_out = sk_out;

			if (td->o.use_thread) {
				int ret;

				dprint(FD_PROCESS, "will pthread_create\n");
				ret = pthread_create(&td->thread, NULL,
							thread_main, fd);
				if (ret) {
					log_err("pthread_create: %s\n",
							strerror(ret));
					free(fd);
					nr_started--;
					break;
				}
				fd = NULL;
				ret = pthread_detach(td->thread);
				if (ret)
					log_err("pthread_detach: %s",
							strerror(ret));
			} else {
				pid_t pid;
				dprint(FD_PROCESS, "will fork\n");
				pid = fork();
				if (!pid) {
					int ret;

					ret = (int)(uintptr_t)thread_main(fd);
					_exit(ret);
				} else if (i == fio_debug_jobno)
					*fio_debug_jobp = pid;
			}
			dprint(FD_MUTEX, "wait on startup_sem\n");
			if (fio_sem_down_timeout(startup_sem, 10000)) {
				log_err("fio: job startup hung? exiting.\n");
				fio_terminate_threads(TERMINATE_ALL);
				fio_abort = 1;
				nr_started--;
				free(fd);
				break;
			}
			dprint(FD_MUTEX, "done waiting on startup_sem\n");
		}

		/*
		 * Wait for the started threads to transition to
		 * TD_INITIALIZED.
		 */
		fio_gettime(&this_start, NULL);
		left = this_jobs;
		while (left && !fio_abort) {
			if (mtime_since_now(&this_start) > JOB_START_TIMEOUT)
				break;

			do_usleep(100000);

			for (i = 0; i < this_jobs; i++) {
				td = map[i];
				if (!td)
					continue;
				if (td->runstate == TD_INITIALIZED) {
					map[i] = NULL;
					left--;
				} else if (td->runstate >= TD_EXITED) {
					map[i] = NULL;
					left--;
					todo--;
					nr_running++; /* work-around... */
				}
			}
		}

		if (left) {
			log_err("fio: %d job%s failed to start\n", left,
					left > 1 ? "s" : "");
			for (i = 0; i < this_jobs; i++) {
				td = map[i];
				if (!td)
					continue;
				kill(td->pid, SIGTERM);
			}
			break;
		}

		/*
		 * start created threads (TD_INITIALIZED -> TD_RUNNING).
		 */
		for_each_td(td, i) {
			if (td->runstate != TD_INITIALIZED)
				continue;

			if (in_ramp_time(td))
				td_set_runstate(td, TD_RAMP);
			else
				td_set_runstate(td, TD_RUNNING);
			nr_running++;
			nr_started--;
			m_rate += ddir_rw_sum(td->o.ratemin);
			t_rate += ddir_rw_sum(td->o.rate);
			todo--;
			fio_sem_up(td->sem);
		}

		reap_threads(&nr_running, &t_rate, &m_rate);

		if (todo)
			do_usleep(100000);
	}

	while (nr_running) {
		reap_threads(&nr_running, &t_rate, &m_rate);
		do_usleep(10000);
	}

	fio_idle_prof_stop();

	update_io_ticks();
}

static void free_disk_util(void)
{
	disk_util_prune_entries();
	helper_thread_destroy();
}

int fio_backend(struct sk_out *sk_out)
{
	struct thread_data *td;
	int i;

	if (exec_profile) {
		if (load_profile(exec_profile))
			return 1;
		free(exec_profile);
		exec_profile = NULL;
	}
	if (!thread_number)
		return 0;

	if (write_bw_log) {
		struct log_params p = {
			.log_type = IO_LOG_TYPE_BW,
		};

		setup_log(&agg_io_log[DDIR_READ], &p, "agg-read_bw.log");
		setup_log(&agg_io_log[DDIR_WRITE], &p, "agg-write_bw.log");
		setup_log(&agg_io_log[DDIR_TRIM], &p, "agg-trim_bw.log");
	}

	startup_sem = fio_sem_init(FIO_SEM_LOCKED);
	if (startup_sem == NULL)
		return 1;

	set_genesis_time();
	stat_init();
	helper_thread_create(startup_sem, sk_out);

	cgroup_list = smalloc(sizeof(*cgroup_list));
	if (cgroup_list)
		INIT_FLIST_HEAD(cgroup_list);

	run_threads(sk_out);

	helper_thread_exit();

	if (!fio_abort) {
		__show_run_stats();
		if (write_bw_log) {
			for (i = 0; i < DDIR_RWDIR_CNT; i++) {
				struct io_log *log = agg_io_log[i];

				flush_log(log, false);
				free_log(log);
			}
		}
	}

	for_each_td(td, i) {
		steadystate_free(td);
		fio_options_free(td);
		if (td->rusage_sem) {
			fio_sem_remove(td->rusage_sem);
			td->rusage_sem = NULL;
		}
		fio_sem_remove(td->sem);
		td->sem = NULL;
	}

	free_disk_util();
	if (cgroup_list) {
		cgroup_kill(cgroup_list);
		sfree(cgroup_list);
	}
	sfree(cgroup_mnt);

	fio_sem_remove(startup_sem);
	stat_exit();
	return exit_value;
}<|MERGE_RESOLUTION|>--- conflicted
+++ resolved
@@ -453,14 +453,8 @@
 		   enum fio_ddir ddir, uint64_t *bytes_issued, int from_verify,
 		   struct timespec *comp_time)
 {
-<<<<<<< HEAD
-	int ret2;
-
-
-=======
->>>>>>> 3c2f837a
 	switch (*ret) {
-	case FIO_Q_COMPLETED:		
+	case FIO_Q_COMPLETED:
 		if (io_u->error) {
 			*ret = -io_u->error;
 			clear_io_u(td, io_u);
@@ -520,7 +514,7 @@
 			break;
 
 		return 0;
-	case FIO_Q_QUEUED:		
+	case FIO_Q_QUEUED:
 		/*
 		 * if the engine doesn't have a commit hook,
 		 * the io_u is really queued. if it does have such
