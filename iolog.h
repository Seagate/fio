--- conflicted
+++ resolved
@@ -42,11 +42,7 @@
 	uint64_t time;
 	union io_sample_data data;
 	uint32_t __ddir;
-<<<<<<< HEAD
-	uint8_t priority_bit;
-=======
 	uint16_t priority;
->>>>>>> 9b46661c
 	uint64_t bs;
 };
 
@@ -153,10 +149,6 @@
 /*
  * If the upper bit is set, then we have the offset as well
  */
-<<<<<<< HEAD
-#define LOG_OFFSET_SAMPLE_BIT	0x40000000U
-#define io_sample_ddir(io)	((io)->__ddir & ~LOG_OFFSET_SAMPLE_BIT)
-=======
 #define LOG_OFFSET_SAMPLE_BIT	0x80000000U
 /*
  * If the bit following the upper bit is set, then we have the priority
@@ -165,7 +157,6 @@
 
 #define LOG_SAMPLE_BITS		(LOG_OFFSET_SAMPLE_BIT | LOG_PRIO_SAMPLE_BIT)
 #define io_sample_ddir(io)	((io)->__ddir & ~LOG_SAMPLE_BITS)
->>>>>>> 9b46661c
 
 static inline void io_sample_set_ddir(struct io_log *log,
 				      struct io_sample *io,
