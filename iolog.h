--- conflicted
+++ resolved
@@ -119,12 +119,7 @@
 extern void add_iops_sample(struct thread_data *, enum fio_ddir, struct timeval *);
 extern void init_disk_util(struct thread_data *);
 extern void update_rusage_stat(struct thread_data *);
-<<<<<<< HEAD
-extern void update_io_ticks(void);
 extern void setup_log(struct io_log **, unsigned long, int);
-=======
-extern void setup_log(struct io_log **, unsigned long);
->>>>>>> feb41855
 extern void finish_log(struct thread_data *, struct io_log *, const char *);
 extern void finish_log_named(struct thread_data *, struct io_log *, const char *, const char *);
 extern void __finish_log(struct io_log *, const char *);
