--- conflicted
+++ resolved
@@ -212,11 +212,7 @@
 	uint32_t first_error;
 	uint64_t total_err_count;
 
-<<<<<<< HEAD
-	/* ZBC stats */
-=======
 	/* ZBD stats */
->>>>>>> a56045b3
 	uint64_t nr_zone_resets;
 
 	uint64_t nr_block_infos;
