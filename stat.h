#ifndef FIO_STAT_H
#define FIO_STAT_H

#include "iolog.h"
#include "lib/output_buffer.h"

struct group_run_stats {
	uint64_t max_run[DDIR_RWDIR_CNT], min_run[DDIR_RWDIR_CNT];
	uint64_t max_bw[DDIR_RWDIR_CNT], min_bw[DDIR_RWDIR_CNT];
	uint64_t iobytes[DDIR_RWDIR_CNT];
	uint64_t agg[DDIR_RWDIR_CNT];
	uint32_t kb_base;
	uint32_t unit_base;
	uint32_t sig_figs;
	uint32_t groupid;
	uint32_t unified_rw_rep;
	uint64_t nr_zone_resets;
} __attribute__((packed));

/*
 * How many depth levels to log
 */
#define FIO_IO_U_MAP_NR	7
#define FIO_IO_U_LAT_N_NR 10
#define FIO_IO_U_LAT_U_NR 10
#define FIO_IO_U_LAT_M_NR 12

/*
 * Constants for clat percentiles
 */
#define FIO_IO_U_PLAT_BITS 6
#define FIO_IO_U_PLAT_VAL (1 << FIO_IO_U_PLAT_BITS)
#define FIO_IO_U_PLAT_GROUP_NR 29
#define FIO_IO_U_PLAT_NR (FIO_IO_U_PLAT_GROUP_NR * FIO_IO_U_PLAT_VAL)
#define FIO_IO_U_LIST_MAX_LEN 20 /* The size of the default and user-specified
					list of percentiles */

/*
 * Aggregate clat samples to report percentile(s) of them.
 *
 * EXECUTIVE SUMMARY
 *
 * FIO_IO_U_PLAT_BITS determines the maximum statistical error on the
 * value of resulting percentiles. The error will be approximately
 * 1/2^(FIO_IO_U_PLAT_BITS+1) of the value.
 *
 * FIO_IO_U_PLAT_GROUP_NR and FIO_IO_U_PLAT_BITS determine the maximum
 * range being tracked for latency samples. The maximum value tracked
 * accurately will be 2^(GROUP_NR + PLAT_BITS - 1) nanoseconds.
 *
 * FIO_IO_U_PLAT_GROUP_NR and FIO_IO_U_PLAT_BITS determine the memory
 * requirement of storing those aggregate counts. The memory used will
 * be (FIO_IO_U_PLAT_GROUP_NR * 2^FIO_IO_U_PLAT_BITS) * sizeof(int)
 * bytes.
 *
 * FIO_IO_U_PLAT_NR is the total number of buckets.
 *
 * DETAILS
 *
 * Suppose the clat varies from 0 to 999 (usec), the straightforward
 * method is to keep an array of (999 + 1) buckets, in which a counter
 * keeps the count of samples which fall in the bucket, e.g.,
 * {[0],[1],...,[999]}. However this consumes a huge amount of space,
 * and can be avoided if an approximation is acceptable.
 *
 * One such method is to let the range of the bucket to be greater
 * than one. This method has low accuracy when the value is small. For
 * example, let the buckets be {[0,99],[100,199],...,[900,999]}, and
 * the represented value of each bucket be the mean of the range. Then
 * a value 0 has an round-off error of 49.5. To improve on this, we
 * use buckets with non-uniform ranges, while bounding the error of
 * each bucket within a ratio of the sample value. A simple example
 * would be when error_bound = 0.005, buckets are {
 * {[0],[1],...,[99]}, {[100,101],[102,103],...,[198,199]},..,
 * {[900,909],[910,919]...}  }. The total range is partitioned into
 * groups with different ranges, then buckets with uniform ranges. An
 * upper bound of the error is (range_of_bucket/2)/value_of_bucket
 *
 * For better efficiency, we implement this using base two. We group
 * samples by their Most Significant Bit (MSB), extract the next M bit
 * of them as an index within the group, and discard the rest of the
 * bits.
 *
 * E.g., assume a sample 'x' whose MSB is bit n (starting from bit 0),
 * and use M bit for indexing
 *
 *        | n |    M bits   | bit (n-M-1) ... bit 0 |
 *
 * Because x is at least 2^n, and bit 0 to bit (n-M-1) is at most
 * (2^(n-M) - 1), discarding bit 0 to (n-M-1) makes the round-off
 * error
 *
 *           2^(n-M)-1    2^(n-M)    1
 *      e <= --------- <= ------- = ---
 *             2^n          2^n     2^M
 *
 * Furthermore, we use "mean" of the range to represent the bucket,
 * the error e can be lowered by half to 1 / 2^(M+1). By using M bits
 * as the index, each group must contains 2^M buckets.
 *
 * E.g. Let M (FIO_IO_U_PLAT_BITS) be 6
 *      Error bound is 1/2^(6+1) = 0.0078125 (< 1%)
 *
 *	Group	MSB	#discarded	range of		#buckets
 *			error_bits	value
 *	----------------------------------------------------------------
 *	0*	0~5	0		[0,63]			64
 *	1*	6	0		[64,127]		64
 *	2	7	1		[128,255]		64
 *	3	8	2		[256,511]		64
 *	4	9	3		[512,1023]		64
 *	...	...	...		[...,...]		...
 *	28	33	27		[8589934592,+inf]**	64
 *
 *  * Special cases: when n < (M-1) or when n == (M-1), in both cases,
 *    the value cannot be rounded off. Use all bits of the sample as
 *    index.
 *
 *  ** If a sample's MSB is greater than 33, it will be counted as 33.
 */

/*
 * Trim cycle count measurements
 */
#define MAX_NR_BLOCK_INFOS	8192
#define BLOCK_INFO_STATE_SHIFT	29
#define BLOCK_INFO_TRIMS(block_info)	\
	((block_info) & ((1 << BLOCK_INFO_STATE_SHIFT) - 1))
#define BLOCK_INFO_STATE(block_info)		\
	((block_info) >> BLOCK_INFO_STATE_SHIFT)
#define BLOCK_INFO(state, trim_cycles)	\
	((trim_cycles) | ((unsigned int) (state) << BLOCK_INFO_STATE_SHIFT))
#define BLOCK_INFO_SET_STATE(block_info, state)	\
	BLOCK_INFO(state, BLOCK_INFO_TRIMS(block_info))
enum block_info_state {
	BLOCK_STATE_UNINIT,
	BLOCK_STATE_TRIMMED,
	BLOCK_STATE_WRITTEN,
	BLOCK_STATE_TRIM_FAILURE,
	BLOCK_STATE_WRITE_FAILURE,
	BLOCK_STATE_COUNT,
};

#define MAX_PATTERN_SIZE	512
#define FIO_JOBNAME_SIZE	128
#define FIO_JOBDESC_SIZE	256
#define FIO_VERROR_SIZE		128

struct thread_stat {
	char name[FIO_JOBNAME_SIZE];
	char verror[FIO_VERROR_SIZE];
	uint32_t error;
	uint32_t thread_number;
	uint32_t groupid;
	uint32_t pid;
	char description[FIO_JOBDESC_SIZE];
	uint32_t members;
	uint32_t unified_rw_rep;

	/*
	 * bandwidth and latency stats
	 */
	struct io_stat sync_stat __attribute__((aligned(8)));/* fsync etc stats */
	struct io_stat clat_stat[DDIR_RWDIR_CNT]; /* completion latency */
	struct io_stat slat_stat[DDIR_RWDIR_CNT]; /* submission latency */
	struct io_stat lat_stat[DDIR_RWDIR_CNT]; /* total latency */
	struct io_stat bw_stat[DDIR_RWDIR_CNT]; /* bandwidth stats */
	struct io_stat iops_stat[DDIR_RWDIR_CNT]; /* IOPS stats */

	/*
	 * fio system usage accounting
	 */
	uint64_t usr_time;
	uint64_t sys_time;
	uint64_t ctx;
	uint64_t minf, majf;

	/*
	 * IO depth and latency stats
	 */
	uint32_t clat_percentiles;
	uint32_t lat_percentiles;
	uint64_t percentile_precision;
	fio_fp64_t percentile_list[FIO_IO_U_LIST_MAX_LEN];

	uint64_t io_u_map[FIO_IO_U_MAP_NR];
	uint64_t io_u_submit[FIO_IO_U_MAP_NR];
	uint64_t io_u_complete[FIO_IO_U_MAP_NR];
	uint64_t io_u_lat_n[FIO_IO_U_LAT_N_NR];
	uint64_t io_u_lat_u[FIO_IO_U_LAT_U_NR];
	uint64_t io_u_lat_m[FIO_IO_U_LAT_M_NR];
	uint64_t io_u_plat[DDIR_RWDIR_CNT][FIO_IO_U_PLAT_NR];
	uint64_t io_u_sync_plat[FIO_IO_U_PLAT_NR];

	uint64_t total_io_u[DDIR_RWDIR_SYNC_CNT];
	uint64_t short_io_u[DDIR_RWDIR_CNT];
	uint64_t drop_io_u[DDIR_RWDIR_CNT];
	uint64_t total_submit;
	uint64_t total_complete;

	uint64_t io_bytes[DDIR_RWDIR_CNT];
	uint64_t runtime[DDIR_RWDIR_CNT];
	uint64_t total_run_time;

	/*
	 * IO Error related stats
	 */
	union {
		uint16_t continue_on_error;
		uint32_t pad2;
	};
	uint32_t first_error;
	uint64_t total_err_count;

<<<<<<< HEAD
	/* ZBC stats */
=======
	/* ZBD stats */
>>>>>>> e26029be
	uint64_t nr_zone_resets;

	uint64_t nr_block_infos;
	uint32_t block_infos[MAX_NR_BLOCK_INFOS];

	uint32_t kb_base;
	uint32_t unit_base;

	uint32_t latency_depth;
	uint32_t pad3;
	uint64_t latency_target;
	fio_fp64_t latency_percentile;
	uint64_t latency_window;

	uint32_t sig_figs;

	uint64_t ss_dur;
	uint32_t ss_state;
	uint32_t ss_head;

	fio_fp64_t ss_limit;
	fio_fp64_t ss_slope;
	fio_fp64_t ss_deviation;
	fio_fp64_t ss_criterion;

	uint32_t priorityBit;
	uint64_t io_u_plat_prio[DDIR_RWDIR_CNT][FIO_IO_U_PLAT_NR];
	uint64_t io_u_plat_low_prio[DDIR_RWDIR_CNT][FIO_IO_U_PLAT_NR];
	struct io_stat clat_prio_stat[DDIR_RWDIR_CNT];
	struct io_stat clat_low_prio_stat[DDIR_RWDIR_CNT];

	union {
		uint64_t *ss_iops_data;
		uint64_t pad4;
	};

	union {
		uint64_t *ss_bw_data;
		uint64_t pad5;
	};
}__attribute__((packed));

struct jobs_eta {
	uint32_t nr_running;
	uint32_t nr_ramp;

	uint32_t nr_pending;
	uint32_t nr_setting_up;

	uint64_t m_rate[DDIR_RWDIR_CNT], t_rate[DDIR_RWDIR_CNT];
	uint64_t rate[DDIR_RWDIR_CNT];
	uint32_t m_iops[DDIR_RWDIR_CNT], t_iops[DDIR_RWDIR_CNT];
	uint32_t iops[DDIR_RWDIR_CNT];
	uint64_t elapsed_sec;
	uint64_t eta_sec;
	uint32_t is_pow2;
	uint32_t unit_base;

	uint32_t sig_figs;

	uint32_t files_open;

	/*
	 * Network 'copy' of run_str[]
	 */
	uint32_t nr_threads;
	uint8_t run_str[];
} __attribute__((packed));

struct io_u_plat_entry {
	struct flist_head list;
	uint64_t io_u_plat[FIO_IO_U_PLAT_NR];
};

extern struct fio_sem *stat_sem;

extern struct jobs_eta *get_jobs_eta(bool force, size_t *size);

extern void stat_init(void);
extern void stat_exit(void);

extern struct json_object * show_thread_status(struct thread_stat *ts, struct group_run_stats *rs, struct flist_head *, struct buf_output *);
extern void show_group_stats(struct group_run_stats *rs, struct buf_output *);
extern bool calc_thread_status(struct jobs_eta *je, int force);
extern void display_thread_status(struct jobs_eta *je);
extern void __show_run_stats(void);
extern void __show_running_run_stats(void);
extern void show_running_run_stats(void);
extern void check_for_running_stats(void);
extern void sum_thread_stats(struct thread_stat *dst, struct thread_stat *src, bool first);
extern void sum_group_stats(struct group_run_stats *dst, struct group_run_stats *src);
extern void init_thread_stat(struct thread_stat *ts);
extern void init_group_run_stat(struct group_run_stats *gs);
extern void eta_to_str(char *str, unsigned long eta_sec);
extern bool calc_lat(struct io_stat *is, unsigned long long *min, unsigned long long *max, double *mean, double *dev);
extern unsigned int calc_clat_percentiles(uint64_t *io_u_plat, unsigned long long nr, fio_fp64_t *plist, unsigned long long **output, unsigned long long *maxv, unsigned long long *minv);
extern void stat_calc_lat_n(struct thread_stat *ts, double *io_u_lat);
extern void stat_calc_lat_m(struct thread_stat *ts, double *io_u_lat);
extern void stat_calc_lat_u(struct thread_stat *ts, double *io_u_lat);
extern void stat_calc_dist(uint64_t *map, unsigned long total, double *io_u_dist);
extern void reset_io_stats(struct thread_data *);
extern void update_rusage_stat(struct thread_data *);
extern void clear_rusage_stat(struct thread_data *);

extern void add_lat_sample(struct thread_data *, enum fio_ddir, unsigned long long,
				unsigned long long, uint64_t);
extern void add_clat_sample(struct thread_data *, enum fio_ddir, unsigned long long,
				unsigned long long, uint64_t);
extern void add_slat_sample(struct thread_data *, enum fio_ddir, unsigned long,
<<<<<<< HEAD
				unsigned int, uint64_t);
extern void add_agg_sample(union io_sample_data, enum fio_ddir, unsigned int, unsigned int);
=======
				unsigned long long, uint64_t);
extern void add_agg_sample(union io_sample_data, enum fio_ddir, unsigned long long);
>>>>>>> e26029be
extern void add_iops_sample(struct thread_data *, struct io_u *,
				unsigned int);
extern void add_bw_sample(struct thread_data *, struct io_u *,
				unsigned int, unsigned long long);
extern void add_sync_clat_sample(struct thread_stat *ts,
					unsigned long long nsec);
extern int calc_log_samples(void);

extern struct io_log *agg_io_log[DDIR_RWDIR_CNT];
extern int write_bw_log;

static inline bool nsec_to_usec(unsigned long long *min,
				unsigned long long *max, double *mean,
				double *dev)
{
	if (*min > 2000 && *max > 99999 && *dev > 1000.0) {
		*min /= 1000;
		*max /= 1000;
		*mean /= 1000.0;
		*dev /= 1000.0;
		return true;
	}

	return false;
}

static inline bool nsec_to_msec(unsigned long long *min,
				unsigned long long *max, double *mean,
				double *dev)
{
	if (*min > 2000000 && *max > 99999999ULL && *dev > 1000000.0) {
		*min /= 1000000;
		*max /= 1000000;
		*mean /= 1000000.0;
		*dev /= 1000000.0;
		return true;
	}

	return false;
}

/*
 * Worst level condensing would be 1:5, so allow enough room for that
 */
#define __THREAD_RUNSTR_SZ(nr)	((nr) * 5)
#define THREAD_RUNSTR_SZ	__THREAD_RUNSTR_SZ(thread_number)

uint32_t *io_u_block_info(struct thread_data *td, struct io_u *io_u);

#endif<|MERGE_RESOLUTION|>--- conflicted
+++ resolved
@@ -212,11 +212,7 @@
 	uint32_t first_error;
 	uint64_t total_err_count;
 
-<<<<<<< HEAD
-	/* ZBC stats */
-=======
 	/* ZBD stats */
->>>>>>> e26029be
 	uint64_t nr_zone_resets;
 
 	uint64_t nr_block_infos;
@@ -326,13 +322,9 @@
 extern void add_clat_sample(struct thread_data *, enum fio_ddir, unsigned long long,
 				unsigned long long, uint64_t);
 extern void add_slat_sample(struct thread_data *, enum fio_ddir, unsigned long,
-<<<<<<< HEAD
-				unsigned int, uint64_t);
-extern void add_agg_sample(union io_sample_data, enum fio_ddir, unsigned int, unsigned int);
-=======
 				unsigned long long, uint64_t);
-extern void add_agg_sample(union io_sample_data, enum fio_ddir, unsigned long long);
->>>>>>> e26029be
+extern void add_agg_sample(union io_sample_data, enum fio_ddir, unsigned long long bs,
+				unsigned int priorityBit);
 extern void add_iops_sample(struct thread_data *, struct io_u *,
 				unsigned int);
 extern void add_bw_sample(struct thread_data *, struct io_u *,
