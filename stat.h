#ifndef FIO_STAT_H
#define FIO_STAT_H

#include "iolog.h"
#include "lib/output_buffer.h"

struct group_run_stats {
	uint64_t max_run[DDIR_RWDIR_CNT], min_run[DDIR_RWDIR_CNT];
	uint64_t max_bw[DDIR_RWDIR_CNT], min_bw[DDIR_RWDIR_CNT];
	uint64_t iobytes[DDIR_RWDIR_CNT];
	uint64_t agg[DDIR_RWDIR_CNT];
	uint32_t kb_base;
	uint32_t unit_base;
	uint32_t sig_figs;
	uint32_t groupid;
	uint32_t unified_rw_rep;
} __attribute__((packed));

/*
 * How many depth levels to log
 */
#define FIO_IO_U_MAP_NR	7
#define FIO_IO_U_LAT_N_NR 10
#define FIO_IO_U_LAT_U_NR 10
#define FIO_IO_U_LAT_M_NR 12

/*
 * Constants for clat percentiles
 */
#define FIO_IO_U_PLAT_BITS 6
#define FIO_IO_U_PLAT_VAL (1 << FIO_IO_U_PLAT_BITS)
#define FIO_IO_U_PLAT_GROUP_NR 29
#define FIO_IO_U_PLAT_NR (FIO_IO_U_PLAT_GROUP_NR * FIO_IO_U_PLAT_VAL)
#define FIO_IO_U_LIST_MAX_LEN 20 /* The size of the default and user-specified
					list of percentiles */

/*
 * Aggregate clat samples to report percentile(s) of them.
 *
 * EXECUTIVE SUMMARY
 *
 * FIO_IO_U_PLAT_BITS determines the maximum statistical error on the
 * value of resulting percentiles. The error will be approximately
 * 1/2^(FIO_IO_U_PLAT_BITS+1) of the value.
 *
 * FIO_IO_U_PLAT_GROUP_NR and FIO_IO_U_PLAT_BITS determine the maximum
 * range being tracked for latency samples. The maximum value tracked
 * accurately will be 2^(GROUP_NR + PLAT_BITS - 1) nanoseconds.
 *
 * FIO_IO_U_PLAT_GROUP_NR and FIO_IO_U_PLAT_BITS determine the memory
 * requirement of storing those aggregate counts. The memory used will
 * be (FIO_IO_U_PLAT_GROUP_NR * 2^FIO_IO_U_PLAT_BITS) * sizeof(int)
 * bytes.
 *
 * FIO_IO_U_PLAT_NR is the total number of buckets.
 *
 * DETAILS
 *
 * Suppose the clat varies from 0 to 999 (usec), the straightforward
 * method is to keep an array of (999 + 1) buckets, in which a counter
 * keeps the count of samples which fall in the bucket, e.g.,
 * {[0],[1],...,[999]}. However this consumes a huge amount of space,
 * and can be avoided if an approximation is acceptable.
 *
 * One such method is to let the range of the bucket to be greater
 * than one. This method has low accuracy when the value is small. For
 * example, let the buckets be {[0,99],[100,199],...,[900,999]}, and
 * the represented value of each bucket be the mean of the range. Then
 * a value 0 has an round-off error of 49.5. To improve on this, we
 * use buckets with non-uniform ranges, while bounding the error of
 * each bucket within a ratio of the sample value. A simple example
 * would be when error_bound = 0.005, buckets are {
 * {[0],[1],...,[99]}, {[100,101],[102,103],...,[198,199]},..,
 * {[900,909],[910,919]...}  }. The total range is partitioned into
 * groups with different ranges, then buckets with uniform ranges. An
 * upper bound of the error is (range_of_bucket/2)/value_of_bucket
 *
 * For better efficiency, we implement this using base two. We group
 * samples by their Most Significant Bit (MSB), extract the next M bit
 * of them as an index within the group, and discard the rest of the
 * bits.
 *
 * E.g., assume a sample 'x' whose MSB is bit n (starting from bit 0),
 * and use M bit for indexing
 *
 *        | n |    M bits   | bit (n-M-1) ... bit 0 |
 *
 * Because x is at least 2^n, and bit 0 to bit (n-M-1) is at most
 * (2^(n-M) - 1), discarding bit 0 to (n-M-1) makes the round-off
 * error
 *
 *           2^(n-M)-1    2^(n-M)    1
 *      e <= --------- <= ------- = ---
 *             2^n          2^n     2^M
 *
 * Furthermore, we use "mean" of the range to represent the bucket,
 * the error e can be lowered by half to 1 / 2^(M+1). By using M bits
 * as the index, each group must contains 2^M buckets.
 *
 * E.g. Let M (FIO_IO_U_PLAT_BITS) be 6
 *      Error bound is 1/2^(6+1) = 0.0078125 (< 1%)
 *
 *	Group	MSB	#discarded	range of		#buckets
 *			error_bits	value
 *	----------------------------------------------------------------
 *	0*	0~5	0		[0,63]			64
 *	1*	6	0		[64,127]		64
 *	2	7	1		[128,255]		64
 *	3	8	2		[256,511]		64
 *	4	9	3		[512,1023]		64
 *	...	...	...		[...,...]		...
 *	28	33	27		[8589934592,+inf]**	64
 *
 *  * Special cases: when n < (M-1) or when n == (M-1), in both cases,
 *    the value cannot be rounded off. Use all bits of the sample as
 *    index.
 *
 *  ** If a sample's MSB is greater than 33, it will be counted as 33.
 */

/*
 * Trim cycle count measurements
 */
#define MAX_NR_BLOCK_INFOS	8192
#define BLOCK_INFO_STATE_SHIFT	29
#define BLOCK_INFO_TRIMS(block_info)	\
	((block_info) & ((1 << BLOCK_INFO_STATE_SHIFT) - 1))
#define BLOCK_INFO_STATE(block_info)		\
	((block_info) >> BLOCK_INFO_STATE_SHIFT)
#define BLOCK_INFO(state, trim_cycles)	\
	((trim_cycles) | ((unsigned int) (state) << BLOCK_INFO_STATE_SHIFT))
#define BLOCK_INFO_SET_STATE(block_info, state)	\
	BLOCK_INFO(state, BLOCK_INFO_TRIMS(block_info))
enum block_info_state {
	BLOCK_STATE_UNINIT,
	BLOCK_STATE_TRIMMED,
	BLOCK_STATE_WRITTEN,
	BLOCK_STATE_TRIM_FAILURE,
	BLOCK_STATE_WRITE_FAILURE,
	BLOCK_STATE_COUNT,
};

#define MAX_PATTERN_SIZE	512
#define FIO_JOBNAME_SIZE	128
#define FIO_JOBDESC_SIZE	256
#define FIO_VERROR_SIZE		128

struct thread_stat {
	char name[FIO_JOBNAME_SIZE];
	char verror[FIO_VERROR_SIZE];
	uint32_t error;
	uint32_t thread_number;
	uint32_t groupid;
	uint32_t pid;
	char description[FIO_JOBDESC_SIZE];
	uint32_t members;
	uint32_t unified_rw_rep;

	/*
	 * bandwidth and latency stats
	 */
	struct io_stat sync_stat __attribute__((aligned(8)));/* fsync etc stats */
	struct io_stat clat_stat[DDIR_RWDIR_CNT]; /* completion latency */
	struct io_stat slat_stat[DDIR_RWDIR_CNT]; /* submission latency */
	struct io_stat lat_stat[DDIR_RWDIR_CNT]; /* total latency */
	struct io_stat bw_stat[DDIR_RWDIR_CNT]; /* bandwidth stats */
	struct io_stat iops_stat[DDIR_RWDIR_CNT]; /* IOPS stats */

	/*
	 * fio system usage accounting
	 */
	uint64_t usr_time;
	uint64_t sys_time;
	uint64_t ctx;
	uint64_t minf, majf;

	/*
	 * IO depth and latency stats
	 */
	uint32_t clat_percentiles;
	uint32_t lat_percentiles;
	uint64_t percentile_precision;
	fio_fp64_t percentile_list[FIO_IO_U_LIST_MAX_LEN];

	uint64_t io_u_map[FIO_IO_U_MAP_NR];
	uint64_t io_u_submit[FIO_IO_U_MAP_NR];
	uint64_t io_u_complete[FIO_IO_U_MAP_NR];
	uint64_t io_u_lat_n[FIO_IO_U_LAT_N_NR];
	uint64_t io_u_lat_u[FIO_IO_U_LAT_U_NR];
	uint64_t io_u_lat_m[FIO_IO_U_LAT_M_NR];
	uint64_t io_u_plat[DDIR_RWDIR_CNT][FIO_IO_U_PLAT_NR];
	uint64_t io_u_sync_plat[FIO_IO_U_PLAT_NR];

	uint64_t total_io_u[DDIR_RWDIR_SYNC_CNT];
	uint64_t short_io_u[DDIR_RWDIR_CNT];
	uint64_t drop_io_u[DDIR_RWDIR_CNT];
	uint64_t total_submit;
	uint64_t total_complete;

	uint64_t io_bytes[DDIR_RWDIR_CNT];
	uint64_t runtime[DDIR_RWDIR_CNT];
	uint64_t total_run_time;

	/*
	 * IO Error related stats
	 */
	union {
		uint16_t continue_on_error;
		uint32_t pad2;
	};
	uint32_t first_error;
	uint64_t total_err_count;

	/* ZBD stats */
	uint64_t nr_zone_resets;

	uint64_t nr_block_infos;
	uint32_t block_infos[MAX_NR_BLOCK_INFOS];

	uint32_t kb_base;
	uint32_t unit_base;

	uint32_t latency_depth;
	uint32_t pad3;
	uint64_t latency_target;
	fio_fp64_t latency_percentile;
	uint64_t latency_window;

	uint32_t sig_figs;

	uint64_t ss_dur;
	uint32_t ss_state;
	uint32_t ss_head;

	fio_fp64_t ss_limit;
	fio_fp64_t ss_slope;
	fio_fp64_t ss_deviation;
	fio_fp64_t ss_criterion;

	bool priority_bit;
	uint64_t io_u_plat_high_prio[FIO_IO_U_PLAT_NR];
	uint64_t io_u_plat_prio[FIO_IO_U_PLAT_NR];
	struct io_stat clat_high_prio_stat __attribute__((aligned(8)));
	struct io_stat clat_prio_stat __attribute__((aligned(8)));

	union {
		uint64_t *ss_iops_data;
		uint64_t pad4;
	};

	union {
		uint64_t *ss_bw_data;
		uint64_t pad5;
	};
<<<<<<< HEAD
}__attribute__((packed));
=======

	uint64_t cachehit;
	uint64_t cachemiss;
} __attribute__((packed));
>>>>>>> 01bf5128

struct jobs_eta {
	uint32_t nr_running;
	uint32_t nr_ramp;

	uint32_t nr_pending;
	uint32_t nr_setting_up;

	uint64_t m_rate[DDIR_RWDIR_CNT], t_rate[DDIR_RWDIR_CNT];
	uint64_t rate[DDIR_RWDIR_CNT];
	uint32_t m_iops[DDIR_RWDIR_CNT], t_iops[DDIR_RWDIR_CNT];
	uint32_t iops[DDIR_RWDIR_CNT];
	uint64_t elapsed_sec;
	uint64_t eta_sec;
	uint32_t is_pow2;
	uint32_t unit_base;

	uint32_t sig_figs;

	uint32_t files_open;

	/*
	 * Network 'copy' of run_str[]
	 */
	uint32_t nr_threads;
	uint8_t run_str[];
} __attribute__((packed));

struct io_u_plat_entry {
	struct flist_head list;
	uint64_t io_u_plat[FIO_IO_U_PLAT_NR];
};

extern struct fio_sem *stat_sem;

extern struct jobs_eta *get_jobs_eta(bool force, size_t *size);

extern void stat_init(void);
extern void stat_exit(void);

extern struct json_object * show_thread_status(struct thread_stat *ts, struct group_run_stats *rs, struct flist_head *, struct buf_output *);
extern void show_group_stats(struct group_run_stats *rs, struct buf_output *);
extern bool calc_thread_status(struct jobs_eta *je, int force);
extern void display_thread_status(struct jobs_eta *je);
extern void __show_run_stats(void);
extern void __show_running_run_stats(void);
extern void show_running_run_stats(void);
extern void check_for_running_stats(void);
extern void sum_thread_stats(struct thread_stat *dst, struct thread_stat *src, bool first);
extern void sum_group_stats(struct group_run_stats *dst, struct group_run_stats *src);
extern void init_thread_stat(struct thread_stat *ts);
extern void init_group_run_stat(struct group_run_stats *gs);
extern void eta_to_str(char *str, unsigned long eta_sec);
extern bool calc_lat(struct io_stat *is, unsigned long long *min, unsigned long long *max, double *mean, double *dev);
extern unsigned int calc_clat_percentiles(uint64_t *io_u_plat, unsigned long long nr, fio_fp64_t *plist, unsigned long long **output, unsigned long long *maxv, unsigned long long *minv);
extern void stat_calc_lat_n(struct thread_stat *ts, double *io_u_lat);
extern void stat_calc_lat_m(struct thread_stat *ts, double *io_u_lat);
extern void stat_calc_lat_u(struct thread_stat *ts, double *io_u_lat);
extern void stat_calc_dist(uint64_t *map, unsigned long total, double *io_u_dist);
extern void reset_io_stats(struct thread_data *);
extern void update_rusage_stat(struct thread_data *);
extern void clear_rusage_stat(struct thread_data *);

extern void add_lat_sample(struct thread_data *, enum fio_ddir, unsigned long long,
				unsigned long long, uint64_t, bool);
extern void add_clat_sample(struct thread_data *, enum fio_ddir, unsigned long long,
				unsigned long long, uint64_t, bool);
extern void add_slat_sample(struct thread_data *, enum fio_ddir, unsigned long,
				unsigned long long, uint64_t, bool);
extern void add_agg_sample(union io_sample_data, enum fio_ddir, unsigned long long bs,
				unsigned int priority_bit);
extern void add_iops_sample(struct thread_data *, struct io_u *,
				unsigned int);
extern void add_bw_sample(struct thread_data *, struct io_u *,
				unsigned int, unsigned long long);
extern void add_sync_clat_sample(struct thread_stat *ts,
					unsigned long long nsec);
extern int calc_log_samples(void);

extern struct io_log *agg_io_log[DDIR_RWDIR_CNT];
extern bool write_bw_log;

static inline bool nsec_to_usec(unsigned long long *min,
				unsigned long long *max, double *mean,
				double *dev)
{
	if (*min > 2000 && *max > 99999 && *dev > 1000.0) {
		*min /= 1000;
		*max /= 1000;
		*mean /= 1000.0;
		*dev /= 1000.0;
		return true;
	}

	return false;
}

static inline bool nsec_to_msec(unsigned long long *min,
				unsigned long long *max, double *mean,
				double *dev)
{
	if (*min > 2000000 && *max > 99999999ULL && *dev > 1000000.0) {
		*min /= 1000000;
		*max /= 1000000;
		*mean /= 1000000.0;
		*dev /= 1000000.0;
		return true;
	}

	return false;
}

/*
 * Worst level condensing would be 1:5, so allow enough room for that
 */
#define __THREAD_RUNSTR_SZ(nr)	((nr) * 5)
#define THREAD_RUNSTR_SZ	__THREAD_RUNSTR_SZ(thread_number)

uint32_t *io_u_block_info(struct thread_data *td, struct io_u *io_u);

#endif<|MERGE_RESOLUTION|>--- conflicted
+++ resolved
@@ -252,14 +252,9 @@
 		uint64_t *ss_bw_data;
 		uint64_t pad5;
 	};
-<<<<<<< HEAD
-}__attribute__((packed));
-=======
-
 	uint64_t cachehit;
 	uint64_t cachemiss;
 } __attribute__((packed));
->>>>>>> 01bf5128
 
 struct jobs_eta {
 	uint32_t nr_running;
