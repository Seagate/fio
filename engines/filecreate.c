--- conflicted
+++ resolved
@@ -49,11 +49,7 @@
 		uint64_t nsec;
 
 		nsec = ntime_since_now(&start);
-<<<<<<< HEAD
-		add_clat_sample(td, data->stat_ddir, nsec, 0, 0, 0);
-=======
 		add_clat_sample(td, data->stat_ddir, nsec, 0, 0, 0, false);
->>>>>>> 9b46661c
 	}
 
 	return 0;
