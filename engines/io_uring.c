--- conflicted
+++ resolved
@@ -75,11 +75,7 @@
 struct ioring_options {
 	struct thread_data *td;
 	unsigned int hipri;
-<<<<<<< HEAD
-	unsigned int cmdprio_percentage;
-=======
 	struct cmdprio_options cmdprio_options;
->>>>>>> 9b46661c
 	unsigned int fixedbufs;
 	unsigned int registerfiles;
 	unsigned int sqpoll_thread;
@@ -87,11 +83,8 @@
 	unsigned int sqpoll_cpu;
 	unsigned int nonvectored;
 	unsigned int uncached;
-<<<<<<< HEAD
-=======
 	unsigned int nowait;
 	unsigned int force_async;
->>>>>>> 9b46661c
 };
 
 static const int ddir_to_op[2][2] = {
@@ -128,29 +121,16 @@
 		.name	= "cmdprio_percentage",
 		.lname	= "high priority percentage",
 		.type	= FIO_OPT_INT,
-<<<<<<< HEAD
-		.off1	= offsetof(struct ioring_options, cmdprio_percentage),
-		.minval	= 1,
-=======
 		.off1	= offsetof(struct ioring_options,
 				   cmdprio_options.percentage[DDIR_READ]),
 		.off2	= offsetof(struct ioring_options,
 				   cmdprio_options.percentage[DDIR_WRITE]),
 		.minval	= 0,
->>>>>>> 9b46661c
 		.maxval	= 100,
 		.help	= "Send high priority I/O this percentage of the time",
 		.category = FIO_OPT_C_ENGINE,
 		.group	= FIO_OPT_G_IOURING,
 	},
-<<<<<<< HEAD
-#else
-	{
-		.name	= "cmdprio_percentage",
-		.lname	= "high priority percentage",
-		.type	= FIO_OPT_UNSUPPORTED,
-		.help	= "Your platform does not support I/O priority classes",
-=======
 	{
 		.name	= "cmdprio_class",
 		.lname	= "Asynchronous I/O priority class",
@@ -180,9 +160,7 @@
 		.interval = 1,
 		.category = FIO_OPT_C_ENGINE,
 		.group	= FIO_OPT_G_IOURING,
->>>>>>> 9b46661c
-	},
-#endif
+	},
 	{
 		.name   = "cmdprio_bssplit",
 		.lname  = "Priority percentage block size split",
@@ -260,10 +238,7 @@
 		.lname	= "Non-vectored",
 		.type	= FIO_OPT_INT,
 		.off1	= offsetof(struct ioring_options, nonvectored),
-<<<<<<< HEAD
-=======
 		.def	= "-1",
->>>>>>> 9b46661c
 		.help	= "Use non-vectored read/write commands",
 		.category = FIO_OPT_C_ENGINE,
 		.group	= FIO_OPT_G_IOURING,
@@ -276,8 +251,6 @@
 		.help	= "Use RWF_UNCACHED for buffered read/writes",
 		.category = FIO_OPT_C_ENGINE,
 		.group	= FIO_OPT_G_IOURING,
-<<<<<<< HEAD
-=======
 	},
 	{
 		.name	= "nowait",
@@ -296,7 +269,6 @@
 		.help	= "Set IOSQE_ASYNC every N requests",
 		.category = FIO_OPT_C_ENGINE,
 		.group	= FIO_OPT_G_IOURING,
->>>>>>> 9b46661c
 	},
 	{
 		.name	= NULL,
@@ -319,21 +291,12 @@
 
 	sqe = &ld->sqes[io_u->index];
 
-<<<<<<< HEAD
-	/* zero out fields not used in this submission */
-	memset(sqe, 0, sizeof(*sqe));
-
-=======
->>>>>>> 9b46661c
 	if (o->registerfiles) {
 		sqe->fd = f->engine_pos;
 		sqe->flags = IOSQE_FIXED_FILE;
 	} else {
 		sqe->fd = f->fd;
-<<<<<<< HEAD
-=======
 		sqe->flags = 0;
->>>>>>> 9b46661c
 	}
 
 	if (io_u->ddir == DDIR_READ || io_u->ddir == DDIR_WRITE) {
@@ -343,26 +306,6 @@
 			sqe->len = io_u->xfer_buflen;
 			sqe->buf_index = io_u->index;
 		} else {
-<<<<<<< HEAD
-			sqe->opcode = ddir_to_op[io_u->ddir][!!o->nonvectored];
-			if (o->nonvectored) {
-				sqe->addr = (unsigned long)
-						ld->iovecs[io_u->index].iov_base;
-				sqe->len = ld->iovecs[io_u->index].iov_len;
-			} else {
-				sqe->addr = (unsigned long) &ld->iovecs[io_u->index];
-				sqe->len = 1;
-			}
-		}
-		if (!td->o.odirect && o->uncached)
-			sqe->rw_flags = RWF_UNCACHED;
-		if (fio_option_is_set(&td->o, ioprio_class))
-			sqe->ioprio = td->o.ioprio_class << 13;
-		if (fio_option_is_set(&td->o, ioprio))
-			sqe->ioprio |= td->o.ioprio;
-		sqe->off = io_u->offset;
-	} else if (ddir_sync(io_u->ddir)) {
-=======
 			struct iovec *iov = &ld->iovecs[io_u->index];
 
 			/*
@@ -401,31 +344,24 @@
 		sqe->off = io_u->offset;
 	} else if (ddir_sync(io_u->ddir)) {
 		sqe->ioprio = 0;
->>>>>>> 9b46661c
 		if (io_u->ddir == DDIR_SYNC_FILE_RANGE) {
 			sqe->off = f->first_write;
 			sqe->len = f->last_write - f->first_write;
 			sqe->sync_range_flags = td->o.sync_file_range;
 			sqe->opcode = IORING_OP_SYNC_FILE_RANGE;
 		} else {
-<<<<<<< HEAD
-=======
 			sqe->off = 0;
 			sqe->addr = 0;
 			sqe->len = 0;
->>>>>>> 9b46661c
 			if (io_u->ddir == DDIR_DATASYNC)
 				sqe->fsync_flags |= IORING_FSYNC_DATASYNC;
 			sqe->opcode = IORING_OP_FSYNC;
 		}
-<<<<<<< HEAD
-=======
 	}
 
 	if (o->force_async && ++ld->prepped == o->force_async) {
 		ld->prepped = 0;
 		sqe->flags |= IOSQE_ASYNC;
->>>>>>> 9b46661c
 	}
 
 	sqe->user_data = (unsigned long) io_u;
@@ -511,17 +447,6 @@
 	return r < 0 ? r : events;
 }
 
-<<<<<<< HEAD
-static void fio_ioring_prio_prep(struct thread_data *td, struct io_u *io_u)
-{
-	struct ioring_options *o = td->eo;
-	struct ioring_data *ld = td->io_ops_data;
-	if (rand_between(&td->prio_state, 0, 99) < o->cmdprio_percentage) {
-		ld->sqes[io_u->index].ioprio = IOPRIO_CLASS_RT << IOPRIO_CLASS_SHIFT;
-		io_u->flags |= IO_U_F_PRIORITY;
-	}
-	return;
-=======
 static inline void fio_ioring_cmdprio_prep(struct thread_data *td,
 					   struct io_u *io_u)
 {
@@ -530,7 +455,6 @@
 
 	if (fio_cmdprio_set_ioprio(td, cmdprio, io_u))
 		ld->sqes[io_u->index].ioprio = io_u->ioprio;
->>>>>>> 9b46661c
 }
 
 static enum fio_q_status fio_ioring_queue(struct thread_data *td,
@@ -538,7 +462,6 @@
 {
 	struct ioring_data *ld = td->io_ops_data;
 	struct io_sq_ring *ring = &ld->sq_ring;
-	struct ioring_options *o = td->eo;
 	unsigned tail, next_tail;
 
 	fio_ro_check(td, io_u);
@@ -561,16 +484,9 @@
 	if (next_tail == atomic_load_acquire(ring->head))
 		return FIO_Q_BUSY;
 
-<<<<<<< HEAD
-	/* ensure sqe stores are ordered with tail update */
-	write_barrier();
-	if (o->cmdprio_percentage)
-		fio_ioring_prio_prep(td, io_u);
-=======
 	if (ld->cmdprio.mode != CMDPRIO_MODE_NONE)
 		fio_ioring_cmdprio_prep(td, io_u);
 
->>>>>>> 9b46661c
 	ring->array[tail & ld->sq_ring_mask] = io_u->index;
 	atomic_store_release(ring->tail, next_tail);
 
@@ -818,11 +734,7 @@
 		f->engine_pos = i;
 	}
 
-<<<<<<< HEAD
-	ret = syscall(__NR_sys_io_uring_register, ld->ring_fd,
-=======
 	ret = syscall(__NR_io_uring_register, ld->ring_fd,
->>>>>>> 9b46661c
 			IORING_REGISTER_FILES, ld->fds, td->o.nr_files);
 	if (ret) {
 err:
@@ -870,7 +782,13 @@
 		return 1;
 	}
 
-<<<<<<< HEAD
+	for (i = 0; i < td->o.iodepth; i++) {
+		struct io_uring_sqe *sqe;
+
+		sqe = &ld->sqes[i];
+		memset(sqe, 0, sizeof(*sqe));
+	}
+
 	if (o->registerfiles) {
 		err = fio_ioring_register_files(td);
 		if (err) {
@@ -881,35 +799,12 @@
 
 	return 0;
 }
-=======
-	for (i = 0; i < td->o.iodepth; i++) {
-		struct io_uring_sqe *sqe;
->>>>>>> 9b46661c
-
-		sqe = &ld->sqes[i];
-		memset(sqe, 0, sizeof(*sqe));
-	}
-
-	if (o->registerfiles) {
-		err = fio_ioring_register_files(td);
-		if (err) {
-			td_verror(td, errno, "ioring_register_files");
-			return 1;
-		}
-	}
-
-	return 0;
-}
 
 static int fio_ioring_init(struct thread_data *td)
 {
 	struct ioring_options *o = td->eo;
 	struct ioring_data *ld;
-<<<<<<< HEAD
-	struct thread_options *to = &td->o;
-=======
 	int ret;
->>>>>>> 9b46661c
 
 	/* sqthread submission requires registered files */
 	if (o->sqpoll_thread)
@@ -933,25 +828,12 @@
 
 	td->io_ops_data = ld;
 
-<<<<<<< HEAD
-	/*
-	 * Check for option conflicts
-	 */
-	if ((fio_option_is_set(to, ioprio) || fio_option_is_set(to, ioprio_class)) &&
-			o->cmdprio_percentage != 0) {
-		log_err("%s: cmdprio_percentage option and mutually exclusive "
-				"prio or prioclass option is set, exiting\n", to->name);
-		td_verror(td, EINVAL, "fio_io_uring_init");
-		return 1;
-	}
-=======
 	ret = fio_cmdprio_init(td, &ld->cmdprio, &o->cmdprio_options);
 	if (ret) {
 		td_verror(td, EINVAL, "fio_ioring_init");
 		return 1;
 	}
 
->>>>>>> 9b46661c
 	return 0;
 }
 
