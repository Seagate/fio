/*
 * sync/psync engine
 *
 * IO engine that does regular read(2)/write(2) with lseek(2) to transfer
 * data and IO engine that does regular pread(2)/pwrite(2) to transfer data.
 *
 */
#include <stdio.h>
#include <stdlib.h>
#include <unistd.h>
#include <sys/uio.h>
#include <errno.h>
#include <assert.h>

#include "../fio.h"
#include "../optgroup.h"
#include "../lib/rand.h"

/*
 * Sync engine uses engine_data to store last offset
 */
#define LAST_POS(f)	((f)->engine_pos)

struct syncio_data {
	struct iovec *iovecs;
	struct io_u **io_us;
	unsigned int queued;
	unsigned int events;
	unsigned long queued_bytes;

	unsigned long long last_offset;
	struct fio_file *last_file;
	enum fio_ddir last_ddir;

	struct frand_state rand_state;
};

#ifdef FIO_HAVE_PWRITEV2
struct psyncv2_options {
	void *pad;
	unsigned int hipri;
<<<<<<< HEAD
    unsigned int hipri_percentage;
=======
	unsigned int hipri_percentage;
>>>>>>> f5ec8123
};

static struct fio_option options[] = {
	{
		.name	= "hipri",
		.lname	= "RWF_HIPRI",
		.type	= FIO_OPT_STR_SET,
		.off1	= offsetof(struct psyncv2_options, hipri),
		.help	= "Set RWF_HIPRI for pwritev2/preadv2",
		.category = FIO_OPT_C_ENGINE,
		.group	= FIO_OPT_G_INVALID,
	},
	{
		.name	= "hipri_percentage",
		.lname	= "RWF_HIPRI_PERCENTAGE",
		.type	= FIO_OPT_INT,
		.off1	= offsetof(struct psyncv2_options, hipri_percentage),
<<<<<<< HEAD
		.minval	= 1,
		.maxval	= 100,
		.help	= "Split the hipri bit for IO",
=======
		.minval	= 0,
		.maxval	= 100,
		.def    = "100",
		.help	= "Probabilistically set RWF_HIPRI for pwritev2/preadv2",
>>>>>>> f5ec8123
		.category = FIO_OPT_C_ENGINE,
		.group	= FIO_OPT_G_INVALID,
	},
	{
		.name	= NULL,
	},
};
#endif

static int fio_syncio_prep(struct thread_data *td, struct io_u *io_u)
{
	struct fio_file *f = io_u->file;

	if (!ddir_rw(io_u->ddir))
		return 0;

	if (LAST_POS(f) != -1ULL && LAST_POS(f) == io_u->offset)
		return 0;

	if (lseek(f->fd, io_u->offset, SEEK_SET) == -1) {
		td_verror(td, errno, "lseek");
		return 1;
	}

	return 0;
}

static int fio_io_end(struct thread_data *td, struct io_u *io_u, int ret)
{
	if (io_u->file && ret >= 0 && ddir_rw(io_u->ddir))
		LAST_POS(io_u->file) = io_u->offset + ret;

	if (ret != (int) io_u->xfer_buflen) {
		if (ret >= 0) {
			io_u->resid = io_u->xfer_buflen - ret;
			io_u->error = 0;
			return FIO_Q_COMPLETED;
		} else
			io_u->error = errno;
	}

	if (io_u->error) {
		io_u_log_error(td, io_u);
		td_verror(td, io_u->error, "xfer");
	}

	return FIO_Q_COMPLETED;
}

#ifdef CONFIG_PWRITEV
static int fio_pvsyncio_queue(struct thread_data *td, struct io_u *io_u)
{
	struct syncio_data *sd = td->io_ops_data;
	struct iovec *iov = &sd->iovecs[0];
	struct fio_file *f = io_u->file;
	int ret;

	fio_ro_check(td, io_u);

	iov->iov_base = io_u->xfer_buf;
	iov->iov_len = io_u->xfer_buflen;

	if (io_u->ddir == DDIR_READ)
		ret = preadv(f->fd, iov, 1, io_u->offset);
	else if (io_u->ddir == DDIR_WRITE)
		ret = pwritev(f->fd, iov, 1, io_u->offset);
	else if (io_u->ddir == DDIR_TRIM) {
		do_io_u_trim(td, io_u);
		return FIO_Q_COMPLETED;
	} else
		ret = do_io_u_sync(td, io_u);

	return fio_io_end(td, io_u, ret);
}
#endif

#ifdef FIO_HAVE_PWRITEV2
static int fio_pvsyncio2_queue(struct thread_data *td, struct io_u *io_u)
{
	struct syncio_data *sd = td->io_ops_data;
	struct psyncv2_options *o = td->eo;
	struct iovec *iov = &sd->iovecs[0];
	struct fio_file *f = io_u->file;
	int ret, flags = 0;

	fio_ro_check(td, io_u);

<<<<<<< HEAD
	if (o->hipri)
    {
        if ((o->hipri_percentage) && (io_u->ddir == DDIR_READ))
        {
            if ((rand()%100 <= o->hipri_percentage) == 0) {
                dprint(FD_IO, "Disable RWF_HIPRI\n");
            } else {
                dprint(FD_IO, "Enable RWF_HIPRI\n");
                flags |= RWF_HIPRI;
            } 
        } else
            flags |= RWF_HIPRI;
    }
=======
	if (o->hipri &&
	    (rand32_between(&sd->rand_state, 1, 100) <= o->hipri_percentage))
		flags |= RWF_HIPRI;
>>>>>>> f5ec8123

	iov->iov_base = io_u->xfer_buf;
	iov->iov_len = io_u->xfer_buflen;

	if (io_u->ddir == DDIR_READ)
		ret = preadv2(f->fd, iov, 1, io_u->offset, flags);
	else if (io_u->ddir == DDIR_WRITE)
		ret = pwritev2(f->fd, iov, 1, io_u->offset, flags);
	else if (io_u->ddir == DDIR_TRIM) {
		do_io_u_trim(td, io_u);
		return FIO_Q_COMPLETED;
	} else
		ret = do_io_u_sync(td, io_u);

	return fio_io_end(td, io_u, ret);
}
#endif


static int fio_psyncio_queue(struct thread_data *td, struct io_u *io_u)
{
	struct fio_file *f = io_u->file;
	int ret;

	fio_ro_check(td, io_u);

	if (io_u->ddir == DDIR_READ)
		ret = pread(f->fd, io_u->xfer_buf, io_u->xfer_buflen, io_u->offset);
	else if (io_u->ddir == DDIR_WRITE)
		ret = pwrite(f->fd, io_u->xfer_buf, io_u->xfer_buflen, io_u->offset);
	else if (io_u->ddir == DDIR_TRIM) {
		do_io_u_trim(td, io_u);
		return FIO_Q_COMPLETED;
	} else
		ret = do_io_u_sync(td, io_u);

	return fio_io_end(td, io_u, ret);
}

static int fio_syncio_queue(struct thread_data *td, struct io_u *io_u)
{
	struct fio_file *f = io_u->file;
	int ret;

	fio_ro_check(td, io_u);

	if (io_u->ddir == DDIR_READ)
		ret = read(f->fd, io_u->xfer_buf, io_u->xfer_buflen);
	else if (io_u->ddir == DDIR_WRITE)
		ret = write(f->fd, io_u->xfer_buf, io_u->xfer_buflen);
	else if (io_u->ddir == DDIR_TRIM) {
		do_io_u_trim(td, io_u);
		return FIO_Q_COMPLETED;
	} else
		ret = do_io_u_sync(td, io_u);

	return fio_io_end(td, io_u, ret);
}

static int fio_vsyncio_getevents(struct thread_data *td, unsigned int min,
				 unsigned int max,
				 const struct timespec fio_unused *t)
{
	struct syncio_data *sd = td->io_ops_data;
	int ret;

	if (min) {
		ret = sd->events;
		sd->events = 0;
	} else
		ret = 0;

	dprint(FD_IO, "vsyncio_getevents: min=%d,max=%d: %d\n", min, max, ret);
	return ret;
}

static struct io_u *fio_vsyncio_event(struct thread_data *td, int event)
{
	struct syncio_data *sd = td->io_ops_data;

	return sd->io_us[event];
}

static int fio_vsyncio_append(struct thread_data *td, struct io_u *io_u)
{
	struct syncio_data *sd = td->io_ops_data;

	if (ddir_sync(io_u->ddir))
		return 0;

	if (io_u->offset == sd->last_offset && io_u->file == sd->last_file &&
	    io_u->ddir == sd->last_ddir)
		return 1;

	return 0;
}

static void fio_vsyncio_set_iov(struct syncio_data *sd, struct io_u *io_u,
				int idx)
{
	sd->io_us[idx] = io_u;
	sd->iovecs[idx].iov_base = io_u->xfer_buf;
	sd->iovecs[idx].iov_len = io_u->xfer_buflen;
	sd->last_offset = io_u->offset + io_u->xfer_buflen;
	sd->last_file = io_u->file;
	sd->last_ddir = io_u->ddir;
	sd->queued_bytes += io_u->xfer_buflen;
	sd->queued++;
}

static int fio_vsyncio_queue(struct thread_data *td, struct io_u *io_u)
{
	struct syncio_data *sd = td->io_ops_data;

	fio_ro_check(td, io_u);

	if (!fio_vsyncio_append(td, io_u)) {
		dprint(FD_IO, "vsyncio_queue: no append (%d)\n", sd->queued);
		/*
		 * If we can't append and have stuff queued, tell fio to
		 * commit those first and then retry this io
		 */
		if (sd->queued)
			return FIO_Q_BUSY;
		if (ddir_sync(io_u->ddir)) {
			int ret = do_io_u_sync(td, io_u);

			return fio_io_end(td, io_u, ret);
		}

		sd->queued = 0;
		sd->queued_bytes = 0;
		fio_vsyncio_set_iov(sd, io_u, 0);
	} else {
		if (sd->queued == td->o.iodepth) {
			dprint(FD_IO, "vsyncio_queue: max depth %d\n", sd->queued);
			return FIO_Q_BUSY;
		}

		dprint(FD_IO, "vsyncio_queue: append\n");
		fio_vsyncio_set_iov(sd, io_u, sd->queued);
	}

	dprint(FD_IO, "vsyncio_queue: depth now %d\n", sd->queued);
	return FIO_Q_QUEUED;
}

/*
 * Check that we transferred all bytes, or saw an error, etc
 */
static int fio_vsyncio_end(struct thread_data *td, ssize_t bytes)
{
	struct syncio_data *sd = td->io_ops_data;
	struct io_u *io_u;
	unsigned int i;
	int err;

	/*
	 * transferred everything, perfect
	 */
	if (bytes == sd->queued_bytes)
		return 0;

	err = errno;
	for (i = 0; i < sd->queued; i++) {
		io_u = sd->io_us[i];

		if (bytes == -1) {
			io_u->error = err;
		} else {
			unsigned int this_io;

			this_io = bytes;
			if (this_io > io_u->xfer_buflen)
				this_io = io_u->xfer_buflen;

			io_u->resid = io_u->xfer_buflen - this_io;
			io_u->error = 0;
			bytes -= this_io;
		}
	}

	if (bytes == -1) {
		td_verror(td, err, "xfer vsync");
		return -err;
	}

	return 0;
}

static int fio_vsyncio_commit(struct thread_data *td)
{
	struct syncio_data *sd = td->io_ops_data;
	struct fio_file *f;
	ssize_t ret;

	if (!sd->queued)
		return 0;

	io_u_mark_submit(td, sd->queued);
	f = sd->last_file;

	if (lseek(f->fd, sd->io_us[0]->offset, SEEK_SET) == -1) {
		int err = -errno;

		td_verror(td, errno, "lseek");
		return err;
	}

	if (sd->last_ddir == DDIR_READ)
		ret = readv(f->fd, sd->iovecs, sd->queued);
	else
		ret = writev(f->fd, sd->iovecs, sd->queued);

	dprint(FD_IO, "vsyncio_commit: %d\n", (int) ret);
	sd->events = sd->queued;
	sd->queued = 0;
	return fio_vsyncio_end(td, ret);
}

static int fio_vsyncio_init(struct thread_data *td)
{
	struct syncio_data *sd;
    
	sd = malloc(sizeof(*sd));
	memset(sd, 0, sizeof(*sd));
	sd->last_offset = -1ULL;
	sd->iovecs = malloc(td->o.iodepth * sizeof(struct iovec));
	sd->io_us = malloc(td->o.iodepth * sizeof(struct io_u *));
	init_rand(&sd->rand_state, 0);

	td->io_ops_data = sd;
   
	return 0;
}

static void fio_vsyncio_cleanup(struct thread_data *td)
{
	struct syncio_data *sd = td->io_ops_data;

	if (sd) {
		free(sd->iovecs);
		free(sd->io_us);
		free(sd);
	}
}

static struct ioengine_ops ioengine_rw = {
	.name		= "sync",
	.version	= FIO_IOOPS_VERSION,
	.prep		= fio_syncio_prep,
	.queue		= fio_syncio_queue,
	.open_file	= generic_open_file,
	.close_file	= generic_close_file,
	.get_file_size	= generic_get_file_size,
	.flags		= FIO_SYNCIO,
};

static struct ioengine_ops ioengine_prw = {
	.name		= "psync",
	.version	= FIO_IOOPS_VERSION,
	.queue		= fio_psyncio_queue,
	.open_file	= generic_open_file,
	.close_file	= generic_close_file,
	.get_file_size	= generic_get_file_size,
	.flags		= FIO_SYNCIO,
};

static struct ioengine_ops ioengine_vrw = {
	.name		= "vsync",
	.version	= FIO_IOOPS_VERSION,
	.init		= fio_vsyncio_init,
	.cleanup	= fio_vsyncio_cleanup,
	.queue		= fio_vsyncio_queue,
	.commit		= fio_vsyncio_commit,
	.event		= fio_vsyncio_event,
	.getevents	= fio_vsyncio_getevents,
	.open_file	= generic_open_file,
	.close_file	= generic_close_file,
	.get_file_size	= generic_get_file_size,
	.flags		= FIO_SYNCIO,
};

#ifdef CONFIG_PWRITEV
static struct ioengine_ops ioengine_pvrw = {
	.name		= "pvsync",
	.version	= FIO_IOOPS_VERSION,
	.init		= fio_vsyncio_init,
	.cleanup	= fio_vsyncio_cleanup,
	.queue		= fio_pvsyncio_queue,
	.open_file	= generic_open_file,
	.close_file	= generic_close_file,
	.get_file_size	= generic_get_file_size,
	.flags		= FIO_SYNCIO,
};
#endif

#ifdef FIO_HAVE_PWRITEV2
static struct ioengine_ops ioengine_pvrw2 = {
	.name		= "pvsync2",
	.version	= FIO_IOOPS_VERSION,
	.init		= fio_vsyncio_init,
	.cleanup	= fio_vsyncio_cleanup,
	.queue		= fio_pvsyncio2_queue,
	.open_file	= generic_open_file,
	.close_file	= generic_close_file,
	.get_file_size	= generic_get_file_size,
	.flags		= FIO_SYNCIO,
	.options	= options,
	.option_struct_size	= sizeof(struct psyncv2_options),
};
#endif

static void fio_init fio_syncio_register(void)
{
	register_ioengine(&ioengine_rw);
	register_ioengine(&ioengine_prw);
	register_ioengine(&ioengine_vrw);
#ifdef CONFIG_PWRITEV
	register_ioengine(&ioengine_pvrw);
#endif
#ifdef FIO_HAVE_PWRITEV2
	register_ioengine(&ioengine_pvrw2);
#endif
}

static void fio_exit fio_syncio_unregister(void)
{
	unregister_ioengine(&ioengine_rw);
	unregister_ioengine(&ioengine_prw);
	unregister_ioengine(&ioengine_vrw);
#ifdef CONFIG_PWRITEV
	unregister_ioengine(&ioengine_pvrw);
#endif
#ifdef FIO_HAVE_PWRITEV2
	unregister_ioengine(&ioengine_pvrw2);
#endif
}<|MERGE_RESOLUTION|>--- conflicted
+++ resolved
@@ -39,11 +39,7 @@
 struct psyncv2_options {
 	void *pad;
 	unsigned int hipri;
-<<<<<<< HEAD
-    unsigned int hipri_percentage;
-=======
 	unsigned int hipri_percentage;
->>>>>>> f5ec8123
 };
 
 static struct fio_option options[] = {
@@ -61,16 +57,10 @@
 		.lname	= "RWF_HIPRI_PERCENTAGE",
 		.type	= FIO_OPT_INT,
 		.off1	= offsetof(struct psyncv2_options, hipri_percentage),
-<<<<<<< HEAD
-		.minval	= 1,
-		.maxval	= 100,
-		.help	= "Split the hipri bit for IO",
-=======
 		.minval	= 0,
 		.maxval	= 100,
 		.def    = "100",
 		.help	= "Probabilistically set RWF_HIPRI for pwritev2/preadv2",
->>>>>>> f5ec8123
 		.category = FIO_OPT_C_ENGINE,
 		.group	= FIO_OPT_G_INVALID,
 	},
@@ -158,25 +148,9 @@
 
 	fio_ro_check(td, io_u);
 
-<<<<<<< HEAD
-	if (o->hipri)
-    {
-        if ((o->hipri_percentage) && (io_u->ddir == DDIR_READ))
-        {
-            if ((rand()%100 <= o->hipri_percentage) == 0) {
-                dprint(FD_IO, "Disable RWF_HIPRI\n");
-            } else {
-                dprint(FD_IO, "Enable RWF_HIPRI\n");
-                flags |= RWF_HIPRI;
-            } 
-        } else
-            flags |= RWF_HIPRI;
-    }
-=======
 	if (o->hipri &&
 	    (rand32_between(&sd->rand_state, 1, 100) <= o->hipri_percentage))
 		flags |= RWF_HIPRI;
->>>>>>> f5ec8123
 
 	iov->iov_base = io_u->xfer_buf;
 	iov->iov_len = io_u->xfer_buflen;
