/*
 * libaio engine
 *
 * IO engine using the Linux native aio interface.
 *
 */
#include <stdio.h>
#include <stdlib.h>
#include <unistd.h>
#include <errno.h>
#include <assert.h>
#include <libaio.h>

#include "../fio.h"
#include "../lib/pow2.h"
#include "../optgroup.h"

static int fio_libaio_commit(struct thread_data *td);

struct libaio_data {
	io_context_t aio_ctx;
	struct io_event *aio_events;
	struct iocb **iocbs;
	struct io_u **io_us;

	/*
	 * Basic ring buffer. 'head' is incremented in _queue(), and
	 * 'tail' is incremented in _commit(). We keep 'queued' so
	 * that we know if the ring is full or empty, when
	 * 'head' == 'tail'. 'entries' is the ring size, and
	 * 'is_pow2' is just an optimization to use AND instead of
	 * modulus to get the remainder on ring increment.
	 */
	int is_pow2;
	unsigned int entries;
	unsigned int queued;
	unsigned int head;
	unsigned int tail;
};

struct libaio_options {
	void *pad;
	unsigned int userspace_reap;
    unsigned int prio_percent;
};

static struct fio_option options[] = {
	{
		.name	= "userspace_reap",
		.lname	= "Libaio userspace reaping",
		.type	= FIO_OPT_STR_SET,
		.off1	= offsetof(struct libaio_options, userspace_reap),
		.help	= "Use alternative user-space reap implementation",
		.category = FIO_OPT_C_ENGINE,
		.group	= FIO_OPT_G_LIBAIO,
	},
	{
		.name	= "prio_percent",
		.lname	= "prio percentage",
		.type	= FIO_OPT_INT,
		.off1	= offsetof(struct libaio_options, prio_percent),
		.minval	= 1,
		.maxval	= 100,
		.help	= "Split the prioclass setting for IO",
		.category = FIO_OPT_C_ENGINE,
		.group	= FIO_OPT_G_LIBAIO,
	},
	{
		.name	= NULL,
	},
};

static inline void ring_inc(struct libaio_data *ld, unsigned int *val,
			    unsigned int add)
{
	if (ld->is_pow2)
		*val = (*val + add) & (ld->entries - 1);
	else
		*val = (*val + add) % ld->entries;
}

static int fio_libaio_prep(struct thread_data fio_unused *td, struct io_u *io_u)
{
	struct fio_file *f = io_u->file;

	if (io_u->ddir == DDIR_READ)
		io_prep_pread(&io_u->iocb, f->fd, io_u->xfer_buf, io_u->xfer_buflen, io_u->offset);
	else if (io_u->ddir == DDIR_WRITE)
		io_prep_pwrite(&io_u->iocb, f->fd, io_u->xfer_buf, io_u->xfer_buflen, io_u->offset);
	else if (ddir_sync(io_u->ddir))
		io_prep_fsync(&io_u->iocb, f->fd);

	return 0;
}

static struct io_u *fio_libaio_event(struct thread_data *td, int event)
{
	struct libaio_data *ld = td->io_ops_data;
	struct io_event *ev;
	struct io_u *io_u;

	ev = ld->aio_events + event;
	io_u = container_of(ev->obj, struct io_u, iocb);

	if (ev->res != io_u->xfer_buflen) {
		if (ev->res > io_u->xfer_buflen)
			io_u->error = -ev->res;
		else
			io_u->resid = io_u->xfer_buflen - ev->res;
	} else
		io_u->error = 0;

	return io_u;
}

struct aio_ring {
	unsigned id;		 /** kernel internal index number */
	unsigned nr;		 /** number of io_events */
	unsigned head;
	unsigned tail;

	unsigned magic;
	unsigned compat_features;
	unsigned incompat_features;
	unsigned header_length;	/** size of aio_ring */

	struct io_event events[0];
};

#define AIO_RING_MAGIC	0xa10a10a1

static int user_io_getevents(io_context_t aio_ctx, unsigned int max,
			     struct io_event *events)
{
	long i = 0;
	unsigned head;
	struct aio_ring *ring = (struct aio_ring*) aio_ctx;

	while (i < max) {
		head = ring->head;

		if (head == ring->tail) {
			/* There are no more completions */
			break;
		} else {
			/* There is another completion to reap */
			events[i] = ring->events[head];
			read_barrier();
			ring->head = (head + 1) % ring->nr;
			i++;
		}
	}

	return i;
}

static int fio_libaio_getevents(struct thread_data *td, unsigned int min,
				unsigned int max, const struct timespec *t)
{
	struct libaio_data *ld = td->io_ops_data;
	struct libaio_options *o = td->eo;
	unsigned actual_min = td->o.iodepth_batch_complete_min == 0 ? 0 : min;
	struct timespec __lt, *lt = NULL;
	int r, events = 0;

	if (t) {
		__lt = *t;
		lt = &__lt;
	}

	do {
		if (o->userspace_reap == 1
		    && actual_min == 0
		    && ((struct aio_ring *)(ld->aio_ctx))->magic
				== AIO_RING_MAGIC) {
			r = user_io_getevents(ld->aio_ctx, max,
				ld->aio_events + events);
		} else {
			r = io_getevents(ld->aio_ctx, actual_min,
				max, ld->aio_events + events, lt);
		}
		if (r > 0)
			events += r;
		else if ((min && r == 0) || r == -EAGAIN) {
			fio_libaio_commit(td);
			usleep(100);
		} else if (r != -EINTR)
			break;
	} while (events < min);

	return r < 0 ? r : events;
}

static int fio_libaio_queue(struct thread_data *td, struct io_u *io_u)
{
	struct libaio_data *ld = td->io_ops_data;

	fio_ro_check(td, io_u);

	if (ld->queued == td->o.iodepth)
		return FIO_Q_BUSY;

	/*
	 * fsync is tricky, since it can fail and we need to do it
	 * serialized with other io. the reason is that linux doesn't
	 * support aio fsync yet. So return busy for the case where we
	 * have pending io, to let fio complete those first.
	 */
	if (ddir_sync(io_u->ddir)) {
		if (ld->queued)
			return FIO_Q_BUSY;

		do_io_u_sync(td, io_u);
		return FIO_Q_COMPLETED;
	}

	if (io_u->ddir == DDIR_TRIM) {
		if (ld->queued)
			return FIO_Q_BUSY;

		do_io_u_trim(td, io_u);
		return FIO_Q_COMPLETED;
	}

	ld->iocbs[ld->head] = &io_u->iocb;
	ld->io_us[ld->head] = io_u;
	ring_inc(ld, &ld->head, 1);
	ld->queued++;
	return FIO_Q_QUEUED;
}

static void fio_libaio_queued(struct thread_data *td, struct io_u **io_us,
			      unsigned int nr)
{
	struct timespec now;
	unsigned int i;

	if (!fio_fill_issue_time(td))
		return;

	fio_gettime(&now, NULL);

	for (i = 0; i < nr; i++) {
		struct io_u *io_u = io_us[i];

		memcpy(&io_u->issue_time, &now, sizeof(now));
		io_u_queued(td, io_u);
	}
}

static int fio_libaio_commit(struct thread_data *td)
{
	struct libaio_data *ld = td->io_ops_data;
	struct iocb **iocbs;
	struct io_u **io_us;
<<<<<<< HEAD
    struct thread_options *o = &td->o;
	struct libaio_options *eo = td->eo;
	struct timeval tv;
=======
	struct timespec ts;
>>>>>>> f5ec8123
	int ret, wait_start = 0;

	if (!ld->queued)
		return 0;

	do {
		long nr = ld->queued;

		nr = min((unsigned int) nr, ld->entries - ld->tail);
		io_us = ld->io_us + ld->tail;
		iocbs = ld->iocbs + ld->tail;


        if (fio_option_is_set(o, ioprio) ||
            fio_option_is_set(o, ioprio_class)) {

            if ( io_us[0]->ddir == DDIR_READ) { //What if there is more than one request?
                if (eo->prio_percent) {
                    if ((rand()%100 >= eo->prio_percent) == 0) {
                        dprint(FD_IO, "Enable PRIO \n");
                        ioprio_set(IOPRIO_WHO_PROCESS, 0, o->ioprio_class, o->ioprio);
                        io_us[0]->priorityBit = 1;


                    } else {
                        dprint(FD_IO, "Disable PRIO \n");
                        ioprio_set(IOPRIO_WHO_PROCESS, 0, 0, 0);
                        io_us[0]->priorityBit = 0;
                    }
                }
            } else {
                // This is here so if previous READ turned this off.
                // This will make sure the behavior is consistant.
                ioprio_set(IOPRIO_WHO_PROCESS, 0, o->ioprio_class, o->ioprio);
                io_us[0]->priorityBit = 1;
            }

        }



        dprint(FD_IO, "Submitted %ld IO request blocks\n", nr);

		ret = io_submit(ld->aio_ctx, nr, iocbs);
		if (ret > 0) {
			fio_libaio_queued(td, io_us, ret);
			io_u_mark_submit(td, ret);

			ld->queued -= ret;
			ring_inc(ld, &ld->tail, ret);
			ret = 0;
			wait_start = 0;
		} else if (ret == -EINTR || !ret) {
			if (!ret)
				io_u_mark_submit(td, ret);
			wait_start = 0;
			continue;
		} else if (ret == -EAGAIN) {
			/*
			 * If we get EAGAIN, we should break out without
			 * error and let the upper layer reap some
			 * events for us. If we have no queued IO, we
			 * must loop here. If we loop for more than 30s,
			 * just error out, something must be buggy in the
			 * IO path.
			 */
			if (ld->queued) {
				ret = 0;
				break;
			}
			if (!wait_start) {
				fio_gettime(&ts, NULL);
				wait_start = 1;
			} else if (mtime_since_now(&ts) > 30000) {
				log_err("fio: aio appears to be stalled, giving up\n");
				break;
			}
			usleep(1);
			continue;
		} else if (ret == -ENOMEM) {
			/*
			 * If we get -ENOMEM, reap events if we can. If
			 * we cannot, treat it as a fatal event since there's
			 * nothing we can do about it.
			 */
			if (ld->queued)
				ret = 0;
			break;
		} else
			break;
	} while (ld->queued);

	return ret;
}

static int fio_libaio_cancel(struct thread_data *td, struct io_u *io_u)
{
	struct libaio_data *ld = td->io_ops_data;

	return io_cancel(ld->aio_ctx, &io_u->iocb, ld->aio_events);
}

static void fio_libaio_cleanup(struct thread_data *td)
{
	struct libaio_data *ld = td->io_ops_data;

	if (ld) {
		/*
		 * Work-around to avoid huge RCU stalls at exit time. If we
		 * don't do this here, then it'll be torn down by exit_aio().
		 * But for that case we can parallellize the freeing, thus
		 * speeding it up a lot.
		 */
		if (!(td->flags & TD_F_CHILD))
			io_destroy(ld->aio_ctx);
		free(ld->aio_events);
		free(ld->iocbs);
		free(ld->io_us);
		free(ld);
	}
}

static int fio_libaio_init(struct thread_data *td)
{
	struct libaio_options *o = td->eo;
	struct libaio_data *ld;
	int err = 0;

	ld = calloc(1, sizeof(*ld));

	/*
	 * First try passing in 0 for queue depth, since we don't
	 * care about the user ring. If that fails, the kernel is too old
	 * and we need the right depth.
	 */
	if (!o->userspace_reap)
		err = io_queue_init(INT_MAX, &ld->aio_ctx);
	if (o->userspace_reap || err == -EINVAL)
		err = io_queue_init(td->o.iodepth, &ld->aio_ctx);
	if (err) {
		td_verror(td, -err, "io_queue_init");
		log_err("fio: check /proc/sys/fs/aio-max-nr\n");
		free(ld);
		return 1;
	}

	ld->entries = td->o.iodepth;
	ld->is_pow2 = is_power_of_2(ld->entries);
	ld->aio_events = calloc(ld->entries, sizeof(struct io_event));
	ld->iocbs = calloc(ld->entries, sizeof(struct iocb *));
	ld->io_us = calloc(ld->entries, sizeof(struct io_u *));

	td->io_ops_data = ld;
	return 0;
}

static struct ioengine_ops ioengine = {
	.name			= "libaio",
	.version		= FIO_IOOPS_VERSION,
	.init			= fio_libaio_init,
	.prep			= fio_libaio_prep,
	.queue			= fio_libaio_queue,
	.commit			= fio_libaio_commit,
	.cancel			= fio_libaio_cancel,
	.getevents		= fio_libaio_getevents,
	.event			= fio_libaio_event,
	.cleanup		= fio_libaio_cleanup,
	.open_file		= generic_open_file,
	.close_file		= generic_close_file,
	.get_file_size		= generic_get_file_size,
	.options		= options,
	.option_struct_size	= sizeof(struct libaio_options),
};

static void fio_init fio_libaio_register(void)
{
	register_ioengine(&ioengine);
}

static void fio_exit fio_libaio_unregister(void)
{
	unregister_ioengine(&ioengine);
}<|MERGE_RESOLUTION|>--- conflicted
+++ resolved
@@ -253,13 +253,9 @@
 	struct libaio_data *ld = td->io_ops_data;
 	struct iocb **iocbs;
 	struct io_u **io_us;
-<<<<<<< HEAD
     struct thread_options *o = &td->o;
 	struct libaio_options *eo = td->eo;
-	struct timeval tv;
-=======
 	struct timespec ts;
->>>>>>> f5ec8123
 	int ret, wait_start = 0;
 
 	if (!ld->queued)
