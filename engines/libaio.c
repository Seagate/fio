--- conflicted
+++ resolved
@@ -22,19 +22,9 @@
 #define IOCB_FLAG_IOPRIO    (1 << 1)
 #endif
 
-<<<<<<< HEAD
-/* Should be defined in newest aio_abi.h */
-#ifndef IOCB_FLAG_IOPRIO
-#define IOCB_FLAG_IOPRIO    (1 << 1)
-#endif
-
-#ifndef FIO_RANDSEED
-#define FIO_RANDSEED		(0xb1899bedUL)
-=======
 /* Hack for libaio < 0.3.111 */
 #ifndef CONFIG_LIBAIO_RW_FLAGS
 #define aio_rw_flags __pad2
->>>>>>> 9b46661c
 #endif
 
 static int fio_libaio_commit(struct thread_data *td);
@@ -73,12 +63,8 @@
 struct libaio_options {
 	struct thread_data *td;
 	unsigned int userspace_reap;
-<<<<<<< HEAD
-	unsigned int cmdprio_percentage;
-=======
 	struct cmdprio_options cmdprio_options;
 	unsigned int nowait;
->>>>>>> 9b46661c
 };
 
 static struct fio_option options[] = {
@@ -96,12 +82,6 @@
 		.name	= "cmdprio_percentage",
 		.lname	= "high priority percentage",
 		.type	= FIO_OPT_INT,
-<<<<<<< HEAD
-		.off1	= offsetof(struct libaio_options, cmdprio_percentage),
-		.minval	= 1,
-		.maxval	= 100,
-		.help	= "Send high priority I/O this percentage of the time",
-=======
 		.off1	= offsetof(struct libaio_options,
 				   cmdprio_options.percentage[DDIR_READ]),
 		.off2	= offsetof(struct libaio_options,
@@ -184,18 +164,9 @@
 		.type	= FIO_OPT_BOOL,
 		.off1	= offsetof(struct libaio_options, nowait),
 		.help	= "Set RWF_NOWAIT for reads/writes",
->>>>>>> 9b46661c
 		.category = FIO_OPT_C_ENGINE,
 		.group	= FIO_OPT_G_LIBAIO,
 	},
-#else
-	{
-		.name	= "cmdprio_percentage",
-		.lname	= "high priority percentage",
-		.type	= FIO_OPT_UNSUPPORTED,
-		.help	= "Your platform does not support I/O priority classes",
-	},
-#endif
 	{
 		.name	= NULL,
 	},
@@ -212,44 +183,24 @@
 
 static int fio_libaio_prep(struct thread_data *td, struct io_u *io_u)
 {
-<<<<<<< HEAD
-=======
 	struct libaio_options *o = td->eo;
->>>>>>> 9b46661c
 	struct fio_file *f = io_u->file;
 	struct iocb *iocb = &io_u->iocb;
 
 	if (io_u->ddir == DDIR_READ) {
 		io_prep_pread(iocb, f->fd, io_u->xfer_buf, io_u->xfer_buflen, io_u->offset);
-<<<<<<< HEAD
-	} else if (io_u->ddir == DDIR_WRITE) {
-		io_prep_pwrite(iocb, f->fd, io_u->xfer_buf, io_u->xfer_buflen, io_u->offset);
-=======
 		if (o->nowait)
 			iocb->aio_rw_flags |= RWF_NOWAIT;
 	} else if (io_u->ddir == DDIR_WRITE) {
 		io_prep_pwrite(iocb, f->fd, io_u->xfer_buf, io_u->xfer_buflen, io_u->offset);
 		if (o->nowait)
 			iocb->aio_rw_flags |= RWF_NOWAIT;
->>>>>>> 9b46661c
 	} else if (ddir_sync(io_u->ddir))
 		io_prep_fsync(iocb, f->fd);
 
 	return 0;
 }
 
-<<<<<<< HEAD
-static void fio_libaio_prio_prep(struct thread_data *td, struct io_u *io_u)
-{
-	struct libaio_options *o = td->eo;
-	/* io_u flags will be reset with other flags in __get_io_u() */
-	if (rand_between(&td->prio_state, 0, 99) < o->cmdprio_percentage) {
-		io_u->iocb.aio_reqprio = IOPRIO_CLASS_RT << IOPRIO_CLASS_SHIFT;
-		io_u->iocb.u.c.flags |= IOCB_FLAG_IOPRIO;
-		io_u->flags |= IO_U_F_PRIORITY;
-	}
-	return;
-=======
 static inline void fio_libaio_cmdprio_prep(struct thread_data *td,
 					   struct io_u *io_u)
 {
@@ -260,7 +211,6 @@
 		io_u->iocb.aio_reqprio = io_u->ioprio;
 		io_u->iocb.u.c.flags |= IOCB_FLAG_IOPRIO;
 	}
->>>>>>> 9b46661c
 }
 
 static struct io_u *fio_libaio_event(struct thread_data *td, int event)
@@ -366,7 +316,6 @@
 					  struct io_u *io_u)
 {
 	struct libaio_data *ld = td->io_ops_data;
-	struct libaio_options *o = td->eo;
 
 	fio_ro_check(td, io_u);
 
@@ -397,13 +346,8 @@
 		return FIO_Q_COMPLETED;
 	}
 
-<<<<<<< HEAD
-	if (o->cmdprio_percentage)
-		fio_libaio_prio_prep(td, io_u);
-=======
 	if (ld->cmdprio.mode != CMDPRIO_MODE_NONE)
 		fio_libaio_cmdprio_prep(td, io_u);
->>>>>>> 9b46661c
 
 	ld->iocbs[ld->head] = &io_u->iocb;
 	ld->io_us[ld->head] = io_u;
@@ -549,13 +493,8 @@
 static int fio_libaio_init(struct thread_data *td)
 {
 	struct libaio_data *ld;
-<<<<<<< HEAD
-	struct thread_options *to = &td->o;
-	struct libaio_options *o = td->eo;
-=======
 	struct libaio_options *o = td->eo;
 	int ret;
->>>>>>> 9b46661c
 
 	ld = calloc(1, sizeof(*ld));
 
@@ -566,18 +505,6 @@
 	ld->io_us = calloc(ld->entries, sizeof(struct io_u *));
 
 	td->io_ops_data = ld;
-<<<<<<< HEAD
-	/*
-	 * Check for option conflicts
-	 */
-	if ((fio_option_is_set(to, ioprio) || fio_option_is_set(to, ioprio_class)) &&
-			o->cmdprio_percentage != 0) {
-		log_err("%s: cmdprio_percentage option and mutually exclusive "
-				"prio or prioclass option is set, exiting\n", to->name);
-		td_verror(td, EINVAL, "fio_libaio_init");
-		return 1;
-	}
-=======
 
 	ret = fio_cmdprio_init(td, &ld->cmdprio, &o->cmdprio_options);
 	if (ret) {
@@ -585,7 +512,6 @@
 		return 1;
 	}
 
->>>>>>> 9b46661c
 	return 0;
 }
 
