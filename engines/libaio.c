/*
 * libaio engine
 *
 * IO engine using the Linux native aio interface.
 *
 */
#include <stdlib.h>
#include <unistd.h>
#include <errno.h>
#include <libaio.h>
#include <sys/time.h>
#include <sys/resource.h>

#include "../fio.h"
#include "../lib/pow2.h"
#include "../optgroup.h"
#include "../lib/memalign.h"

#ifndef IOCB_FLAG_HIPRI
#define IOCB_FLAG_HIPRI	(1 << 2)
#endif

#ifndef IOCTX_FLAG_IOPOLL
#define IOCTX_FLAG_IOPOLL	(1 << 0)
#endif

/* Should be defined in newest aio_abi.h */
#ifndef IOCB_FLAG_IOPRIO
#define IOCB_FLAG_IOPRIO    (1 << 1)
#endif

#ifndef FIO_RANDSEED
#define FIO_RANDSEED		(0xb1899bedUL)
#endif

static int fio_libaio_commit(struct thread_data *td);
static int fio_libaio_init(struct thread_data *td);

struct libaio_data {
	io_context_t aio_ctx;
	struct io_event *aio_events;
	struct iocb **iocbs;
	struct io_u **io_us;
	/*
	 * For toggling libaio priority_percent option
	 */
	unsigned long prio_seed;
	struct frand_state prio_state;

	struct io_u **io_u_index;

	/*
	 * Basic ring buffer. 'head' is incremented in _queue(), and
	 * 'tail' is incremented in _commit(). We keep 'queued' so
	 * that we know if the ring is full or empty, when
	 * 'head' == 'tail'. 'entries' is the ring size, and
	 * 'is_pow2' is just an optimization to use AND instead of
	 * modulus to get the remainder on ring increment.
	 */
	int is_pow2;
	unsigned int entries;
	unsigned int queued;
	unsigned int head;
	unsigned int tail;
};

struct libaio_options {
	void *pad;
	unsigned int userspace_reap;
<<<<<<< HEAD
	unsigned int prio_percent;
=======
	unsigned int hipri;
>>>>>>> 01bf5128
};

static struct fio_option options[] = {
	{
		.name	= "userspace_reap",
		.lname	= "Libaio userspace reaping",
		.type	= FIO_OPT_STR_SET,
		.off1	= offsetof(struct libaio_options, userspace_reap),
		.help	= "Use alternative user-space reap implementation",
		.category = FIO_OPT_C_ENGINE,
		.group	= FIO_OPT_G_LIBAIO,
	},
#ifdef FIO_HAVE_IOPRIO_CLASS
#ifndef FIO_HAVE_IOPRIO
#error "FIO_HAVE_IOPRIO_CLASS requires FIO_HAVE_IOPRIO"
#endif
	{
		.name	= "prio_percent",
		.lname	= "prio percentage",
		.type	= FIO_OPT_INT,
		.off1	= offsetof(struct libaio_options, prio_percent),
		.minval	= 1,
		.maxval	= 100,
		.help	= "Send high priority I/O this percentage of the time",
		.category = FIO_OPT_C_ENGINE,
		.group	= FIO_OPT_G_LIBAIO,
	},
#else
	{
		.name	= "prio_percent",
		.lname	= "prio percentage",
		.type	= FIO_OPT_UNSUPPORTED,
		.help	= "Your platform does not support I/O priority classes",
	},
#endif
	{
		.name	= "hipri",
		.lname	= "High Priority",
		.type	= FIO_OPT_STR_SET,
		.off1	= offsetof(struct libaio_options, hipri),
		.help	= "Use polled IO completions",
		.category = FIO_OPT_C_ENGINE,
		.group	= FIO_OPT_G_LIBAIO,
	},
	{
		.name	= NULL,
	},
};

static inline void ring_inc(struct libaio_data *ld, unsigned int *val,
				unsigned int add)
{
	if (ld->is_pow2)
		*val = (*val + add) & (ld->entries - 1);
	else
		*val = (*val + add) % ld->entries;
}

static int fio_libaio_prep(struct thread_data fio_unused *td, struct io_u *io_u)
{
	struct fio_file *f = io_u->file;
	struct libaio_options *o = td->eo;
	struct iocb *iocb;

	iocb = &io_u->iocb;

	if (io_u->ddir == DDIR_READ) {
		io_prep_pread(iocb, f->fd, io_u->xfer_buf, io_u->xfer_buflen, io_u->offset);
		if (o->hipri)
			iocb->u.c.flags |= IOCB_FLAG_HIPRI;
	} else if (io_u->ddir == DDIR_WRITE) {
		io_prep_pwrite(iocb, f->fd, io_u->xfer_buf, io_u->xfer_buflen, io_u->offset);
		if (o->hipri)
			iocb->u.c.flags |= IOCB_FLAG_HIPRI;
	} else if (ddir_sync(io_u->ddir))
		io_prep_fsync(iocb, f->fd);

	return 0;
}

static void fio_libaio_prio_prep(struct thread_data *td, struct io_u *io_u)
{
	struct libaio_options *o = td->eo;
	struct libaio_data *ld = td->io_ops_data;
	if (o->prio_percent == 0)
		return;
	if (rand_between(&ld->prio_state, 0, 99) < o->prio_percent) {
		dprint(FD_IO, "Enable PRIO \n");
		io_u->iocb.aio_reqprio = IOPRIO_CLASS_RT << IOPRIO_CLASS_SHIFT | td->o.ioprio;
		io_u->iocb.u.c.flags |= IOCB_FLAG_IOPRIO;
		io_u->priority_bit = 1;
	} else {
		dprint(FD_IO, "Disable PRIO \n");
		io_u->iocb.u.c.flags &= ~IOCB_FLAG_IOPRIO;
		io_u->priority_bit = 0;
	}
	return;
}

static struct io_u *fio_libaio_event(struct thread_data *td, int event)
{
	struct libaio_data *ld = td->io_ops_data;
	struct io_event *ev;
	struct io_u *io_u;

	ev = ld->aio_events + event;
	io_u = container_of(ev->obj, struct io_u, iocb);

	if (ev->res != io_u->xfer_buflen) {
		if (ev->res > io_u->xfer_buflen)
			io_u->error = -ev->res;
		else
			io_u->resid = io_u->xfer_buflen - ev->res;
	} else
		io_u->error = 0;

	return io_u;
}

struct aio_ring {
	unsigned id;		 /** kernel internal index number */
	unsigned nr;		 /** number of io_events */
	unsigned head;
	unsigned tail;

	unsigned magic;
	unsigned compat_features;
	unsigned incompat_features;
	unsigned header_length;	/** size of aio_ring */

	struct io_event events[0];
};

#define AIO_RING_MAGIC	0xa10a10a1

static int user_io_getevents(io_context_t aio_ctx, unsigned int max,
				 struct io_event *events)
{
	long i = 0;
	unsigned head;
	struct aio_ring *ring = (struct aio_ring*) aio_ctx;

	while (i < max) {
		head = ring->head;

		if (head == ring->tail) {
			/* There are no more completions */
			break;
		} else {
			/* There is another completion to reap */
			events[i] = ring->events[head];
			read_barrier();
			ring->head = (head + 1) % ring->nr;
			i++;
		}
	}

	return i;
}

static int fio_libaio_getevents(struct thread_data *td, unsigned int min,
				unsigned int max, const struct timespec *t)
{
	struct libaio_data *ld = td->io_ops_data;
	struct libaio_options *o = td->eo;
	unsigned actual_min = td->o.iodepth_batch_complete_min == 0 ? 0 : min;
	struct timespec __lt, *lt = NULL;
	int r, events = 0;

	if (t) {
		__lt = *t;
		lt = &__lt;
	}

	do {
		if (o->userspace_reap == 1
			&& actual_min == 0
			&& ((struct aio_ring *)(ld->aio_ctx))->magic
				== AIO_RING_MAGIC) {
			r = user_io_getevents(ld->aio_ctx, max,
				ld->aio_events + events);
		} else {
			r = io_getevents(ld->aio_ctx, actual_min,
				max, ld->aio_events + events, lt);
		}
		if (r > 0)
			events += r;
		else if ((min && r == 0) || r == -EAGAIN) {
			fio_libaio_commit(td);
			if (actual_min)
				usleep(10);
		} else if (r != -EINTR)
			break;
	} while (events < min);

	return r < 0 ? r : events;
}

static enum fio_q_status fio_libaio_queue(struct thread_data *td,
					  struct io_u *io_u)
{
	struct libaio_data *ld = td->io_ops_data;

	fio_ro_check(td, io_u);

	if (ld->queued == td->o.iodepth)
		return FIO_Q_BUSY;

	/*
	 * fsync is tricky, since it can fail and we need to do it
	 * serialized with other io. the reason is that linux doesn't
	 * support aio fsync yet. So return busy for the case where we
	 * have pending io, to let fio complete those first.
	 */
	if (ddir_sync(io_u->ddir)) {
		if (ld->queued)
			return FIO_Q_BUSY;

		do_io_u_sync(td, io_u);
		return FIO_Q_COMPLETED;
	}

	if (io_u->ddir == DDIR_TRIM) {
		if (ld->queued)
			return FIO_Q_BUSY;

		do_io_u_trim(td, io_u);
		io_u_mark_submit(td, 1);
		io_u_mark_complete(td, 1);
		return FIO_Q_COMPLETED;
	}

	fio_libaio_prio_prep(td, io_u);

	ld->iocbs[ld->head] = &io_u->iocb;
	ld->io_us[ld->head] = io_u;
	ring_inc(ld, &ld->head, 1);
	ld->queued++;
	return FIO_Q_QUEUED;
}

static void fio_libaio_queued(struct thread_data *td, struct io_u **io_us,
				  unsigned int nr)
{
	struct timespec now;
	unsigned int i;

	if (!fio_fill_issue_time(td))
		return;

	fio_gettime(&now, NULL);

	for (i = 0; i < nr; i++) {
		struct io_u *io_u = io_us[i];

		memcpy(&io_u->issue_time, &now, sizeof(now));
		io_u_queued(td, io_u);
	}
}

static int fio_libaio_commit(struct thread_data *td)
{
	struct libaio_data *ld = td->io_ops_data;
	struct iocb **iocbs;
	struct io_u **io_us;
	struct timespec ts;
	int ret, wait_start = 0;

	if (!ld->queued)
		return 0;

	do {
		long nr = ld->queued;

		nr = min((unsigned int) nr, ld->entries - ld->tail);
		io_us = ld->io_us + ld->tail;
		iocbs = ld->iocbs + ld->tail;

		dprint(FD_IO, "Submitted %ld IO request blocks\n", nr);

		ret = io_submit(ld->aio_ctx, nr, iocbs);
		if (ret > 0) {
			fio_libaio_queued(td, io_us, ret);
			io_u_mark_submit(td, ret);

			ld->queued -= ret;
			ring_inc(ld, &ld->tail, ret);
			ret = 0;
			wait_start = 0;
		} else if (ret == -EINTR || !ret) {
			if (!ret)
				io_u_mark_submit(td, ret);
			wait_start = 0;
			continue;
		} else if (ret == -EAGAIN) {
			/*
			 * If we get EAGAIN, we should break out without
			 * error and let the upper layer reap some
			 * events for us. If we have no queued IO, we
			 * must loop here. If we loop for more than 30s,
			 * just error out, something must be buggy in the
			 * IO path.
			 */
			if (ld->queued) {
				ret = 0;
				break;
			}
			if (!wait_start) {
				fio_gettime(&ts, NULL);
				wait_start = 1;
			} else if (mtime_since_now(&ts) > 30000) {
				log_err("fio: aio appears to be stalled, giving up\n");
				break;
			}
			usleep(1);
			continue;
		} else if (ret == -ENOMEM) {
			/*
			 * If we get -ENOMEM, reap events if we can. If
			 * we cannot, treat it as a fatal event since there's
			 * nothing we can do about it.
			 */
			if (ld->queued)
				ret = 0;
			break;
		} else
			break;
	} while (ld->queued);

	return ret;
}

static int fio_libaio_cancel(struct thread_data *td, struct io_u *io_u)
{
	struct libaio_data *ld = td->io_ops_data;

	return io_cancel(ld->aio_ctx, &io_u->iocb, ld->aio_events);
}

static void fio_libaio_cleanup(struct thread_data *td)
{
	struct libaio_data *ld = td->io_ops_data;

	if (ld) {
		/*
		 * Work-around to avoid huge RCU stalls at exit time. If we
		 * don't do this here, then it'll be torn down by exit_aio().
		 * But for that case we can parallellize the freeing, thus
		 * speeding it up a lot.
		 */
		if (!(td->flags & TD_F_CHILD))
			io_destroy(ld->aio_ctx);
		free(ld->aio_events);
		free(ld->iocbs);
		free(ld->io_us);
		free(ld);
	}
}

static int fio_libaio_old_queue_init(struct libaio_data *ld, unsigned int depth,
				     bool hipri)
{
	if (hipri) {
		log_err("fio: polled aio not available on your platform\n");
		return 1;
	}

	return io_queue_init(depth, &ld->aio_ctx);
}

static int fio_libaio_queue_init(struct libaio_data *ld, unsigned int depth,
				 bool hipri)
{
#ifdef __NR_sys_io_setup2
	int ret, flags = 0;

	if (hipri)
		flags |= IOCTX_FLAG_IOPOLL;

	ret = syscall(__NR_sys_io_setup2, depth, flags, NULL, NULL,
			&ld->aio_ctx);
	if (!ret)
		return 0;
	/* fall through to old syscall */
#endif
	return fio_libaio_old_queue_init(ld, depth, hipri);
}

static int fio_libaio_post_init(struct thread_data *td)
{
	struct libaio_data *ld = td->io_ops_data;
	struct libaio_options *o = td->eo;
<<<<<<< HEAD
	struct libaio_data *ld;
	struct thread_options *to = &td->o;
=======
>>>>>>> 01bf5128
	int err = 0;

	err = fio_libaio_queue_init(ld, td->o.iodepth, o->hipri);
	if (err) {
		td_verror(td, -err, "io_queue_init");
		return 1;
	}

	return 0;
}

static int fio_libaio_init(struct thread_data *td)
{
	struct libaio_data *ld;

	ld = calloc(1, sizeof(*ld));

	ld->entries = td->o.iodepth;
	ld->is_pow2 = is_power_of_2(ld->entries);
	ld->aio_events = calloc(ld->entries, sizeof(struct io_event));
	ld->iocbs = calloc(ld->entries, sizeof(struct iocb *));
	ld->io_us = calloc(ld->entries, sizeof(struct io_u *));

	td->io_ops_data = ld;
	/*
	 * Initialize prio_percent mechanisms if relevant
	 */
	if (!(fio_option_is_set(to, ioprio) ||
			fio_option_is_set(to, ioprio_class) ||
			(o->prio_percent == 0))) {
		ld->prio_seed = FIO_RANDSEED * td->thread_number
				+ FIO_RAND_NR_OFFS;
		init_rand_seed(&ld->prio_state, ld->prio_seed, false);
	}
	else if (o->prio_percent != 0) {
		log_err("%s: prio_percent option and mutually exclusive "
				"prio or prioclass option is set, exiting\n", to->name);
		td_verror(td, EINVAL, "fio_libaio_init");
		return 1;
	}
	return 0;
}

static struct ioengine_ops ioengine = {
	.name			= "libaio",
	.version		= FIO_IOOPS_VERSION,
	.flags			= FIO_ASYNCIO_SYNC_TRIM,
	.init			= fio_libaio_init,
	.post_init		= fio_libaio_post_init,
	.prep			= fio_libaio_prep,
	.queue			= fio_libaio_queue,
	.commit			= fio_libaio_commit,
	.cancel			= fio_libaio_cancel,
	.getevents		= fio_libaio_getevents,
	.event			= fio_libaio_event,
	.cleanup		= fio_libaio_cleanup,
	.open_file		= generic_open_file,
	.close_file		= generic_close_file,
	.get_file_size		= generic_get_file_size,
	.options		= options,
	.option_struct_size	= sizeof(struct libaio_options),
};

static void fio_init fio_libaio_register(void)
{
	register_ioengine(&ioengine);
}

static void fio_exit fio_libaio_unregister(void)
{
	unregister_ioengine(&ioengine);
}<|MERGE_RESOLUTION|>--- conflicted
+++ resolved
@@ -67,11 +67,8 @@
 struct libaio_options {
 	void *pad;
 	unsigned int userspace_reap;
-<<<<<<< HEAD
 	unsigned int prio_percent;
-=======
 	unsigned int hipri;
->>>>>>> 01bf5128
 };
 
 static struct fio_option options[] = {
@@ -464,11 +461,6 @@
 {
 	struct libaio_data *ld = td->io_ops_data;
 	struct libaio_options *o = td->eo;
-<<<<<<< HEAD
-	struct libaio_data *ld;
-	struct thread_options *to = &td->o;
-=======
->>>>>>> 01bf5128
 	int err = 0;
 
 	err = fio_libaio_queue_init(ld, td->o.iodepth, o->hipri);
@@ -483,6 +475,8 @@
 static int fio_libaio_init(struct thread_data *td)
 {
 	struct libaio_data *ld;
+	struct thread_options *to = &td->o;
+	struct libaio_options *o = td->eo;
 
 	ld = calloc(1, sizeof(*ld));
 
