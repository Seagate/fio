#ifndef FIO_SERVER_H
#define FIO_SERVER_H

#include <inttypes.h>
#include <string.h>
#include <sys/time.h>
#include <netinet/in.h>

#include "stat.h"
#include "diskutil.h"

#define FIO_NET_PORT 8765

struct sk_out {
	unsigned int refs;	/* frees sk_out when it drops to zero.
				 * protected by below ->lock */

	int sk;			/* socket fd to talk to client */
	struct fio_sem lock;	/* protects ref and below list */
	struct flist_head list;	/* list of pending transmit work */
	struct fio_sem wait;	/* wake backend when items added to list */
	struct fio_sem xmit;	/* held while sending data */
};

/*
 * On-wire encoding is little endian
 */
struct fio_net_cmd {
	uint16_t version;	/* protocol version */
	uint16_t opcode;	/* command opcode */
	uint32_t flags;		/* modifier flags */
	uint64_t tag;		/* passed back on reply */
	uint32_t pdu_len;	/* length of post-cmd layload */
	/*
	 * These must be immediately before the payload, anything before
	 * these fields are checksummed.
	 */
	uint16_t cmd_crc16;	/* cmd checksum */
	uint16_t pdu_crc16;	/* payload checksum */
	uint8_t payload[];	/* payload */
};

struct fio_net_cmd_reply {
	struct flist_head list;
	struct timespec ts;
	uint64_t saved_tag;
	uint16_t opcode;
};

enum {
<<<<<<< HEAD
	FIO_SERVER_VER			= 82,
=======
	FIO_SERVER_VER			= 95,
>>>>>>> 9b46661c

	FIO_SERVER_MAX_FRAGMENT_PDU	= 1024,
	FIO_SERVER_MAX_CMD_MB		= 2048,

	FIO_NET_CMD_QUIT		= 1,
	FIO_NET_CMD_EXIT		= 2,
	FIO_NET_CMD_JOB			= 3,
	FIO_NET_CMD_JOBLINE		= 4,
	FIO_NET_CMD_TEXT		= 5,
	FIO_NET_CMD_TS			= 6,
	FIO_NET_CMD_GS			= 7,
	FIO_NET_CMD_SEND_ETA		= 8,
	FIO_NET_CMD_ETA			= 9,
	FIO_NET_CMD_PROBE		= 10,
	FIO_NET_CMD_START		= 11,
	FIO_NET_CMD_STOP		= 12,
	FIO_NET_CMD_DU			= 13,
	FIO_NET_CMD_SERVER_START	= 14,
	FIO_NET_CMD_ADD_JOB		= 15,
	FIO_NET_CMD_RUN			= 16,
	FIO_NET_CMD_IOLOG		= 17,
	FIO_NET_CMD_UPDATE_JOB		= 18,
	FIO_NET_CMD_LOAD_FILE		= 19,
	FIO_NET_CMD_VTRIGGER		= 20,
	FIO_NET_CMD_SENDFILE		= 21,
	FIO_NET_CMD_JOB_OPT		= 22,
	FIO_NET_CMD_NR			= 23,

	FIO_NET_CMD_F_MORE		= 1UL << 0,

	/* crc does not include the crc fields */
	FIO_NET_CMD_CRC_SZ		= sizeof(struct fio_net_cmd) -
						2 * sizeof(uint16_t),

	FIO_NET_NAME_MAX		= 256,

	FIO_NET_CLIENT_TIMEOUT		= 5000,

	FIO_PROBE_FLAG_ZLIB		= 1UL << 0,
};

struct cmd_sendfile {
	uint8_t path[FIO_NET_NAME_MAX];
};

struct cmd_sendfile_reply {
	uint32_t size;
	uint32_t error;
	uint8_t data[0];
};

/*
 * Client sends this to server on VTRIGGER, server sends back a full
 * all_io_list structure.
 */
struct cmd_vtrigger_pdu {
	uint16_t len;
	uint8_t cmd[];
};

struct cmd_load_file_pdu {
	uint16_t name_len;
	uint16_t client_type;
	uint8_t file[];
};

struct cmd_ts_pdu {
	struct thread_stat ts;
	struct group_run_stats rs;
};

struct cmd_du_pdu {
	struct disk_util_stat dus;
	struct disk_util_agg agg;
};

struct cmd_client_probe_pdu {
	uint64_t flags;
	uint8_t server[128];
};

struct cmd_probe_reply_pdu {
	uint8_t hostname[64];
	uint8_t bigendian;
	uint8_t fio_version[32];
	uint8_t os;
	uint8_t arch;
	uint8_t bpp;
	uint32_t cpus;
	uint64_t flags;
};

struct cmd_single_line_pdu {
	uint16_t len;
	uint8_t text[];
};

struct cmd_line_pdu {
	uint16_t lines;
	uint16_t client_type;
	struct cmd_single_line_pdu options[];
};

struct cmd_job_pdu {
	uint32_t buf_len;
	uint32_t client_type;
	uint8_t buf[0];
};

struct cmd_start_pdu {
	uint32_t jobs;
	uint32_t stat_outputs;
};

struct cmd_end_pdu {
	uint32_t error;
	uint32_t signal;
};

struct cmd_add_job_pdu {
	uint32_t thread_number;
	uint32_t groupid;
	struct thread_options_pack top;
};

struct cmd_text_pdu {
	uint32_t level;
	uint32_t buf_len;
	uint64_t log_sec;
	uint64_t log_usec;
	uint8_t buf[0];
};

enum {
	XMIT_COMPRESSED		= 1U,
	STORE_COMPRESSED	= 2U,
};

struct cmd_iolog_pdu {
	uint64_t nr_samples;
	uint32_t thread_number;
	uint32_t log_type;
	uint32_t compressed;
	uint32_t log_offset;
	uint32_t log_prio;
	uint32_t log_hist_coarseness;
	uint8_t name[FIO_NET_NAME_MAX];
	struct io_sample samples[0];
};

struct cmd_job_option {
	uint16_t global;
	uint16_t truncated;
	uint32_t groupid;
	uint8_t name[64];
	uint8_t value[128];
};

extern int fio_start_server(char *);
extern int fio_server_text_output(int, const char *, size_t);
extern int fio_net_send_cmd(int, uint16_t, const void *, off_t, uint64_t *, struct flist_head *);
extern int fio_net_send_simple_cmd(int, uint16_t, uint64_t, struct flist_head *);
extern void fio_server_set_arg(const char *);
extern int fio_server_parse_string(const char *, char **, bool *, int *, struct in_addr *, struct in6_addr *, int *);
extern int fio_server_parse_host(const char *, int, struct in_addr *, struct in6_addr *);
extern const char *fio_server_op(unsigned int);
extern void fio_server_got_signal(int);

extern void fio_server_send_ts(struct thread_stat *, struct group_run_stats *);
extern void fio_server_send_gs(struct group_run_stats *);
extern void fio_server_send_du(void);
extern void fio_server_send_job_options(struct flist_head *, unsigned int);
extern int fio_server_get_verify_state(const char *, int, void **);

extern struct fio_net_cmd *fio_net_recv_cmd(int sk, bool wait);

extern int fio_send_iolog(struct thread_data *, struct io_log *, const char *);
extern void fio_server_send_add_job(struct thread_data *);
extern void fio_server_send_start(struct thread_data *);
extern int fio_net_send_quit(int sk);

extern int fio_server_create_sk_key(void);
extern void fio_server_destroy_sk_key(void);

extern bool exit_backend;
extern int fio_net_port;

#endif<|MERGE_RESOLUTION|>--- conflicted
+++ resolved
@@ -48,11 +48,7 @@
 };
 
 enum {
-<<<<<<< HEAD
-	FIO_SERVER_VER			= 82,
-=======
 	FIO_SERVER_VER			= 95,
->>>>>>> 9b46661c
 
 	FIO_SERVER_MAX_FRAGMENT_PDU	= 1024,
 	FIO_SERVER_MAX_CMD_MB		= 2048,
