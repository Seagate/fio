#ifndef FIO_THREAD_OPTIONS_H
#define FIO_THREAD_OPTIONS_H

#include "arch/arch.h"
#include "os/os.h"
#include "options.h"
#include "stat.h"
#include "gettime.h"
#include "lib/ieee754.h"
#include "lib/pattern.h"
#include "td_error.h"

/*
 * What type of allocation to use for io buffers
 */
enum fio_memtype {
	MEM_MALLOC = 0,	/* ordinary malloc */
	MEM_SHM,	/* use shared memory segments */
	MEM_SHMHUGE,	/* use shared memory segments with huge pages */
	MEM_MMAP,	/* use anonynomous mmap */
	MEM_MMAPHUGE,	/* memory mapped huge file */
	MEM_MMAPSHARED, /* use mmap with shared flag */
	MEM_CUDA_MALLOC,/* use GPU memory */
};

#define ERROR_STR_MAX	128

#define BSSPLIT_MAX	64
#define ZONESPLIT_MAX	256

struct bssplit {
	uint32_t bs;
	uint32_t perc;
};

struct zone_split {
	uint8_t access_perc;
	uint8_t size_perc;
	uint8_t pad[6];
	uint64_t size;
};

#define NR_OPTS_SZ	(FIO_MAX_OPTS / (8 * sizeof(uint64_t)))

#define OPT_MAGIC	0x4f50544e

struct thread_options {
	int magic;
	uint64_t set_options[NR_OPTS_SZ];
	char *description;
	char *name;
	char *wait_for;
	char *directory;
	char *filename;
	char *filename_format;
	char *opendir;
	char *ioengine;
	char *ioengine_so_path;
	char *mmapfile;
	enum td_ddir td_ddir;
	unsigned int rw_seq;
	unsigned int kb_base;
	unsigned int unit_base;
	unsigned int ddir_seq_nr;
	long long ddir_seq_add;
	unsigned int iodepth;
	unsigned int iodepth_low;
	unsigned int iodepth_batch;
	unsigned int iodepth_batch_complete_min;
	unsigned int iodepth_batch_complete_max;
	unsigned int serialize_overlap;

	unsigned int unique_filename;

	unsigned long long size;
	unsigned long long io_size;
	unsigned int size_percent;
	unsigned int fill_device;
	unsigned int file_append;
	unsigned long long file_size_low;
	unsigned long long file_size_high;
	unsigned long long start_offset;
	unsigned long long start_offset_align;

	unsigned int bs[DDIR_RWDIR_CNT];
	unsigned int ba[DDIR_RWDIR_CNT];
	unsigned int min_bs[DDIR_RWDIR_CNT];
	unsigned int max_bs[DDIR_RWDIR_CNT];
	struct bssplit *bssplit[DDIR_RWDIR_CNT];
	unsigned int bssplit_nr[DDIR_RWDIR_CNT];

	int *ignore_error[ERROR_TYPE_CNT];
	unsigned int ignore_error_nr[ERROR_TYPE_CNT];
	unsigned int error_dump;

	unsigned int nr_files;
	unsigned int open_files;
	enum file_lock_mode file_lock_mode;

	unsigned int odirect;
	unsigned int oatomic;
	unsigned int invalidate_cache;
	unsigned int create_serialize;
	unsigned int create_fsync;
	unsigned int create_on_open;
	unsigned int create_only;
	unsigned int end_fsync;
	unsigned int pre_read;
	unsigned int sync_io;
	unsigned int write_hint;
	unsigned int verify;
	unsigned int do_verify;
	unsigned int verify_interval;
	unsigned int verify_offset;
	char verify_pattern[MAX_PATTERN_SIZE];
	unsigned int verify_pattern_bytes;
	struct pattern_fmt verify_fmt[8];
	unsigned int verify_fmt_sz;
	unsigned int verify_fatal;
	unsigned int verify_dump;
	unsigned int verify_async;
	unsigned long long verify_backlog;
	unsigned int verify_batch;
	unsigned int experimental_verify;
	unsigned int verify_state;
	unsigned int verify_state_save;
	unsigned int use_thread;
	unsigned int unlink;
	unsigned int unlink_each_loop;
	unsigned int do_disk_util;
	unsigned int override_sync;
	unsigned int rand_repeatable;
	unsigned int allrand_repeatable;
	unsigned long long rand_seed;
	unsigned int dep_use_os_rand;
	unsigned int log_avg_msec;
	unsigned int log_hist_msec;
	unsigned int log_hist_coarseness;
	unsigned int log_max;
	unsigned int log_offset;
	unsigned int log_gz;
	unsigned int log_gz_store;
	unsigned int log_unix_epoch;
	unsigned int norandommap;
	unsigned int softrandommap;
	unsigned int bs_unaligned;
	unsigned int fsync_on_close;
	unsigned int bs_is_seq_rand;

	unsigned int verify_only;

	unsigned int random_distribution;
	unsigned int exitall_error;

	struct zone_split *zone_split[DDIR_RWDIR_CNT];
	unsigned int zone_split_nr[DDIR_RWDIR_CNT];

	fio_fp64_t zipf_theta;
	fio_fp64_t pareto_h;
	fio_fp64_t gauss_dev;

	unsigned int random_generator;

	unsigned int perc_rand[DDIR_RWDIR_CNT];

	unsigned int hugepage_size;
	unsigned int rw_min_bs;
	unsigned int thinktime;
	unsigned int thinktime_spin;
	unsigned int thinktime_blocks;
	unsigned int fsync_blocks;
	unsigned int fdatasync_blocks;
	unsigned int barrier_blocks;
	unsigned long long start_delay;
	unsigned long long start_delay_orig;
	unsigned long long start_delay_high;
	unsigned long long timeout;
	unsigned long long ramp_time;
	unsigned int ss_state;
	fio_fp64_t ss_limit;
	unsigned long long ss_dur;
	unsigned long long ss_ramp_time;
	unsigned int overwrite;
	unsigned int bw_avg_time;
	unsigned int iops_avg_time;
	unsigned int loops;
	unsigned long long zone_range;
	unsigned long long zone_size;
	unsigned long long zone_skip;
	unsigned long long lockmem;
	enum fio_memtype mem_type;
	unsigned int mem_align;

	unsigned long long max_latency;

	unsigned int stonewall;
	unsigned int new_group;
	unsigned int numjobs;
	os_cpu_mask_t cpumask;
	os_cpu_mask_t verify_cpumask;
	os_cpu_mask_t log_gz_cpumask;
	unsigned int cpus_allowed_policy;
	char *numa_cpunodes;
	unsigned short numa_mem_mode;
	unsigned int numa_mem_prefer_node;
	char *numa_memnodes;
	unsigned int gpu_dev_id;
	unsigned int start_offset_percent;

	unsigned int iolog;
	unsigned int rwmixcycle;
	unsigned int rwmix[DDIR_RWDIR_CNT];
	unsigned int nice;
	unsigned int ioprio;
	unsigned int ioprio_class;
	unsigned int file_service_type;
	unsigned int group_reporting;
	unsigned int stats;
	unsigned int fadvise_hint;
	enum fio_fallocate_mode fallocate_mode;
	unsigned int zero_buffers;
	unsigned int refill_buffers;
	unsigned int scramble_buffers;
	char buffer_pattern[MAX_PATTERN_SIZE];
	unsigned int buffer_pattern_bytes;
	unsigned int compress_percentage;
	unsigned int compress_chunk;
	unsigned int dedupe_percentage;
	unsigned int time_based;
	unsigned int disable_lat;
	unsigned int disable_clat;
	unsigned int disable_slat;
	unsigned int disable_bw;
	unsigned int unified_rw_rep;
	unsigned int gtod_reduce;
	unsigned int gtod_cpu;
	enum fio_cs clocksource;
	unsigned int no_stall;
	unsigned int trim_percentage;
	unsigned int trim_batch;
	unsigned int trim_zero;
	unsigned long long trim_backlog;
	unsigned int clat_percentiles;
	unsigned int lat_percentiles;
	unsigned int percentile_precision;	/* digits after decimal for percentiles */
	fio_fp64_t percentile_list[FIO_IO_U_LIST_MAX_LEN];

	char *read_iolog_file;
	char *write_iolog_file;

	unsigned int write_bw_log;
	unsigned int write_lat_log;
	unsigned int write_iops_log;
	unsigned int write_hist_log;

	char *bw_log_file;
	char *lat_log_file;
	char *iops_log_file;
	char *hist_log_file;
	char *replay_redirect;

	/*
	 * Pre-run and post-run shell
	 */
	char *exec_prerun;
	char *exec_postrun;

	uint64_t rate[DDIR_RWDIR_CNT];
	uint64_t ratemin[DDIR_RWDIR_CNT];
	unsigned int ratecycle;
	unsigned int io_submit_mode;
	unsigned int rate_iops[DDIR_RWDIR_CNT];
	unsigned int rate_iops_min[DDIR_RWDIR_CNT];
	unsigned int rate_process;
	unsigned int rate_ign_think;

	char *ioscheduler;

	/*
	 * I/O Error handling
	 */
	enum error_type continue_on_error;

	/*
	 * Benchmark profile type
	 */
	char *profile;

	/*
	 * blkio cgroup support
	 */
	char *cgroup;
	unsigned int cgroup_weight;
	unsigned int cgroup_nodelete;

	unsigned int uid;
	unsigned int gid;

	int flow_id;
	int flow;
	int flow_watermark;
	unsigned int flow_sleep;

	unsigned long long offset_increment;
	unsigned long long number_ios;

	unsigned int sync_file_range;

	unsigned long long latency_target;
	unsigned long long latency_window;
	fio_fp64_t latency_percentile;

	unsigned int sig_figs;

	unsigned block_error_hist;

	unsigned int replay_align;
	unsigned int replay_scale;
	unsigned int replay_time_scale;
	unsigned int replay_skip;

	unsigned int per_job_logs;

	unsigned int allow_create;
	unsigned int allow_mounted_write;

#ifdef CONFIG_LINUX_BLKZONED
	unsigned int read_beyond_wp;
	int max_open_zones;
	fio_fp64_t zrt;
	fio_fp64_t zrf;
<<<<<<< HEAD
	unsigned int skip_zone_resets;
	unsigned int zbc_ignore;
=======
>>>>>>> a56045b3
#endif
};

#define FIO_TOP_STR_MAX		256

struct thread_options_pack {
	uint64_t set_options[NR_OPTS_SZ];
	uint8_t description[FIO_TOP_STR_MAX];
	uint8_t name[FIO_TOP_STR_MAX];
	uint8_t wait_for[FIO_TOP_STR_MAX];
	uint8_t directory[FIO_TOP_STR_MAX];
	uint8_t filename[FIO_TOP_STR_MAX];
	uint8_t filename_format[FIO_TOP_STR_MAX];
	uint8_t opendir[FIO_TOP_STR_MAX];
	uint8_t ioengine[FIO_TOP_STR_MAX];
	uint8_t mmapfile[FIO_TOP_STR_MAX];
	uint32_t td_ddir;
	uint32_t rw_seq;
	uint32_t kb_base;
	uint32_t unit_base;
	uint32_t ddir_seq_nr;
	uint64_t ddir_seq_add;
	uint32_t iodepth;
	uint32_t iodepth_low;
	uint32_t iodepth_batch;
	uint32_t iodepth_batch_complete_min;
	uint32_t iodepth_batch_complete_max;
	uint32_t serialize_overlap;
	uint32_t lat_percentiles;

	uint64_t size;
	uint64_t io_size;
	uint32_t size_percent;
	uint32_t fill_device;
	uint32_t file_append;
	uint32_t unique_filename;
	uint64_t file_size_low;
	uint64_t file_size_high;
	uint64_t start_offset;
	uint64_t start_offset_align;

	uint32_t bs[DDIR_RWDIR_CNT];
	uint32_t ba[DDIR_RWDIR_CNT];
	uint32_t min_bs[DDIR_RWDIR_CNT];
	uint32_t max_bs[DDIR_RWDIR_CNT];
	struct bssplit bssplit[DDIR_RWDIR_CNT][BSSPLIT_MAX];
	uint32_t bssplit_nr[DDIR_RWDIR_CNT];

	uint32_t ignore_error[ERROR_TYPE_CNT][ERROR_STR_MAX];
	uint32_t ignore_error_nr[ERROR_TYPE_CNT];
	uint32_t error_dump;

	uint32_t nr_files;
	uint32_t open_files;
	uint32_t file_lock_mode;

	uint32_t odirect;
	uint32_t oatomic;
	uint32_t invalidate_cache;
	uint32_t create_serialize;
	uint32_t create_fsync;
	uint32_t create_on_open;
	uint32_t create_only;
	uint32_t end_fsync;
	uint32_t pre_read;
	uint32_t sync_io;
	uint32_t write_hint;
	uint32_t verify;
	uint32_t do_verify;
	uint32_t verify_interval;
	uint32_t verify_offset;
	uint8_t verify_pattern[MAX_PATTERN_SIZE];
	uint32_t verify_pattern_bytes;
	uint32_t verify_fatal;
	uint32_t verify_dump;
	uint32_t verify_async;
	uint64_t verify_backlog;
	uint32_t verify_batch;
	uint32_t experimental_verify;
	uint32_t verify_state;
	uint32_t verify_state_save;
	uint32_t use_thread;
	uint32_t unlink;
	uint32_t unlink_each_loop;
	uint32_t do_disk_util;
	uint32_t override_sync;
	uint32_t rand_repeatable;
	uint32_t allrand_repeatable;
	uint64_t rand_seed;
	uint32_t dep_use_os_rand;
	uint32_t log_avg_msec;
	uint32_t log_hist_msec;
	uint32_t log_hist_coarseness;
	uint32_t log_max;
	uint32_t log_offset;
	uint32_t log_gz;
	uint32_t log_gz_store;
	uint32_t log_unix_epoch;
	uint32_t norandommap;
	uint32_t softrandommap;
	uint32_t bs_unaligned;
	uint32_t fsync_on_close;
	uint32_t bs_is_seq_rand;

	uint32_t random_distribution;
	uint32_t exitall_error;

	uint32_t sync_file_range;

	struct zone_split zone_split[DDIR_RWDIR_CNT][ZONESPLIT_MAX];
	uint32_t zone_split_nr[DDIR_RWDIR_CNT];

	fio_fp64_t zipf_theta;
	fio_fp64_t pareto_h;
	fio_fp64_t gauss_dev;

	uint32_t random_generator;

	uint32_t perc_rand[DDIR_RWDIR_CNT];

	uint32_t hugepage_size;
	uint32_t rw_min_bs;
	uint32_t thinktime;
	uint32_t thinktime_spin;
	uint32_t thinktime_blocks;
	uint32_t fsync_blocks;
	uint32_t fdatasync_blocks;
	uint32_t barrier_blocks;
	uint64_t start_delay;
	uint64_t start_delay_high;
	uint64_t timeout;
	uint64_t ramp_time;
	uint64_t ss_dur;
	uint64_t ss_ramp_time;
	uint32_t ss_state;
	fio_fp64_t ss_limit;
	uint32_t overwrite;
	uint32_t bw_avg_time;
	uint32_t iops_avg_time;
	uint32_t loops;
	uint64_t zone_range;
	uint64_t zone_size;
	uint64_t zone_skip;
	uint64_t lockmem;
	uint32_t mem_type;
	uint32_t mem_align;

	uint32_t stonewall;
	uint32_t new_group;
	uint32_t numjobs;
	/*
	 * We currently can't convert these, so don't enable them
	 */
#if 0
	uint8_t cpumask[FIO_TOP_STR_MAX];
	uint8_t verify_cpumask[FIO_TOP_STR_MAX];
	uint8_t log_gz_cpumask[FIO_TOP_STR_MAX];
#endif
	uint32_t gpu_dev_id;
	uint32_t start_offset_percent;
	uint32_t cpus_allowed_policy;
	uint32_t iolog;
	uint32_t rwmixcycle;
	uint32_t rwmix[DDIR_RWDIR_CNT];
	uint32_t nice;
	uint32_t ioprio;
	uint32_t ioprio_class;
	uint32_t file_service_type;
	uint32_t group_reporting;
	uint32_t stats;
	uint32_t fadvise_hint;
	uint32_t fallocate_mode;
	uint32_t zero_buffers;
	uint32_t refill_buffers;
	uint32_t scramble_buffers;
	uint8_t buffer_pattern[MAX_PATTERN_SIZE];
	uint32_t buffer_pattern_bytes;
	uint32_t compress_percentage;
	uint32_t compress_chunk;
	uint32_t dedupe_percentage;
	uint32_t time_based;
	uint32_t disable_lat;
	uint32_t disable_clat;
	uint32_t disable_slat;
	uint32_t disable_bw;
	uint32_t unified_rw_rep;
	uint32_t gtod_reduce;
	uint32_t gtod_cpu;
	uint32_t clocksource;
	uint32_t no_stall;
	uint32_t trim_percentage;
	uint32_t trim_batch;
	uint32_t trim_zero;
	uint64_t trim_backlog;
	uint32_t clat_percentiles;
	uint32_t percentile_precision;
	fio_fp64_t percentile_list[FIO_IO_U_LIST_MAX_LEN];

	uint8_t read_iolog_file[FIO_TOP_STR_MAX];
	uint8_t write_iolog_file[FIO_TOP_STR_MAX];

	uint32_t write_bw_log;
	uint32_t write_lat_log;
	uint32_t write_iops_log;
	uint32_t write_hist_log;

	uint8_t bw_log_file[FIO_TOP_STR_MAX];
	uint8_t lat_log_file[FIO_TOP_STR_MAX];
	uint8_t iops_log_file[FIO_TOP_STR_MAX];
	uint8_t hist_log_file[FIO_TOP_STR_MAX];
	uint8_t replay_redirect[FIO_TOP_STR_MAX];

	/*
	 * Pre-run and post-run shell
	 */
	uint8_t exec_prerun[FIO_TOP_STR_MAX];
	uint8_t exec_postrun[FIO_TOP_STR_MAX];

	uint64_t rate[DDIR_RWDIR_CNT];
	uint64_t ratemin[DDIR_RWDIR_CNT];
	uint32_t ratecycle;
	uint32_t io_submit_mode;
	uint32_t rate_iops[DDIR_RWDIR_CNT];
	uint32_t rate_iops_min[DDIR_RWDIR_CNT];
	uint32_t rate_process;
	uint32_t rate_ign_think;
	uint32_t pad;

	uint8_t ioscheduler[FIO_TOP_STR_MAX];

	/*
	 * I/O Error handling
	 */
	uint32_t continue_on_error;

	/*
	 * Benchmark profile type
	 */
	uint8_t profile[FIO_TOP_STR_MAX];

	/*
	 * blkio cgroup support
	 */
	uint8_t cgroup[FIO_TOP_STR_MAX];
	uint32_t cgroup_weight;
	uint32_t cgroup_nodelete;

	uint32_t uid;
	uint32_t gid;

	int32_t flow_id;
	int32_t flow;
	int32_t flow_watermark;
	uint32_t flow_sleep;

	uint64_t offset_increment;
	uint64_t number_ios;

	uint64_t latency_target;
	uint64_t latency_window;
	uint64_t max_latency;
	fio_fp64_t latency_percentile;

	uint32_t sig_figs;

	uint32_t block_error_hist;

	uint32_t replay_align;
	uint32_t replay_scale;
	uint32_t replay_time_scale;
	uint32_t replay_skip;

	uint32_t per_job_logs;

	uint32_t allow_create;
	uint32_t allow_mounted_write;
} __attribute__((packed));

extern void convert_thread_options_to_cpu(struct thread_options *o, struct thread_options_pack *top);
extern void convert_thread_options_to_net(struct thread_options_pack *top, struct thread_options *);
extern int fio_test_cconv(struct thread_options *);
extern void options_default_fill(struct thread_options *o);

#endif<|MERGE_RESOLUTION|>--- conflicted
+++ resolved
@@ -329,11 +329,8 @@
 	int max_open_zones;
 	fio_fp64_t zrt;
 	fio_fp64_t zrf;
-<<<<<<< HEAD
 	unsigned int skip_zone_resets;
 	unsigned int zbc_ignore;
-=======
->>>>>>> a56045b3
 #endif
 };
 
