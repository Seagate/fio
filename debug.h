#ifndef FIO_DEBUG_H
#define FIO_DEBUG_H

#include "lib/types.h"

enum {
	FD_PROCESS	= 0,
	FD_FILE,
	FD_IO,
	FD_MEM,
	FD_BLKTRACE,
	FD_VERIFY,
	FD_RANDOM,
	FD_PARSE,
	FD_DISKUTIL,
	FD_JOB,
	FD_MUTEX,
	FD_PROFILE,
	FD_TIME,
	FD_NET,
	FD_RATE,
	FD_COMPRESS,
	FD_STEADYSTATE,
	FD_HELPERTHREAD,
<<<<<<< HEAD
	FD_ZBC,
=======
	FD_ZBD,
>>>>>>> e26029be
	FD_DEBUG_MAX,
};

extern unsigned int fio_debug_jobno, *fio_debug_jobp, *fio_warned;

static inline bool fio_did_warn(unsigned int mask)
{
	if (*fio_warned & mask)
		return true;

	*fio_warned |= mask;
	return false;
}

enum {
	FIO_WARN_ROOT_FLUSH	= 1,
	FIO_WARN_VERIFY_BUF	= 2,
	FIO_WARN_ZONED_BUG	= 4,
	FIO_WARN_IOLOG_DROP	= 8,
	FIO_WARN_FADVISE	= 16,
	FIO_WARN_BTRACE_ZERO	= 32,
};

#ifdef FIO_INC_DEBUG
struct debug_level {
	const char *name;
	const char *help;
	unsigned long shift;
	unsigned int jobno;
};
extern const struct debug_level debug_levels[];

extern unsigned long fio_debug;

void __dprint(int type, const char *str, ...) __attribute__((format (printf, 2, 3)));

#define dprint(type, str, args...)			\
	do {						\
		if (((1 << type) & fio_debug) == 0)	\
			break;				\
		__dprint((type), (str), ##args);	\
	} while (0)					\

#else

static inline void dprint(int type, const char *str, ...)
{
}
#endif

#endif<|MERGE_RESOLUTION|>--- conflicted
+++ resolved
@@ -22,11 +22,7 @@
 	FD_COMPRESS,
 	FD_STEADYSTATE,
 	FD_HELPERTHREAD,
-<<<<<<< HEAD
-	FD_ZBC,
-=======
 	FD_ZBD,
->>>>>>> e26029be
 	FD_DEBUG_MAX,
 };
 
