--- conflicted
+++ resolved
@@ -236,12 +236,8 @@
 	return 0;
 }
 
-<<<<<<< HEAD
-int json_array_add_value_type(struct json_array *array, int type, ...)
-=======
 int json_array_add_value_type(struct json_array *array,
 			      const struct json_value *arg)
->>>>>>> 9b46661c
 {
 	struct json_value *value;
 	int ret;
