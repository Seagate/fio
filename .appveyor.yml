clone_depth: 1 # NB: this stops FIO-VERSION-GEN making tag based versions

image:
  - Visual Studio 2019

environment:
  CYG_MIRROR: http://cygwin.mirror.constant.com
  matrix:
    - ARCHITECTURE: x64
      CC: clang
      CONFIGURE_OPTIONS: --enable-pdb
      DISTRO: msys2
# Skip 32 bit clang build
#    - ARCHITECTURE: x86
#      CC: clang
#      CONFIGURE_OPTIONS: --enable-pdb
#      DISTRO: msys2
    - ARCHITECTURE: x64
      CONFIGURE_OPTIONS:
      DISTRO: cygwin
    - ARCHITECTURE: x86
      CONFIGURE_OPTIONS: --build-32bit-win
      DISTRO: cygwin

install:
<<<<<<< HEAD
  - '%CYG_ROOT%\setup-x86_64.exe --quiet-mode --no-shortcuts --only-site --site "%CYG_MIRROR%" --packages "mingw64-%PACKAGE_ARCH%-zlib,mingw64-%PACKAGE_ARCH%-CUnit" > NUL'
  - SET PATH=C:\Python38-x64;%CYG_ROOT%\bin;%PATH% # NB: Changed env variables persist to later sections
  - python.exe -m pip install scipy
=======
  - if %DISTRO%==cygwin (
      SET "PATH=C:\cygwin64\bin;C:\cygwin64;%PATH%"
    )
  - if %DISTRO%==msys2 if %ARCHITECTURE%==x86 (
      SET "PATH=C:\msys64\mingw32\bin;C:\msys64\usr\bin;%PATH%"
    )
  - if %DISTRO%==msys2 if %ARCHITECTURE%==x64 (
      SET "PATH=C:\msys64\mingw64\bin;C:\msys64\usr\bin;%PATH%"
    )
  - SET PATH=C:\Python38-x64;%PATH% # NB: Changed env variables persist to later sections
  - SET PYTHONUNBUFFERED=TRUE
  - bash.exe ci\appveyor-install.sh
>>>>>>> 9b46661c

build_script:
  - bash.exe configure --extra-cflags=-Werror --disable-native %CONFIGURE_OPTIONS%
  - make.exe -j2

after_build:
  - file.exe fio.exe
  - make.exe test
  - 'cd os\windows && dobuild.cmd %ARCHITECTURE% && cd ..'
  - ps: Get-ChildItem .\os\windows\*.msi | % { Push-AppveyorArtifact $_.FullName -FileName $_.Name -DeploymentName fio.msi }

test_script:
<<<<<<< HEAD
  - 'bash.exe -lc "cd \"${APPVEYOR_BUILD_FOLDER}\" && file.exe fio.exe && make.exe test'
  - 'bash.exe -lc "cd \"${APPVEYOR_BUILD_FOLDER}\" && python.exe t/run-fio-tests.py --debug'
=======
  - python.exe t/run-fio-tests.py --artifact-root test-artifacts --debug
>>>>>>> 9b46661c

on_finish:
  - 'bash.exe -lc "cd \"${APPVEYOR_BUILD_FOLDER}\" && [ -d test-artifacts ] && 7z a -t7z test-artifacts.7z test-artifacts -xr!foo.0.0 -xr!latency.?.0 -xr!fio_jsonplus_clat2csv.test && appveyor PushArtifact test-artifacts.7z'<|MERGE_RESOLUTION|>--- conflicted
+++ resolved
@@ -23,11 +23,6 @@
       DISTRO: cygwin
 
 install:
-<<<<<<< HEAD
-  - '%CYG_ROOT%\setup-x86_64.exe --quiet-mode --no-shortcuts --only-site --site "%CYG_MIRROR%" --packages "mingw64-%PACKAGE_ARCH%-zlib,mingw64-%PACKAGE_ARCH%-CUnit" > NUL'
-  - SET PATH=C:\Python38-x64;%CYG_ROOT%\bin;%PATH% # NB: Changed env variables persist to later sections
-  - python.exe -m pip install scipy
-=======
   - if %DISTRO%==cygwin (
       SET "PATH=C:\cygwin64\bin;C:\cygwin64;%PATH%"
     )
@@ -40,7 +35,6 @@
   - SET PATH=C:\Python38-x64;%PATH% # NB: Changed env variables persist to later sections
   - SET PYTHONUNBUFFERED=TRUE
   - bash.exe ci\appveyor-install.sh
->>>>>>> 9b46661c
 
 build_script:
   - bash.exe configure --extra-cflags=-Werror --disable-native %CONFIGURE_OPTIONS%
@@ -53,12 +47,7 @@
   - ps: Get-ChildItem .\os\windows\*.msi | % { Push-AppveyorArtifact $_.FullName -FileName $_.Name -DeploymentName fio.msi }
 
 test_script:
-<<<<<<< HEAD
-  - 'bash.exe -lc "cd \"${APPVEYOR_BUILD_FOLDER}\" && file.exe fio.exe && make.exe test'
-  - 'bash.exe -lc "cd \"${APPVEYOR_BUILD_FOLDER}\" && python.exe t/run-fio-tests.py --debug'
-=======
   - python.exe t/run-fio-tests.py --artifact-root test-artifacts --debug
->>>>>>> 9b46661c
 
 on_finish:
   - 'bash.exe -lc "cd \"${APPVEYOR_BUILD_FOLDER}\" && [ -d test-artifacts ] && 7z a -t7z test-artifacts.7z test-artifacts -xr!foo.0.0 -xr!latency.?.0 -xr!fio_jsonplus_clat2csv.test && appveyor PushArtifact test-artifacts.7z'