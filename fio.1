.TH fio 1 "August 2017" "User Manual"
.SH NAME
fio \- flexible I/O tester
.SH SYNOPSIS
.B fio
[\fIoptions\fR] [\fIjobfile\fR]...
.SH DESCRIPTION
.B fio
is a tool that will spawn a number of threads or processes doing a
particular type of I/O action as specified by the user.
The typical use of fio is to write a job file matching the I/O load
one wants to simulate.
.SH OPTIONS
.TP
.BI \-\-debug \fR=\fPtype
Enable verbose tracing \fItype\fR of various fio actions. May be `all' for all \fItype\fRs
or individual types separated by a comma (e.g. `\-\-debug=file,mem' will enable
file and memory debugging). `help' will list all available tracing options.
.TP
.BI \-\-parse\-only
Parse options only, don't start any I/O.
.TP
.BI \-\-output \fR=\fPfilename
Write output to \fIfilename\fR.
.TP
.BI \-\-output\-format \fR=\fPformat
Set the reporting \fIformat\fR to `normal', `terse', `json', or
`json+'. Multiple formats can be selected, separate by a comma. `terse'
is a CSV based format. `json+' is like `json', except it adds a full
dump of the latency buckets.
.TP
.BI \-\-bandwidth\-log
Generate aggregate bandwidth logs.
.TP
.BI \-\-minimal
Print statistics in a terse, semicolon\-delimited format.
.TP
.BI \-\-append\-terse
Print statistics in selected mode AND terse, semicolon\-delimited format.
\fBDeprecated\fR, use \fB\-\-output\-format\fR instead to select multiple formats.
.TP
.BI \-\-terse\-version \fR=\fPversion
Set terse \fIversion\fR output format (default `3', or `2', `4', `5').
.TP
.BI \-\-version
Print version information and exit.
.TP
.BI \-\-help
Print a summary of the command line options and exit.
.TP
.BI \-\-cpuclock\-test
Perform test and validation of internal CPU clock.
.TP
.BI \-\-crctest \fR=\fP[test]
Test the speed of the built\-in checksumming functions. If no argument is given,
all of them are tested. Alternatively, a comma separated list can be passed, in which
case the given ones are tested.
.TP
.BI \-\-cmdhelp \fR=\fPcommand
Print help information for \fIcommand\fR. May be `all' for all commands.
.TP
.BI \-\-enghelp \fR=\fP[ioengine[,command]]
List all commands defined by \fIioengine\fR, or print help for \fIcommand\fR
defined by \fIioengine\fR. If no \fIioengine\fR is given, list all
available ioengines.
.TP
.BI \-\-showcmd \fR=\fPjobfile
Convert \fIjobfile\fR to a set of command\-line options.
.TP
.BI \-\-readonly
Turn on safety read\-only checks, preventing writes and trims. The \fB\-\-readonly\fR
option is an extra safety guard to prevent users from accidentally starting
a write or trim workload when that is not desired. Fio will only modify the
device under test if `rw=write/randwrite/rw/randrw/trim/randtrim/trimwrite'
is given. This safety net can be used as an extra precaution.
.TP
.BI \-\-eta \fR=\fPwhen
Specifies when real\-time ETA estimate should be printed. \fIwhen\fR may
be `always', `never' or `auto'. `auto' is the default, it prints ETA when
requested if the output is a TTY. `always' disregards the output type, and
prints ETA when requested. `never' never prints ETA.
.TP
.BI \-\-eta\-interval \fR=\fPtime
By default, fio requests client ETA status roughly every second. With this
option, the interval is configurable. Fio imposes a minimum allowed time to
avoid flooding the console, less than 250 msec is not supported.
.TP
.BI \-\-eta\-newline \fR=\fPtime
Force a new line for every \fItime\fR period passed. When the unit is omitted,
the value is interpreted in seconds.
.TP
.BI \-\-status\-interval \fR=\fPtime
Force a full status dump of cumulative (from job start) values at \fItime\fR
intervals. This option does *not* provide per-period measurements. So
values such as bandwidth are running averages. When the time unit is omitted,
\fItime\fR is interpreted in seconds. Note that using this option with
`\-\-output-format=json' will yield output that technically isn't valid json,
since the output will be collated sets of valid json. It will need to be split
into valid sets of json after the run.
.TP
.BI \-\-section \fR=\fPname
Only run specified section \fIname\fR in job file. Multiple sections can be specified.
The \fB\-\-section\fR option allows one to combine related jobs into one file.
E.g. one job file could define light, moderate, and heavy sections. Tell
fio to run only the "heavy" section by giving `\-\-section=heavy'
command line option. One can also specify the "write" operations in one
section and "verify" operation in another section. The \fB\-\-section\fR option
only applies to job sections. The reserved *global* section is always
parsed and used.
.TP
.BI \-\-alloc\-size \fR=\fPkb
Set the internal smalloc pool size to \fIkb\fR in KiB. The
\fB\-\-alloc\-size\fR switch allows one to use a larger pool size for smalloc.
If running large jobs with randommap enabled, fio can run out of memory.
Smalloc is an internal allocator for shared structures from a fixed size
memory pool and can grow to 16 pools. The pool size defaults to 16MiB.
NOTE: While running `.fio_smalloc.*' backing store files are visible
in `/tmp'.
.TP
.BI \-\-warnings\-fatal
All fio parser warnings are fatal, causing fio to exit with an error.
.TP
.BI \-\-max\-jobs \fR=\fPnr
Set the maximum number of threads/processes to support to \fInr\fR.
NOTE: On Linux, it may be necessary to increase the shared-memory limit
(`/proc/sys/kernel/shmmax') if fio runs into errors while creating jobs.
.TP
.BI \-\-server \fR=\fPargs
Start a backend server, with \fIargs\fR specifying what to listen to.
See \fBCLIENT/SERVER\fR section.
.TP
.BI \-\-daemonize \fR=\fPpidfile
Background a fio server, writing the pid to the given \fIpidfile\fR file.
.TP
.BI \-\-client \fR=\fPhostname
Instead of running the jobs locally, send and run them on the given \fIhostname\fR
or set of \fIhostname\fRs. See \fBCLIENT/SERVER\fR section.
.TP
.BI \-\-remote\-config \fR=\fPfile
Tell fio server to load this local \fIfile\fR.
.TP
.BI \-\-idle\-prof \fR=\fPoption
Report CPU idleness. \fIoption\fR is one of the following:
.RS
.RS
.TP
.B calibrate
Run unit work calibration only and exit.
.TP
.B system
Show aggregate system idleness and unit work.
.TP
.B percpu
As \fBsystem\fR but also show per CPU idleness.
.RE
.RE
.TP
.BI \-\-inflate\-log \fR=\fPlog
Inflate and output compressed \fIlog\fR.
.TP
.BI \-\-trigger\-file \fR=\fPfile
Execute trigger command when \fIfile\fR exists.
.TP
.BI \-\-trigger\-timeout \fR=\fPtime
Execute trigger at this \fItime\fR.
.TP
.BI \-\-trigger \fR=\fPcommand
Set this \fIcommand\fR as local trigger.
.TP
.BI \-\-trigger\-remote \fR=\fPcommand
Set this \fIcommand\fR as remote trigger.
.TP
.BI \-\-aux\-path \fR=\fPpath
Use the directory specified by \fIpath\fP for generated state files instead
of the current working directory.
.SH "JOB FILE FORMAT"
Any parameters following the options will be assumed to be job files, unless
they match a job file parameter. Multiple job files can be listed and each job
file will be regarded as a separate group. Fio will \fBstonewall\fR execution
between each group.

Fio accepts one or more job files describing what it is
supposed to do. The job file format is the classic ini file, where the names
enclosed in [] brackets define the job name. You are free to use any ASCII name
you want, except *global* which has special meaning. Following the job name is
a sequence of zero or more parameters, one per line, that define the behavior of
the job. If the first character in a line is a ';' or a '#', the entire line is
discarded as a comment.

A *global* section sets defaults for the jobs described in that file. A job may
override a *global* section parameter, and a job file may even have several
*global* sections if so desired. A job is only affected by a *global* section
residing above it.

The \fB\-\-cmdhelp\fR option also lists all options. If used with an \fIcommand\fR
argument, \fB\-\-cmdhelp\fR will detail the given \fIcommand\fR.

See the `examples/' directory for inspiration on how to write job files. Note
the copyright and license requirements currently apply to
`examples/' files.
.SH "JOB FILE PARAMETERS"
Some parameters take an option of a given type, such as an integer or a
string. Anywhere a numeric value is required, an arithmetic expression may be
used, provided it is surrounded by parentheses. Supported operators are:
.RS
.P
.B addition (+)
.P
.B subtraction (\-)
.P
.B multiplication (*)
.P
.B division (/)
.P
.B modulus (%)
.P
.B exponentiation (^)
.RE
.P
For time values in expressions, units are microseconds by default. This is
different than for time values not in expressions (not enclosed in
parentheses).
.SH "PARAMETER TYPES"
The following parameter types are used.
.TP
.I str
String. A sequence of alphanumeric characters.
.TP
.I time
Integer with possible time suffix. Without a unit value is interpreted as
seconds unless otherwise specified. Accepts a suffix of 'd' for days, 'h' for
hours, 'm' for minutes, 's' for seconds, 'ms' (or 'msec') for milliseconds and 'us'
(or 'usec') for microseconds. For example, use 10m for 10 minutes.
.TP
.I int
Integer. A whole number value, which may contain an integer prefix
and an integer suffix.
.RS
.RS
.P
[*integer prefix*] **number** [*integer suffix*]
.RE
.P
The optional *integer prefix* specifies the number's base. The default
is decimal. *0x* specifies hexadecimal.
.P
The optional *integer suffix* specifies the number's units, and includes an
optional unit prefix and an optional unit. For quantities of data, the
default unit is bytes. For quantities of time, the default unit is seconds
unless otherwise specified.
.P
With `kb_base=1000', fio follows international standards for unit
prefixes. To specify power\-of\-10 decimal values defined in the
International System of Units (SI):
.RS
.P
.PD 0
K means kilo (K) or 1000
.P
M means mega (M) or 1000**2
.P
G means giga (G) or 1000**3
.P
T means tera (T) or 1000**4
.P
P means peta (P) or 1000**5
.PD
.RE
.P
To specify power\-of\-2 binary values defined in IEC 80000\-13:
.RS
.P
.PD 0
Ki means kibi (Ki) or 1024
.P
Mi means mebi (Mi) or 1024**2
.P
Gi means gibi (Gi) or 1024**3
.P
Ti means tebi (Ti) or 1024**4
.P
Pi means pebi (Pi) or 1024**5
.PD
.RE
.P
With `kb_base=1024' (the default), the unit prefixes are opposite
from those specified in the SI and IEC 80000\-13 standards to provide
compatibility with old scripts. For example, 4k means 4096.
.P
For quantities of data, an optional unit of 'B' may be included
(e.g., 'kB' is the same as 'k').
.P
The *integer suffix* is not case sensitive (e.g., m/mi mean mebi/mega,
not milli). 'b' and 'B' both mean byte, not bit.
.P
Examples with `kb_base=1000':
.RS
.P
.PD 0
4 KiB: 4096, 4096b, 4096B, 4k, 4kb, 4kB, 4K, 4KB
.P
1 MiB: 1048576, 1m, 1024k
.P
1 MB: 1000000, 1mi, 1000ki
.P
1 TiB: 1073741824, 1t, 1024m, 1048576k
.P
1 TB: 1000000000, 1ti, 1000mi, 1000000ki
.PD
.RE
.P
Examples with `kb_base=1024' (default):
.RS
.P
.PD 0
4 KiB: 4096, 4096b, 4096B, 4k, 4kb, 4kB, 4K, 4KB
.P
1 MiB: 1048576, 1m, 1024k
.P
1 MB: 1000000, 1mi, 1000ki
.P
1 TiB: 1073741824, 1t, 1024m, 1048576k
.P
1 TB: 1000000000, 1ti, 1000mi, 1000000ki
.PD
.RE
.P
To specify times (units are not case sensitive):
.RS
.P
.PD 0
D means days
.P
H means hours
.P
M mean minutes
.P
s or sec means seconds (default)
.P
ms or msec means milliseconds
.P
us or usec means microseconds
.PD
.RE
.P
If the option accepts an upper and lower range, use a colon ':' or
minus '\-' to separate such values. See \fIirange\fR parameter type.
If the lower value specified happens to be larger than the upper value
the two values are swapped.
.RE
.TP
.I bool
Boolean. Usually parsed as an integer, however only defined for
true and false (1 and 0).
.TP
.I irange
Integer range with suffix. Allows value range to be given, such as
1024\-4096. A colon may also be used as the separator, e.g. 1k:4k. If the
option allows two sets of ranges, they can be specified with a ',' or '/'
delimiter: 1k\-4k/8k\-32k. Also see \fIint\fR parameter type.
.TP
.I float_list
A list of floating point numbers, separated by a ':' character.
.SH "JOB PARAMETERS"
With the above in mind, here follows the complete list of fio job parameters.
.SS "Units"
.TP
.BI kb_base \fR=\fPint
Select the interpretation of unit prefixes in input parameters.
.RS
.RS
.TP
.B 1000
Inputs comply with IEC 80000\-13 and the International
System of Units (SI). Use:
.RS
.P
.PD 0
\- power\-of\-2 values with IEC prefixes (e.g., KiB)
.P
\- power\-of\-10 values with SI prefixes (e.g., kB)
.PD
.RE
.TP
.B 1024
Compatibility mode (default). To avoid breaking old scripts:
.P
.RS
.PD 0
\- power\-of\-2 values with SI prefixes
.P
\- power\-of\-10 values with IEC prefixes
.PD
.RE
.RE
.P
See \fBbs\fR for more details on input parameters.
.P
Outputs always use correct prefixes. Most outputs include both
side\-by\-side, like:
.P
.RS
bw=2383.3kB/s (2327.4KiB/s)
.RE
.P
If only one value is reported, then kb_base selects the one to use:
.P
.RS
.PD 0
1000 \-\- SI prefixes
.P
1024 \-\- IEC prefixes
.PD
.RE
.RE
.TP
.BI unit_base \fR=\fPint
Base unit for reporting. Allowed values are:
.RS
.RS
.TP
.B 0
Use auto\-detection (default).
.TP
.B 8
Byte based.
.TP
.B 1
Bit based.
.RE
.RE
.SS "Job description"
.TP
.BI name \fR=\fPstr
ASCII name of the job. This may be used to override the name printed by fio
for this job. Otherwise the job name is used. On the command line this
parameter has the special purpose of also signaling the start of a new job.
.TP
.BI description \fR=\fPstr
Text description of the job. Doesn't do anything except dump this text
description when this job is run. It's not parsed.
.TP
.BI loops \fR=\fPint
Run the specified number of iterations of this job. Used to repeat the same
workload a given number of times. Defaults to 1.
.TP
.BI numjobs \fR=\fPint
Create the specified number of clones of this job. Each clone of job
is spawned as an independent thread or process. May be used to setup a
larger number of threads/processes doing the same thing. Each thread is
reported separately; to see statistics for all clones as a whole, use
\fBgroup_reporting\fR in conjunction with \fBnew_group\fR.
See \fB\-\-max\-jobs\fR. Default: 1.
.SS "Time related parameters"
.TP
.BI runtime \fR=\fPtime
Tell fio to terminate processing after the specified period of time. It
can be quite hard to determine for how long a specified job will run, so
this parameter is handy to cap the total runtime to a given time. When
the unit is omitted, the value is interpreted in seconds.
.TP
.BI time_based
If set, fio will run for the duration of the \fBruntime\fR specified
even if the file(s) are completely read or written. It will simply loop over
the same workload as many times as the \fBruntime\fR allows.
.TP
.BI startdelay \fR=\fPirange(int)
Delay the start of job for the specified amount of time. Can be a single
value or a range. When given as a range, each thread will choose a value
randomly from within the range. Value is in seconds if a unit is omitted.
.TP
.BI ramp_time \fR=\fPtime
If set, fio will run the specified workload for this amount of time before
logging any performance numbers. Useful for letting performance settle
before logging results, thus minimizing the runtime required for stable
results. Note that the \fBramp_time\fR is considered lead in time for a job,
thus it will increase the total runtime if a special timeout or
\fBruntime\fR is specified. When the unit is omitted, the value is
given in seconds.
.TP
.BI clocksource \fR=\fPstr
Use the given clocksource as the base of timing. The supported options are:
.RS
.RS
.TP
.B gettimeofday
\fBgettimeofday\fR\|(2)
.TP
.B clock_gettime
\fBclock_gettime\fR\|(2)
.TP
.B cpu
Internal CPU clock source
.RE
.P
\fBcpu\fR is the preferred clocksource if it is reliable, as it is very fast (and
fio is heavy on time calls). Fio will automatically use this clocksource if
it's supported and considered reliable on the system it is running on,
unless another clocksource is specifically set. For x86/x86\-64 CPUs, this
means supporting TSC Invariant.
.RE
.TP
.BI gtod_reduce \fR=\fPbool
Enable all of the \fBgettimeofday\fR\|(2) reducing options
(\fBdisable_clat\fR, \fBdisable_slat\fR, \fBdisable_bw_measurement\fR) plus
reduce precision of the timeout somewhat to really shrink the
\fBgettimeofday\fR\|(2) call count. With this option enabled, we only do
about 0.4% of the \fBgettimeofday\fR\|(2) calls we would have done if all
time keeping was enabled.
.TP
.BI gtod_cpu \fR=\fPint
Sometimes it's cheaper to dedicate a single thread of execution to just
getting the current time. Fio (and databases, for instance) are very
intensive on \fBgettimeofday\fR\|(2) calls. With this option, you can set
one CPU aside for doing nothing but logging current time to a shared memory
location. Then the other threads/processes that run I/O workloads need only
copy that segment, instead of entering the kernel with a
\fBgettimeofday\fR\|(2) call. The CPU set aside for doing these time
calls will be excluded from other uses. Fio will manually clear it from the
CPU mask of other jobs.
.SS "Target file/device"
.TP
.BI directory \fR=\fPstr
Prefix \fBfilename\fRs with this directory. Used to place files in a different
location than `./'. You can specify a number of directories by
separating the names with a ':' character. These directories will be
assigned equally distributed to job clones created by \fBnumjobs\fR as
long as they are using generated filenames. If specific \fBfilename\fR(s) are
set fio will use the first listed directory, and thereby matching the
\fBfilename\fR semantic (which generates a file for each clone if not
specified, but lets all clones use the same file if set).
.RS
.P
See the \fBfilename\fR option for information on how to escape ':' and '\\'
characters within the directory path itself.
.P
Note: To control the directory fio will use for internal state files
use \fB\-\-aux\-path\fR.
.RE
.TP
.BI filename \fR=\fPstr
Fio normally makes up a \fBfilename\fR based on the job name, thread number, and
file number (see \fBfilename_format\fR). If you want to share files
between threads in a job or several
jobs with fixed file paths, specify a \fBfilename\fR for each of them to override
the default. If the ioengine is file based, you can specify a number of files
by separating the names with a ':' colon. So if you wanted a job to open
`/dev/sda' and `/dev/sdb' as the two working files, you would use
`filename=/dev/sda:/dev/sdb'. This also means that whenever this option is
specified, \fBnrfiles\fR is ignored. The size of regular files specified
by this option will be \fBsize\fR divided by number of files unless an
explicit size is specified by \fBfilesize\fR.
.RS
.P
Each colon and backslash in the wanted path must be escaped with a '\\'
character. For instance, if the path is `/dev/dsk/foo@3,0:c' then you
would use `filename=/dev/dsk/foo@3,0\\:c' and if the path is
`F:\\filename' then you would use `filename=F\\:\\\\filename'.
.P
On Windows, disk devices are accessed as `\\\\.\\PhysicalDrive0' for
the first device, `\\\\.\\PhysicalDrive1' for the second etc.
Note: Windows and FreeBSD prevent write access to areas
of the disk containing in\-use data (e.g. filesystems).
.P
The filename `\-' is a reserved name, meaning *stdin* or *stdout*. Which
of the two depends on the read/write direction set.
.RE
.TP
.BI filename_format \fR=\fPstr
If sharing multiple files between jobs, it is usually necessary to have fio
generate the exact names that you want. By default, fio will name a file
based on the default file format specification of
`jobname.jobnumber.filenumber'. With this option, that can be
customized. Fio will recognize and replace the following keywords in this
string:
.RS
.RS
.TP
.B $jobname
The name of the worker thread or process.
.TP
.B $jobnum
The incremental number of the worker thread or process.
.TP
.B $filenum
The incremental number of the file for that worker thread or process.
.RE
.P
To have dependent jobs share a set of files, this option can be set to have
fio generate filenames that are shared between the two. For instance, if
`testfiles.$filenum' is specified, file number 4 for any job will be
named `testfiles.4'. The default of `$jobname.$jobnum.$filenum'
will be used if no other format specifier is given.
.P
If you specify a path then the directories will be created up to the main
directory for the file.  So for example if you specify `a/b/c/$jobnum` then the
directories a/b/c will be created before the file setup part of the job.  If you
specify \fBdirectory\fR then the path will be relative that directory, otherwise
it is treated as the absolute path.
.RE
.TP
.BI unique_filename \fR=\fPbool
To avoid collisions between networked clients, fio defaults to prefixing any
generated filenames (with a directory specified) with the source of the
client connecting. To disable this behavior, set this option to 0.
.TP
.BI opendir \fR=\fPstr
Recursively open any files below directory \fIstr\fR.
.TP
.BI lockfile \fR=\fPstr
Fio defaults to not locking any files before it does I/O to them. If a file
or file descriptor is shared, fio can serialize I/O to that file to make the
end result consistent. This is usual for emulating real workloads that share
files. The lock modes are:
.RS
.RS
.TP
.B none
No locking. The default.
.TP
.B exclusive
Only one thread or process may do I/O at a time, excluding all others.
.TP
.B readwrite
Read\-write locking on the file. Many readers may
access the file at the same time, but writes get exclusive access.
.RE
.RE
.TP
.BI nrfiles \fR=\fPint
Number of files to use for this job. Defaults to 1. The size of files
will be \fBsize\fR divided by this unless explicit size is specified by
\fBfilesize\fR. Files are created for each thread separately, and each
file will have a file number within its name by default, as explained in
\fBfilename\fR section.
.TP
.BI openfiles \fR=\fPint
Number of files to keep open at the same time. Defaults to the same as
\fBnrfiles\fR, can be set smaller to limit the number simultaneous
opens.
.TP
.BI file_service_type \fR=\fPstr
Defines how fio decides which file from a job to service next. The following
types are defined:
.RS
.RS
.TP
.B random
Choose a file at random.
.TP
.B roundrobin
Round robin over opened files. This is the default.
.TP
.B sequential
Finish one file before moving on to the next. Multiple files can
still be open depending on \fBopenfiles\fR.
.TP
.B zipf
Use a Zipf distribution to decide what file to access.
.TP
.B pareto
Use a Pareto distribution to decide what file to access.
.TP
.B normal
Use a Gaussian (normal) distribution to decide what file to access.
.TP
.B gauss
Alias for normal.
.RE
.P
For \fBrandom\fR, \fBroundrobin\fR, and \fBsequential\fR, a postfix can be appended to
tell fio how many I/Os to issue before switching to a new file. For example,
specifying `file_service_type=random:8' would cause fio to issue
8 I/Os before selecting a new file at random. For the non\-uniform
distributions, a floating point postfix can be given to influence how the
distribution is skewed. See \fBrandom_distribution\fR for a description
of how that would work.
.RE
.TP
.BI ioscheduler \fR=\fPstr
Attempt to switch the device hosting the file to the specified I/O scheduler
before running.
.TP
.BI create_serialize \fR=\fPbool
If true, serialize the file creation for the jobs. This may be handy to
avoid interleaving of data files, which may greatly depend on the filesystem
used and even the number of processors in the system. Default: true.
.TP
.BI create_fsync \fR=\fPbool
\fBfsync\fR\|(2) the data file after creation. This is the default.
.TP
.BI create_on_open \fR=\fPbool
If true, don't pre\-create files but allow the job's open() to create a file
when it's time to do I/O. Default: false \-\- pre\-create all necessary files
when the job starts.
.TP
.BI create_only \fR=\fPbool
If true, fio will only run the setup phase of the job. If files need to be
laid out or updated on disk, only that will be done \-\- the actual job contents
are not executed. Default: false.
.TP
.BI allow_file_create \fR=\fPbool
If true, fio is permitted to create files as part of its workload. If this
option is false, then fio will error out if
the files it needs to use don't already exist. Default: true.
.TP
.BI allow_mounted_write \fR=\fPbool
If this isn't set, fio will abort jobs that are destructive (e.g. that write)
to what appears to be a mounted device or partition. This should help catch
creating inadvertently destructive tests, not realizing that the test will
destroy data on the mounted file system. Note that some platforms don't allow
writing against a mounted device regardless of this option. Default: false.
.TP
.BI pre_read \fR=\fPbool
If this is given, files will be pre\-read into memory before starting the
given I/O operation. This will also clear the \fBinvalidate\fR flag,
since it is pointless to pre\-read and then drop the cache. This will only
work for I/O engines that are seek\-able, since they allow you to read the
same data multiple times. Thus it will not work on non\-seekable I/O engines
(e.g. network, splice). Default: false.
.TP
.BI unlink \fR=\fPbool
Unlink the job files when done. Not the default, as repeated runs of that
job would then waste time recreating the file set again and again. Default:
false.
.TP
.BI unlink_each_loop \fR=\fPbool
Unlink job files after each iteration or loop. Default: false.
.TP
.BI zonemode \fR=\fPstr
Accepted values are:
.RS
.RS
.TP
.B none
The \fBzonerange\fR, \fBzonesize\fR and \fBzoneskip\fR parameters are ignored.
.TP
.B strided
I/O happens in a single zone until \fBzonesize\fR bytes have been transferred.
After that number of bytes has been transferred processing of the next zone
starts.
.TP
.B zbd
Zoned block device mode. I/O happens sequentially in each zone, even if random
I/O has been selected. Random I/O happens across all zones instead of being
restricted to a single zone.
.RE
.RE
.TP
.BI zonerange \fR=\fPint
Size of a single zone. See also \fBzonesize\fR and \fBzoneskip\fR.
.TP
.BI zonesize \fR=\fPint
For \fBzonemode\fR=strided, this is the number of bytes to transfer before
skipping \fBzoneskip\fR bytes. If this parameter is smaller than
\fBzonerange\fR then only a fraction of each zone with \fBzonerange\fR bytes
will be accessed.  If this parameter is larger than \fBzonerange\fR then each
zone will be accessed multiple times before skipping to the next zone.

For \fBzonemode\fR=zbd, this is the size of a single zone. The \fBzonerange\fR
parameter is ignored in this mode.
.TP
.BI zoneskip \fR=\fPint
<<<<<<< HEAD
Skip the specified number of bytes when \fBzonesize\fR data has been
read. The two zone options can be used to only do I/O on zones of a file.

.SS "Zoned Block Devices"
=======
For \fBzonemode\fR=strided, the number of bytes to skip after \fBzonesize\fR
bytes of data have been transferred. This parameter must be zero for
\fBzonemode\fR=zbd.

.TP
.BI read_beyond_wp \fR=\fPbool
This parameter applies to \fBzonemode=zbd\fR only.

>>>>>>> e26029be
Zoned block devices are block devices that consist of multiple zones. Each
zone has a type, e.g. conventional or sequential. A conventional zone can be
written at any offset that is a multiple of the block size. Sequential zones
must be written sequentially. The position at which a write must occur is
called the write pointer. A zoned block device can be either drive
managed, host managed or host aware. For host managed devices the host must
ensure that writes happen sequentially. Fio recognizes host managed devices
<<<<<<< HEAD
and serializes writes to sequential zones for these devices. The options that
fio supports for zoned block devices are as follows:
.TP
.BI read_beyond_wp \fR=\fPbool
=======
and serializes writes to sequential zones for these devices.

>>>>>>> e26029be
If a read occurs in a sequential zone beyond the write pointer then the zoned
block device will complete the read without reading any data from the storage
medium. Since such reads lead to unrealistically high bandwidth and IOPS
numbers fio only reads beyond the write pointer if explicitly told to do
so. Default: false.
.TP
.BI max_open_zones \fR=\fPint
When running a random write test across an entire drive many more zones will be
open than in a typical application workload. Hence this command line option
<<<<<<< HEAD
that allows to limit the number of open zones.
=======
that allows to limit the number of open zones. The number of open zones is
defined as the number of zones to which write commands are issued.
>>>>>>> e26029be
.TP
.BI zone_reset_threshold \fR=\fPfloat
A number between zero and one that indicates the ratio of logical blocks with
data to the total number of logical blocks in the test above which zones
should be reset periodically.
<<<<<<< HEAD
.BI zone_reset_frequency \fR=\fPfloat
A number between zero and one that indicates how often a zone reset should be
issued if the zone reset threshold has been exceeded. This and the previous
parameter can be used to simulate garbage collection activity.
=======
.TP
.BI zone_reset_frequency \fR=\fPfloat
A number between zero and one that indicates how often a zone reset should be
issued if the zone reset threshold has been exceeded. A zone reset is
submitted after each (1 / zone_reset_frequency) write requests. This and the
previous parameter can be used to simulate garbage collection activity.
>>>>>>> e26029be

.SS "I/O type"
.TP
.BI direct \fR=\fPbool
If value is true, use non\-buffered I/O. This is usually O_DIRECT. Note that
OpenBSD and ZFS on Solaris don't support direct I/O. On Windows the synchronous
ioengines don't support direct I/O. Default: false.
.TP
.BI atomic \fR=\fPbool
If value is true, attempt to use atomic direct I/O. Atomic writes are
guaranteed to be stable once acknowledged by the operating system. Only
Linux supports O_ATOMIC right now.
.TP
.BI buffered \fR=\fPbool
If value is true, use buffered I/O. This is the opposite of the
\fBdirect\fR option. Defaults to true.
.TP
.BI readwrite \fR=\fPstr "\fR,\fP rw" \fR=\fPstr
Type of I/O pattern. Accepted values are:
.RS
.RS
.TP
.B read
Sequential reads.
.TP
.B write
Sequential writes.
.TP
.B trim
Sequential trims (Linux block devices and SCSI character devices only).
.TP
.B randread
Random reads.
.TP
.B randwrite
Random writes.
.TP
.B randtrim
Random trims (Linux block devices and SCSI character devices only).
.TP
.B rw,readwrite
Sequential mixed reads and writes.
.TP
.B randrw
Random mixed reads and writes.
.TP
.B trimwrite
Sequential trim+write sequences. Blocks will be trimmed first,
then the same blocks will be written to.
.RE
.P
Fio defaults to read if the option is not specified. For the mixed I/O
types, the default is to split them 50/50. For certain types of I/O the
result may still be skewed a bit, since the speed may be different.
.P
It is possible to specify the number of I/Os to do before getting a new
offset by appending `:<nr>' to the end of the string given. For a
random read, it would look like `rw=randread:8' for passing in an offset
modifier with a value of 8. If the suffix is used with a sequential I/O
pattern, then the `<nr>' value specified will be added to the generated
offset for each I/O turning sequential I/O into sequential I/O with holes.
For instance, using `rw=write:4k' will skip 4k for every write. Also see
the \fBrw_sequencer\fR option.
.RE
.TP
.BI rw_sequencer \fR=\fPstr
If an offset modifier is given by appending a number to the `rw=\fIstr\fR'
line, then this option controls how that number modifies the I/O offset
being generated. Accepted values are:
.RS
.RS
.TP
.B sequential
Generate sequential offset.
.TP
.B identical
Generate the same offset.
.RE
.P
\fBsequential\fR is only useful for random I/O, where fio would normally
generate a new random offset for every I/O. If you append e.g. 8 to randread,
you would get a new random offset for every 8 I/Os. The result would be a
seek for only every 8 I/Os, instead of for every I/O. Use `rw=randread:8'
to specify that. As sequential I/O is already sequential, setting
\fBsequential\fR for that would not result in any differences. \fBidentical\fR
behaves in a similar fashion, except it sends the same offset 8 number of
times before generating a new offset.
.RE
.TP
.BI unified_rw_reporting \fR=\fPbool
Fio normally reports statistics on a per data direction basis, meaning that
reads, writes, and trims are accounted and reported separately. If this
option is set fio sums the results and report them as "mixed" instead.
.TP
.BI randrepeat \fR=\fPbool
Seed the random number generator used for random I/O patterns in a
predictable way so the pattern is repeatable across runs. Default: true.
.TP
.BI allrandrepeat \fR=\fPbool
Seed all random number generators in a predictable way so results are
repeatable across runs. Default: false.
.TP
.BI randseed \fR=\fPint
Seed the random number generators based on this seed value, to be able to
control what sequence of output is being generated. If not set, the random
sequence depends on the \fBrandrepeat\fR setting.
.TP
.BI fallocate \fR=\fPstr
Whether pre\-allocation is performed when laying down files.
Accepted values are:
.RS
.RS
.TP
.B none
Do not pre\-allocate space.
.TP
.B native
Use a platform's native pre\-allocation call but fall back to
\fBnone\fR behavior if it fails/is not implemented.
.TP
.B posix
Pre\-allocate via \fBposix_fallocate\fR\|(3).
.TP
.B keep
Pre\-allocate via \fBfallocate\fR\|(2) with
FALLOC_FL_KEEP_SIZE set.
.TP
.B 0
Backward\-compatible alias for \fBnone\fR.
.TP
.B 1
Backward\-compatible alias for \fBposix\fR.
.RE
.P
May not be available on all supported platforms. \fBkeep\fR is only available
on Linux. If using ZFS on Solaris this cannot be set to \fBposix\fR
because ZFS doesn't support pre\-allocation. Default: \fBnative\fR if any
pre\-allocation methods are available, \fBnone\fR if not.
.RE
.TP
.BI fadvise_hint \fR=\fPstr
Use \fBposix_fadvise\fR\|(2) or \fBposix_madvise\fR\|(2) to advise the kernel
what I/O patterns are likely to be issued. Accepted values are:
.RS
.RS
.TP
.B 0
Backwards compatible hint for "no hint".
.TP
.B 1
Backwards compatible hint for "advise with fio workload type". This
uses FADV_RANDOM for a random workload, and FADV_SEQUENTIAL
for a sequential workload.
.TP
.B sequential
Advise using FADV_SEQUENTIAL.
.TP
.B random
Advise using FADV_RANDOM.
.RE
.RE
.TP
.BI write_hint \fR=\fPstr
Use \fBfcntl\fR\|(2) to advise the kernel what life time to expect
from a write. Only supported on Linux, as of version 4.13. Accepted
values are:
.RS
.RS
.TP
.B none
No particular life time associated with this file.
.TP
.B short
Data written to this file has a short life time.
.TP
.B medium
Data written to this file has a medium life time.
.TP
.B long
Data written to this file has a long life time.
.TP
.B extreme
Data written to this file has a very long life time.
.RE
.P
The values are all relative to each other, and no absolute meaning
should be associated with them.
.RE
.TP
.BI offset \fR=\fPint
Start I/O at the provided offset in the file, given as either a fixed size in
bytes or a percentage. If a percentage is given, the generated offset will be
aligned to the minimum \fBblocksize\fR or to the value of \fBoffset_align\fR if
provided. Data before the given offset will not be touched. This
effectively caps the file size at `real_size \- offset'. Can be combined with
\fBsize\fR to constrain the start and end range of the I/O workload.
A percentage can be specified by a number between 1 and 100 followed by '%',
for example, `offset=20%' to specify 20%.
.TP
.BI offset_align \fR=\fPint
If set to non-zero value, the byte offset generated by a percentage \fBoffset\fR
is aligned upwards to this value. Defaults to 0 meaning that a percentage
offset is aligned to the minimum block size.
.TP
.BI offset_increment \fR=\fPint
If this is provided, then the real offset becomes `\fBoffset\fR + \fBoffset_increment\fR
* thread_number', where the thread number is a counter that starts at 0 and
is incremented for each sub\-job (i.e. when \fBnumjobs\fR option is
specified). This option is useful if there are several jobs which are
intended to operate on a file in parallel disjoint segments, with even
spacing between the starting points.
.TP
.BI number_ios \fR=\fPint
Fio will normally perform I/Os until it has exhausted the size of the region
set by \fBsize\fR, or if it exhaust the allocated time (or hits an error
condition). With this setting, the range/size can be set independently of
the number of I/Os to perform. When fio reaches this number, it will exit
normally and report status. Note that this does not extend the amount of I/O
that will be done, it will only stop fio if this condition is met before
other end\-of\-job criteria.
.TP
.BI fsync \fR=\fPint
If writing to a file, issue an \fBfsync\fR\|(2) (or its equivalent) of
the dirty data for every number of blocks given. For example, if you give 32
as a parameter, fio will sync the file after every 32 writes issued. If fio is
using non\-buffered I/O, we may not sync the file. The exception is the sg
I/O engine, which synchronizes the disk cache anyway. Defaults to 0, which
means fio does not periodically issue and wait for a sync to complete. Also
see \fBend_fsync\fR and \fBfsync_on_close\fR.
.TP
.BI fdatasync \fR=\fPint
Like \fBfsync\fR but uses \fBfdatasync\fR\|(2) to only sync data and
not metadata blocks. In Windows, FreeBSD, and DragonFlyBSD there is no
\fBfdatasync\fR\|(2) so this falls back to using \fBfsync\fR\|(2).
Defaults to 0, which means fio does not periodically issue and wait for a
data\-only sync to complete.
.TP
.BI write_barrier \fR=\fPint
Make every N\-th write a barrier write.
.TP
.BI sync_file_range \fR=\fPstr:int
Use \fBsync_file_range\fR\|(2) for every \fIint\fR number of write
operations. Fio will track range of writes that have happened since the last
\fBsync_file_range\fR\|(2) call. \fIstr\fR can currently be one or more of:
.RS
.RS
.TP
.B wait_before
SYNC_FILE_RANGE_WAIT_BEFORE
.TP
.B write
SYNC_FILE_RANGE_WRITE
.TP
.B wait_after
SYNC_FILE_RANGE_WRITE_AFTER
.RE
.P
So if you do `sync_file_range=wait_before,write:8', fio would use
`SYNC_FILE_RANGE_WAIT_BEFORE | SYNC_FILE_RANGE_WRITE' for every 8
writes. Also see the \fBsync_file_range\fR\|(2) man page. This option is
Linux specific.
.RE
.TP
.BI overwrite \fR=\fPbool
If true, writes to a file will always overwrite existing data. If the file
doesn't already exist, it will be created before the write phase begins. If
the file exists and is large enough for the specified write phase, nothing
will be done. Default: false.
.TP
.BI end_fsync \fR=\fPbool
If true, \fBfsync\fR\|(2) file contents when a write stage has completed.
Default: false.
.TP
.BI fsync_on_close \fR=\fPbool
If true, fio will \fBfsync\fR\|(2) a dirty file on close. This differs
from \fBend_fsync\fR in that it will happen on every file close, not
just at the end of the job. Default: false.
.TP
.BI rwmixread \fR=\fPint
Percentage of a mixed workload that should be reads. Default: 50.
.TP
.BI rwmixwrite \fR=\fPint
Percentage of a mixed workload that should be writes. If both
\fBrwmixread\fR and \fBrwmixwrite\fR is given and the values do not
add up to 100%, the latter of the two will be used to override the
first. This may interfere with a given rate setting, if fio is asked to
limit reads or writes to a certain rate. If that is the case, then the
distribution may be skewed. Default: 50.
.TP
.BI random_distribution \fR=\fPstr:float[,str:float][,str:float]
By default, fio will use a completely uniform random distribution when asked
to perform random I/O. Sometimes it is useful to skew the distribution in
specific ways, ensuring that some parts of the data is more hot than others.
fio includes the following distribution models:
.RS
.RS
.TP
.B random
Uniform random distribution
.TP
.B zipf
Zipf distribution
.TP
.B pareto
Pareto distribution
.TP
.B normal
Normal (Gaussian) distribution
.TP
.B zoned
Zoned random distribution
.B zoned_abs
Zoned absolute random distribution
.RE
.P
When using a \fBzipf\fR or \fBpareto\fR distribution, an input value is also
needed to define the access pattern. For \fBzipf\fR, this is the `Zipf theta'.
For \fBpareto\fR, it's the `Pareto power'. Fio includes a test
program, \fBfio\-genzipf\fR, that can be used visualize what the given input
values will yield in terms of hit rates. If you wanted to use \fBzipf\fR with
a `theta' of 1.2, you would use `random_distribution=zipf:1.2' as the
option. If a non\-uniform model is used, fio will disable use of the random
map. For the \fBnormal\fR distribution, a normal (Gaussian) deviation is
supplied as a value between 0 and 100.
.P
For a \fBzoned\fR distribution, fio supports specifying percentages of I/O
access that should fall within what range of the file or device. For
example, given a criteria of:
.RS
.P
.PD 0
60% of accesses should be to the first 10%
.P
30% of accesses should be to the next 20%
.P
8% of accesses should be to the next 30%
.P
2% of accesses should be to the next 40%
.PD
.RE
.P
we can define that through zoning of the random accesses. For the above
example, the user would do:
.RS
.P
random_distribution=zoned:60/10:30/20:8/30:2/40
.RE
.P
A \fBzoned_abs\fR distribution works exactly like the\fBzoned\fR, except that
it takes absolute sizes. For example, let's say you wanted to define access
according to the following criteria:
.RS
.P
.PD 0
60% of accesses should be to the first 20G
.P
30% of accesses should be to the next 100G
.P
10% of accesses should be to the next 500G
.PD
.RE
.P
we can define an absolute zoning distribution with:
.RS
.P
random_distribution=zoned:60/10:30/20:8/30:2/40
.RE
.P
For both \fBzoned\fR and \fBzoned_abs\fR, fio supports defining up to 256
separate zones.
.P
Similarly to how \fBbssplit\fR works for setting ranges and percentages
of block sizes. Like \fBbssplit\fR, it's possible to specify separate
zones for reads, writes, and trims. If just one set is given, it'll apply to
all of them.
.RE
.TP
.BI percentage_random \fR=\fPint[,int][,int]
For a random workload, set how big a percentage should be random. This
defaults to 100%, in which case the workload is fully random. It can be set
from anywhere from 0 to 100. Setting it to 0 would make the workload fully
sequential. Any setting in between will result in a random mix of sequential
and random I/O, at the given percentages. Comma\-separated values may be
specified for reads, writes, and trims as described in \fBblocksize\fR.
.TP
.BI norandommap
Normally fio will cover every block of the file when doing random I/O. If
this option is given, fio will just get a new random offset without looking
at past I/O history. This means that some blocks may not be read or written,
and that some blocks may be read/written more than once. If this option is
used with \fBverify\fR and multiple blocksizes (via \fBbsrange\fR),
only intact blocks are verified, i.e., partially\-overwritten blocks are
ignored.  With an async I/O engine and an I/O depth > 1, it is possible for
the same block to be overwritten, which can cause verification errors.  Either
do not use norandommap in this case, or also use the lfsr random generator.
.TP
.BI softrandommap \fR=\fPbool
See \fBnorandommap\fR. If fio runs with the random block map enabled and
it fails to allocate the map, if this option is set it will continue without
a random block map. As coverage will not be as complete as with random maps,
this option is disabled by default.
.TP
.BI random_generator \fR=\fPstr
Fio supports the following engines for generating I/O offsets for random I/O:
.RS
.RS
.TP
.B tausworthe
Strong 2^88 cycle random number generator.
.TP
.B lfsr
Linear feedback shift register generator.
.TP
.B tausworthe64
Strong 64\-bit 2^258 cycle random number generator.
.RE
.P
\fBtausworthe\fR is a strong random number generator, but it requires tracking
on the side if we want to ensure that blocks are only read or written
once. \fBlfsr\fR guarantees that we never generate the same offset twice, and
it's also less computationally expensive. It's not a true random generator,
however, though for I/O purposes it's typically good enough. \fBlfsr\fR only
works with single block sizes, not with workloads that use multiple block
sizes. If used with such a workload, fio may read or write some blocks
multiple times. The default value is \fBtausworthe\fR, unless the required
space exceeds 2^32 blocks. If it does, then \fBtausworthe64\fR is
selected automatically.
.RE
.SS "Block size"
.TP
.BI blocksize \fR=\fPint[,int][,int] "\fR,\fB bs" \fR=\fPint[,int][,int]
The block size in bytes used for I/O units. Default: 4096. A single value
applies to reads, writes, and trims. Comma\-separated values may be
specified for reads, writes, and trims. A value not terminated in a comma
applies to subsequent types. Examples:
.RS
.RS
.P
.PD 0
bs=256k        means 256k for reads, writes and trims.
.P
bs=8k,32k      means 8k for reads, 32k for writes and trims.
.P
bs=8k,32k,     means 8k for reads, 32k for writes, and default for trims.
.P
bs=,8k         means default for reads, 8k for writes and trims.
.P
bs=,8k,        means default for reads, 8k for writes, and default for trims.
.PD
.RE
.RE
.TP
.BI blocksize_range \fR=\fPirange[,irange][,irange] "\fR,\fB bsrange" \fR=\fPirange[,irange][,irange]
A range of block sizes in bytes for I/O units. The issued I/O unit will
always be a multiple of the minimum size, unless
\fBblocksize_unaligned\fR is set.
Comma\-separated ranges may be specified for reads, writes, and trims as
described in \fBblocksize\fR. Example:
.RS
.RS
.P
bsrange=1k\-4k,2k\-8k
.RE
.RE
.TP
.BI bssplit \fR=\fPstr[,str][,str]
Sometimes you want even finer grained control of the block sizes issued, not
just an even split between them. This option allows you to weight various
block sizes, so that you are able to define a specific amount of block sizes
issued. The format for this option is:
.RS
.RS
.P
bssplit=blocksize/percentage:blocksize/percentage
.RE
.P
for as many block sizes as needed. So if you want to define a workload that
has 50% 64k blocks, 10% 4k blocks, and 40% 32k blocks, you would write:
.RS
.P
bssplit=4k/10:64k/50:32k/40
.RE
.P
Ordering does not matter. If the percentage is left blank, fio will fill in
the remaining values evenly. So a bssplit option like this one:
.RS
.P
bssplit=4k/50:1k/:32k/
.RE
.P
would have 50% 4k ios, and 25% 1k and 32k ios. The percentages always add up
to 100, if bssplit is given a range that adds up to more, it will error out.
.P
Comma\-separated values may be specified for reads, writes, and trims as
described in \fBblocksize\fR.
.P
If you want a workload that has 50% 2k reads and 50% 4k reads, while having
90% 4k writes and 10% 8k writes, you would specify:
.RS
.P
bssplit=2k/50:4k/50,4k/90:8k/10
.RE
.P
Fio supports defining up to 64 different weights for each data direction.
.RE
.TP
.BI blocksize_unaligned "\fR,\fB bs_unaligned"
If set, fio will issue I/O units with any size within
\fBblocksize_range\fR, not just multiples of the minimum size. This
typically won't work with direct I/O, as that normally requires sector
alignment.
.TP
.BI bs_is_seq_rand \fR=\fPbool
If this option is set, fio will use the normal read,write blocksize settings
as sequential,random blocksize settings instead. Any random read or write
will use the WRITE blocksize settings, and any sequential read or write will
use the READ blocksize settings.
.TP
.BI blockalign \fR=\fPint[,int][,int] "\fR,\fB ba" \fR=\fPint[,int][,int]
Boundary to which fio will align random I/O units. Default:
\fBblocksize\fR. Minimum alignment is typically 512b for using direct
I/O, though it usually depends on the hardware block size. This option is
mutually exclusive with using a random map for files, so it will turn off
that option. Comma\-separated values may be specified for reads, writes, and
trims as described in \fBblocksize\fR.
.SS "Buffers and memory"
.TP
.BI zero_buffers
Initialize buffers with all zeros. Default: fill buffers with random data.
.TP
.BI refill_buffers
If this option is given, fio will refill the I/O buffers on every
submit. The default is to only fill it at init time and reuse that
data. Only makes sense if zero_buffers isn't specified, naturally. If data
verification is enabled, \fBrefill_buffers\fR is also automatically enabled.
.TP
.BI scramble_buffers \fR=\fPbool
If \fBrefill_buffers\fR is too costly and the target is using data
deduplication, then setting this option will slightly modify the I/O buffer
contents to defeat normal de\-dupe attempts. This is not enough to defeat
more clever block compression attempts, but it will stop naive dedupe of
blocks. Default: true.
.TP
.BI buffer_compress_percentage \fR=\fPint
If this is set, then fio will attempt to provide I/O buffer content
(on WRITEs) that compresses to the specified level. Fio does this by
providing a mix of random data followed by fixed pattern data. The
fixed pattern is either zeros, or the pattern specified by
\fBbuffer_pattern\fR. If the \fBbuffer_pattern\fR option is used, it
might skew the compression ratio slightly. Setting
\fBbuffer_compress_percentage\fR to a value other than 100 will also
enable \fBrefill_buffers\fR in order to reduce the likelihood that
adjacent blocks are so similar that they over compress when seen
together. See \fBbuffer_compress_chunk\fR for how to set a finer or
coarser granularity of the random/fixed data regions. Defaults to unset
i.e., buffer data will not adhere to any compression level.
.TP
.BI buffer_compress_chunk \fR=\fPint
This setting allows fio to manage how big the random/fixed data region
is when using \fBbuffer_compress_percentage\fR. When
\fBbuffer_compress_chunk\fR is set to some non-zero value smaller than the
block size, fio can repeat the random/fixed region throughout the I/O
buffer at the specified interval (which particularly useful when
bigger block sizes are used for a job). When set to 0, fio will use a
chunk size that matches the block size resulting in a single
random/fixed region within the I/O buffer. Defaults to 512. When the
unit is omitted, the value is interpreted in bytes.
.TP
.BI buffer_pattern \fR=\fPstr
If set, fio will fill the I/O buffers with this pattern or with the contents
of a file. If not set, the contents of I/O buffers are defined by the other
options related to buffer contents. The setting can be any pattern of bytes,
and can be prefixed with 0x for hex values. It may also be a string, where
the string must then be wrapped with "". Or it may also be a filename,
where the filename must be wrapped with '' in which case the file is
opened and read. Note that not all the file contents will be read if that
would cause the buffers to overflow. So, for example:
.RS
.RS
.P
.PD 0
buffer_pattern='filename'
.P
or:
.P
buffer_pattern="abcd"
.P
or:
.P
buffer_pattern=\-12
.P
or:
.P
buffer_pattern=0xdeadface
.PD
.RE
.P
Also you can combine everything together in any order:
.RS
.P
buffer_pattern=0xdeadface"abcd"\-12'filename'
.RE
.RE
.TP
.BI dedupe_percentage \fR=\fPint
If set, fio will generate this percentage of identical buffers when
writing. These buffers will be naturally dedupable. The contents of the
buffers depend on what other buffer compression settings have been set. It's
possible to have the individual buffers either fully compressible, or not at
all \-\- this option only controls the distribution of unique buffers. Setting
this option will also enable \fBrefill_buffers\fR to prevent every buffer
being identical.
.TP
.BI invalidate \fR=\fPbool
Invalidate the buffer/page cache parts of the files to be used prior to
starting I/O if the platform and file type support it. Defaults to true.
This will be ignored if \fBpre_read\fR is also specified for the
same job.
.TP
.BI sync \fR=\fPbool
Use synchronous I/O for buffered writes. For the majority of I/O engines,
this means using O_SYNC. Default: false.
.TP
.BI iomem \fR=\fPstr "\fR,\fP mem" \fR=\fPstr
Fio can use various types of memory as the I/O unit buffer. The allowed
values are:
.RS
.RS
.TP
.B malloc
Use memory from \fBmalloc\fR\|(3) as the buffers. Default memory type.
.TP
.B shm
Use shared memory as the buffers. Allocated through \fBshmget\fR\|(2).
.TP
.B shmhuge
Same as \fBshm\fR, but use huge pages as backing.
.TP
.B mmap
Use \fBmmap\fR\|(2) to allocate buffers. May either be anonymous memory, or can
be file backed if a filename is given after the option. The format
is `mem=mmap:/path/to/file'.
.TP
.B mmaphuge
Use a memory mapped huge file as the buffer backing. Append filename
after mmaphuge, ala `mem=mmaphuge:/hugetlbfs/file'.
.TP
.B mmapshared
Same as \fBmmap\fR, but use a MMAP_SHARED mapping.
.TP
.B cudamalloc
Use GPU memory as the buffers for GPUDirect RDMA benchmark.
The \fBioengine\fR must be \fBrdma\fR.
.RE
.P
The area allocated is a function of the maximum allowed bs size for the job,
multiplied by the I/O depth given. Note that for \fBshmhuge\fR and
\fBmmaphuge\fR to work, the system must have free huge pages allocated. This
can normally be checked and set by reading/writing
`/proc/sys/vm/nr_hugepages' on a Linux system. Fio assumes a huge page
is 4MiB in size. So to calculate the number of huge pages you need for a
given job file, add up the I/O depth of all jobs (normally one unless
\fBiodepth\fR is used) and multiply by the maximum bs set. Then divide
that number by the huge page size. You can see the size of the huge pages in
`/proc/meminfo'. If no huge pages are allocated by having a non\-zero
number in `nr_hugepages', using \fBmmaphuge\fR or \fBshmhuge\fR will fail. Also
see \fBhugepage\-size\fR.
.P
\fBmmaphuge\fR also needs to have hugetlbfs mounted and the file location
should point there. So if it's mounted in `/huge', you would use
`mem=mmaphuge:/huge/somefile'.
.RE
.TP
.BI iomem_align \fR=\fPint "\fR,\fP mem_align" \fR=\fPint
This indicates the memory alignment of the I/O memory buffers. Note that
the given alignment is applied to the first I/O unit buffer, if using
\fBiodepth\fR the alignment of the following buffers are given by the
\fBbs\fR used. In other words, if using a \fBbs\fR that is a
multiple of the page sized in the system, all buffers will be aligned to
this value. If using a \fBbs\fR that is not page aligned, the alignment
of subsequent I/O memory buffers is the sum of the \fBiomem_align\fR and
\fBbs\fR used.
.TP
.BI hugepage\-size \fR=\fPint
Defines the size of a huge page. Must at least be equal to the system
setting, see `/proc/meminfo'. Defaults to 4MiB. Should probably
always be a multiple of megabytes, so using `hugepage\-size=Xm' is the
preferred way to set this to avoid setting a non\-pow\-2 bad value.
.TP
.BI lockmem \fR=\fPint
Pin the specified amount of memory with \fBmlock\fR\|(2). Can be used to
simulate a smaller amount of memory. The amount specified is per worker.
.SS "I/O size"
.TP
.BI size \fR=\fPint
The total size of file I/O for each thread of this job. Fio will run until
this many bytes has been transferred, unless runtime is limited by other options
(such as \fBruntime\fR, for instance, or increased/decreased by \fBio_size\fR).
Fio will divide this size between the available files determined by options
such as \fBnrfiles\fR, \fBfilename\fR, unless \fBfilesize\fR is
specified by the job. If the result of division happens to be 0, the size is
set to the physical size of the given files or devices if they exist.
If this option is not specified, fio will use the full size of the given
files or devices. If the files do not exist, size must be given. It is also
possible to give size as a percentage between 1 and 100. If `size=20%' is
given, fio will use 20% of the full size of the given files or devices.
Can be combined with \fBoffset\fR to constrain the start and end range
that I/O will be done within.
.TP
.BI io_size \fR=\fPint "\fR,\fB io_limit" \fR=\fPint
Normally fio operates within the region set by \fBsize\fR, which means
that the \fBsize\fR option sets both the region and size of I/O to be
performed. Sometimes that is not what you want. With this option, it is
possible to define just the amount of I/O that fio should do. For instance,
if \fBsize\fR is set to 20GiB and \fBio_size\fR is set to 5GiB, fio
will perform I/O within the first 20GiB but exit when 5GiB have been
done. The opposite is also possible \-\- if \fBsize\fR is set to 20GiB,
and \fBio_size\fR is set to 40GiB, then fio will do 40GiB of I/O within
the 0..20GiB region.
.TP
.BI filesize \fR=\fPirange(int)
Individual file sizes. May be a range, in which case fio will select sizes
for files at random within the given range and limited to \fBsize\fR in
total (if that is given). If not given, each created file is the same size.
This option overrides \fBsize\fR in terms of file size, which means
this value is used as a fixed size or possible range of each file.
.TP
.BI file_append \fR=\fPbool
Perform I/O after the end of the file. Normally fio will operate within the
size of a file. If this option is set, then fio will append to the file
instead. This has identical behavior to setting \fBoffset\fR to the size
of a file. This option is ignored on non\-regular files.
.TP
.BI fill_device \fR=\fPbool "\fR,\fB fill_fs" \fR=\fPbool
Sets size to something really large and waits for ENOSPC (no space left on
device) as the terminating condition. Only makes sense with sequential
write. For a read workload, the mount point will be filled first then I/O
started on the result. This option doesn't make sense if operating on a raw
device node, since the size of that is already known by the file system.
Additionally, writing beyond end\-of\-device will not return ENOSPC there.
.SS "I/O engine"
.TP
.BI ioengine \fR=\fPstr
Defines how the job issues I/O to the file. The following types are defined:
.RS
.RS
.TP
.B sync
Basic \fBread\fR\|(2) or \fBwrite\fR\|(2)
I/O. \fBlseek\fR\|(2) is used to position the I/O location.
See \fBfsync\fR and \fBfdatasync\fR for syncing write I/Os.
.TP
.B psync
Basic \fBpread\fR\|(2) or \fBpwrite\fR\|(2) I/O. Default on
all supported operating systems except for Windows.
.TP
.B vsync
Basic \fBreadv\fR\|(2) or \fBwritev\fR\|(2) I/O. Will emulate
queuing by coalescing adjacent I/Os into a single submission.
.TP
.B pvsync
Basic \fBpreadv\fR\|(2) or \fBpwritev\fR\|(2) I/O.
.TP
.B pvsync2
Basic \fBpreadv2\fR\|(2) or \fBpwritev2\fR\|(2) I/O.
.TP
.B libaio
Linux native asynchronous I/O. Note that Linux may only support
queued behavior with non\-buffered I/O (set `direct=1' or
`buffered=0').
This engine defines engine specific options.
.TP
.B posixaio
POSIX asynchronous I/O using \fBaio_read\fR\|(3) and
\fBaio_write\fR\|(3).
.TP
.B solarisaio
Solaris native asynchronous I/O.
.TP
.B windowsaio
Windows native asynchronous I/O. Default on Windows.
.TP
.B mmap
File is memory mapped with \fBmmap\fR\|(2) and data copied
to/from using \fBmemcpy\fR\|(3).
.TP
.B splice
\fBsplice\fR\|(2) is used to transfer the data and
\fBvmsplice\fR\|(2) to transfer data from user space to the
kernel.
.TP
.B sg
SCSI generic sg v3 I/O. May either be synchronous using the SG_IO
ioctl, or if the target is an sg character device we use
\fBread\fR\|(2) and \fBwrite\fR\|(2) for asynchronous
I/O. Requires \fBfilename\fR option to specify either block or
character devices. This engine supports trim operations. The
sg engine includes engine specific options.
.TP
.B null
Doesn't transfer any data, just pretends to. This is mainly used to
exercise fio itself and for debugging/testing purposes.
.TP
.B net
Transfer over the network to given `host:port'. Depending on the
\fBprotocol\fR used, the \fBhostname\fR, \fBport\fR,
\fBlisten\fR and \fBfilename\fR options are used to specify
what sort of connection to make, while the \fBprotocol\fR option
determines which protocol will be used. This engine defines engine
specific options.
.TP
.B netsplice
Like \fBnet\fR, but uses \fBsplice\fR\|(2) and
\fBvmsplice\fR\|(2) to map data and send/receive.
This engine defines engine specific options.
.TP
.B cpuio
Doesn't transfer any data, but burns CPU cycles according to the
\fBcpuload\fR and \fBcpuchunks\fR options. Setting
\fBcpuload\fR\=85 will cause that job to do nothing but burn 85%
of the CPU. In case of SMP machines, use `numjobs=<nr_of_cpu>'
to get desired CPU usage, as the cpuload only loads a
single CPU at the desired rate. A job never finishes unless there is
at least one non\-cpuio job.
.TP
.B guasi
The GUASI I/O engine is the Generic Userspace Asynchronous Syscall
Interface approach to async I/O. See \fIhttp://www.xmailserver.org/guasi\-lib.html\fR
for more info on GUASI.
.TP
.B rdma
The RDMA I/O engine supports both RDMA memory semantics
(RDMA_WRITE/RDMA_READ) and channel semantics (Send/Recv) for the
InfiniBand, RoCE and iWARP protocols. This engine defines engine
specific options.
.TP
.B falloc
I/O engine that does regular fallocate to simulate data transfer as
fio ioengine.
.RS
.P
.PD 0
DDIR_READ      does fallocate(,mode = FALLOC_FL_KEEP_SIZE,).
.P
DIR_WRITE      does fallocate(,mode = 0).
.P
DDIR_TRIM      does fallocate(,mode = FALLOC_FL_KEEP_SIZE|FALLOC_FL_PUNCH_HOLE).
.PD
.RE
.TP
.B ftruncate
I/O engine that sends \fBftruncate\fR\|(2) operations in response
to write (DDIR_WRITE) events. Each ftruncate issued sets the file's
size to the current block offset. \fBblocksize\fR is ignored.
.TP
.B e4defrag
I/O engine that does regular EXT4_IOC_MOVE_EXT ioctls to simulate
defragment activity in request to DDIR_WRITE event.
.TP
.B rados
I/O engine supporting direct access to Ceph Reliable Autonomic Distributed
Object Store (RADOS) via librados. This ioengine defines engine specific
options.
.TP
.B rbd
I/O engine supporting direct access to Ceph Rados Block Devices
(RBD) via librbd without the need to use the kernel rbd driver. This
ioengine defines engine specific options.
.TP
.B http
I/O engine supporting GET/PUT requests over HTTP(S) with libcurl to
a WebDAV or S3 endpoint.  This ioengine defines engine specific options.

This engine only supports direct IO of iodepth=1; you need to scale this
via numjobs. blocksize defines the size of the objects to be created.

TRIM is translated to object deletion.
.TP
.B gfapi
Using GlusterFS libgfapi sync interface to direct access to
GlusterFS volumes without having to go through FUSE. This ioengine
defines engine specific options.
.TP
.B gfapi_async
Using GlusterFS libgfapi async interface to direct access to
GlusterFS volumes without having to go through FUSE. This ioengine
defines engine specific options.
.TP
.B libhdfs
Read and write through Hadoop (HDFS). The \fBfilename\fR option
is used to specify host,port of the hdfs name\-node to connect. This
engine interprets offsets a little differently. In HDFS, files once
created cannot be modified so random writes are not possible. To
imitate this the libhdfs engine expects a bunch of small files to be
created over HDFS and will randomly pick a file from them
based on the offset generated by fio backend (see the example
job file to create such files, use `rw=write' option). Please
note, it may be necessary to set environment variables to work
with HDFS/libhdfs properly. Each job uses its own connection to
HDFS.
.TP
.B mtd
Read, write and erase an MTD character device (e.g.,
`/dev/mtd0'). Discards are treated as erases. Depending on the
underlying device type, the I/O may have to go in a certain pattern,
e.g., on NAND, writing sequentially to erase blocks and discarding
before overwriting. The \fBtrimwrite\fR mode works well for this
constraint.
.TP
.B pmemblk
Read and write using filesystem DAX to a file on a filesystem
mounted with DAX on a persistent memory device through the PMDK
libpmemblk library.
.TP
.B dev\-dax
Read and write using device DAX to a persistent memory device (e.g.,
/dev/dax0.0) through the PMDK libpmem library.
.TP
.B external
Prefix to specify loading an external I/O engine object file. Append
the engine filename, e.g. `ioengine=external:/tmp/foo.o' to load
ioengine `foo.o' in `/tmp'. The path can be either
absolute or relative. See `engines/skeleton_external.c' in the fio source for
details of writing an external I/O engine.
.TP
.B filecreate
Simply create the files and do no I/O to them.  You still need to set
\fBfilesize\fR so that all the accounting still occurs, but no actual I/O will be
done other than creating the file.
.TP
.B libpmem
Read and write using mmap I/O to a file on a filesystem
mounted with DAX on a persistent memory device through the PMDK
libpmem library.
.TP
.B ime_psync
Synchronous read and write using DDN's Infinite Memory Engine (IME). This
engine is very basic and issues calls to IME whenever an IO is queued.
.TP
.B ime_psyncv
Synchronous read and write using DDN's Infinite Memory Engine (IME). This
engine uses iovecs and will try to stack as much IOs as possible (if the IOs
are "contiguous" and the IO depth is not exceeded) before issuing a call to IME.
.TP
.B ime_aio
Asynchronous read and write using DDN's Infinite Memory Engine (IME). This
engine will try to stack as much IOs as possible by creating requests for IME.
FIO will then decide when to commit these requests.
.SS "I/O engine specific parameters"
In addition, there are some parameters which are only valid when a specific
\fBioengine\fR is in use. These are used identically to normal parameters,
with the caveat that when used on the command line, they must come after the
\fBioengine\fR that defines them is selected.
.TP
.BI (libaio)userspace_reap
Normally, with the libaio engine in use, fio will use the
\fBio_getevents\fR\|(3) system call to reap newly returned events. With
this flag turned on, the AIO ring will be read directly from user\-space to
reap events. The reaping mode is only enabled when polling for a minimum of
0 events (e.g. when `iodepth_batch_complete=0').
.TP
.BI (pvsync2)hipri
Set RWF_HIPRI on I/O, indicating to the kernel that it's of higher priority
than normal.
.TP
.BI (pvsync2)hipri_percentage
When hipri is set this determines the probability of a pvsync2 I/O being high
priority. The default is 100%.
.TP
.BI (cpuio)cpuload \fR=\fPint
Attempt to use the specified percentage of CPU cycles. This is a mandatory
option when using cpuio I/O engine.
.TP
.BI (cpuio)cpuchunks \fR=\fPint
Split the load into cycles of the given time. In microseconds.
.TP
.BI (cpuio)exit_on_io_done \fR=\fPbool
Detect when I/O threads are done, then exit.
.TP
.BI (libhdfs)namenode \fR=\fPstr
The hostname or IP address of a HDFS cluster namenode to contact.
.TP
.BI (libhdfs)port
The listening port of the HFDS cluster namenode.
.TP
.BI (netsplice,net)port
The TCP or UDP port to bind to or connect to. If this is used with
\fBnumjobs\fR to spawn multiple instances of the same job type, then
this will be the starting port number since fio will use a range of
ports.
.TP
.BI (rdma)port
The port to use for RDMA-CM communication. This should be the same
value on the client and the server side.
.TP
.BI (netsplice,net, rdma)hostname \fR=\fPstr
The hostname or IP address to use for TCP, UDP or RDMA-CM based I/O.
If the job is a TCP listener or UDP reader, the hostname is not used
and must be omitted unless it is a valid UDP multicast address.
.TP
.BI (netsplice,net)interface \fR=\fPstr
The IP address of the network interface used to send or receive UDP
multicast.
.TP
.BI (netsplice,net)ttl \fR=\fPint
Time\-to\-live value for outgoing UDP multicast packets. Default: 1.
.TP
.BI (netsplice,net)nodelay \fR=\fPbool
Set TCP_NODELAY on TCP connections.
.TP
.BI (netsplice,net)protocol \fR=\fPstr "\fR,\fP proto" \fR=\fPstr
The network protocol to use. Accepted values are:
.RS
.RS
.TP
.B tcp
Transmission control protocol.
.TP
.B tcpv6
Transmission control protocol V6.
.TP
.B udp
User datagram protocol.
.TP
.B udpv6
User datagram protocol V6.
.TP
.B unix
UNIX domain socket.
.RE
.P
When the protocol is TCP or UDP, the port must also be given, as well as the
hostname if the job is a TCP listener or UDP reader. For unix sockets, the
normal \fBfilename\fR option should be used and the port is invalid.
.RE
.TP
.BI (netsplice,net)listen
For TCP network connections, tell fio to listen for incoming connections
rather than initiating an outgoing connection. The \fBhostname\fR must
be omitted if this option is used.
.TP
.BI (netsplice,net)pingpong
Normally a network writer will just continue writing data, and a network
reader will just consume packages. If `pingpong=1' is set, a writer will
send its normal payload to the reader, then wait for the reader to send the
same payload back. This allows fio to measure network latencies. The
submission and completion latencies then measure local time spent sending or
receiving, and the completion latency measures how long it took for the
other end to receive and send back. For UDP multicast traffic
`pingpong=1' should only be set for a single reader when multiple readers
are listening to the same address.
.TP
.BI (netsplice,net)window_size \fR=\fPint
Set the desired socket buffer size for the connection.
.TP
.BI (netsplice,net)mss \fR=\fPint
Set the TCP maximum segment size (TCP_MAXSEG).
.TP
.BI (e4defrag)donorname \fR=\fPstr
File will be used as a block donor (swap extents between files).
.TP
.BI (e4defrag)inplace \fR=\fPint
Configure donor file blocks allocation strategy:
.RS
.RS
.TP
.B 0
Default. Preallocate donor's file on init.
.TP
.B 1
Allocate space immediately inside defragment event, and free right
after event.
.RE
.RE
.TP
.BI (rbd,rados)clustername \fR=\fPstr
Specifies the name of the Ceph cluster.
.TP
.BI (rbd)rbdname \fR=\fPstr
Specifies the name of the RBD.
.TP
.BI (rbd,rados)pool \fR=\fPstr
Specifies the name of the Ceph pool containing RBD or RADOS data.
.TP
.BI (rbd,rados)clientname \fR=\fPstr
Specifies the username (without the 'client.' prefix) used to access the
Ceph cluster. If the \fBclustername\fR is specified, the \fBclientname\fR shall be
the full *type.id* string. If no type. prefix is given, fio will add 'client.'
by default.
.TP
.BI (rbd,rados)busy_poll \fR=\fPbool
Poll store instead of waiting for completion. Usually this provides better
throughput at cost of higher(up to 100%) CPU utilization.
.TP
.BI (http)http_host \fR=\fPstr
Hostname to connect to. For S3, this could be the bucket name. Default
is \fBlocalhost\fR
.TP
.BI (http)http_user \fR=\fPstr
Username for HTTP authentication.
.TP
.BI (http)http_pass \fR=\fPstr
Password for HTTP authentication.
.TP
.BI (http)https \fR=\fPstr
Whether to use HTTPS instead of plain HTTP. \fRon\fP enables HTTPS;
\fRinsecure\fP will enable HTTPS, but disable SSL peer verification (use
with caution!).  Default is \fBoff\fR.
.TP
.BI (http)http_mode \fR=\fPstr
Which HTTP access mode to use: webdav, swift, or s3. Default is
\fBwebdav\fR.
.TP
.BI (http)http_s3_region \fR=\fPstr
The S3 region/zone to include in the request. Default is \fBus-east-1\fR.
.TP
.BI (http)http_s3_key \fR=\fPstr
The S3 secret key.
.TP
.BI (http)http_s3_keyid \fR=\fPstr
The S3 key/access id.
.TP
.BI (http)http_swift_auth_token \fR=\fPstr
The Swift auth token. See the example configuration file on how to
retrieve this.
.TP
.BI (http)http_verbose \fR=\fPint
Enable verbose requests from libcurl. Useful for debugging. 1 turns on
verbose logging from libcurl, 2 additionally enables HTTP IO tracing.
Default is \fB0\fR
.TP
.BI (mtd)skip_bad \fR=\fPbool
Skip operations against known bad blocks.
.TP
.BI (libhdfs)hdfsdirectory
libhdfs will create chunk in this HDFS directory.
.TP
.BI (libhdfs)chunk_size
The size of the chunk to use for each file.
.TP
.BI (rdma)verb \fR=\fPstr
The RDMA verb to use on this side of the RDMA ioengine
connection. Valid values are write, read, send and recv. These
correspond to the equivalent RDMA verbs (e.g. write = rdma_write
etc.). Note that this only needs to be specified on the client side of
the connection. See the examples folder.
.TP
.BI (rdma)bindname \fR=\fPstr
The name to use to bind the local RDMA-CM connection to a local RDMA
device. This could be a hostname or an IPv4 or IPv6 address. On the
server side this will be passed into the rdma_bind_addr() function and
on the client site it will be used in the rdma_resolve_add()
function. This can be useful when multiple paths exist between the
client and the server or in certain loopback configurations.
.TP
.BI (sg)readfua \fR=\fPbool
With readfua option set to 1, read operations include the force
unit access (fua) flag. Default: 0.
.TP
.BI (sg)writefua \fR=\fPbool
With writefua option set to 1, write operations include the force
unit access (fua) flag. Default: 0.
.TP
.BI (sg)sg_write_mode \fR=\fPstr
Specify the type of write commands to issue. This option can take three
values:
.RS
.RS
.TP
.B write (default)
Write opcodes are issued as usual
.TP
.B verify
Issue WRITE AND VERIFY commands. The BYTCHK bit is set to 0. This
directs the device to carry out a medium verification with no data
comparison. The writefua option is ignored with this selection.
.TP
.B same
Issue WRITE SAME commands. This transfers a single block to the device
and writes this same block of data to a contiguous sequence of LBAs
beginning at the specified offset. fio's block size parameter
specifies the amount of data written with each command. However, the
amount of data actually transferred to the device is equal to the
device's block (sector) size. For a device with 512 byte sectors,
blocksize=8k will write 16 sectors with each command. fio will still
generate 8k of data for each command butonly the first 512 bytes will
be used and transferred to the device. The writefua option is ignored
with this selection.

.SS "I/O depth"
.TP
.BI iodepth \fR=\fPint
Number of I/O units to keep in flight against the file. Note that
increasing \fBiodepth\fR beyond 1 will not affect synchronous ioengines (except
for small degrees when \fBverify_async\fR is in use). Even async
engines may impose OS restrictions causing the desired depth not to be
achieved. This may happen on Linux when using libaio and not setting
`direct=1', since buffered I/O is not async on that OS. Keep an
eye on the I/O depth distribution in the fio output to verify that the
achieved depth is as expected. Default: 1.
.TP
.BI iodepth_batch_submit \fR=\fPint "\fR,\fP iodepth_batch" \fR=\fPint
This defines how many pieces of I/O to submit at once. It defaults to 1
which means that we submit each I/O as soon as it is available, but can be
raised to submit bigger batches of I/O at the time. If it is set to 0 the
\fBiodepth\fR value will be used.
.TP
.BI iodepth_batch_complete_min \fR=\fPint "\fR,\fP iodepth_batch_complete" \fR=\fPint
This defines how many pieces of I/O to retrieve at once. It defaults to 1
which means that we'll ask for a minimum of 1 I/O in the retrieval process
from the kernel. The I/O retrieval will go on until we hit the limit set by
\fBiodepth_low\fR. If this variable is set to 0, then fio will always
check for completed events before queuing more I/O. This helps reduce I/O
latency, at the cost of more retrieval system calls.
.TP
.BI iodepth_batch_complete_max \fR=\fPint
This defines maximum pieces of I/O to retrieve at once. This variable should
be used along with \fBiodepth_batch_complete_min\fR=\fIint\fR variable,
specifying the range of min and max amount of I/O which should be
retrieved. By default it is equal to \fBiodepth_batch_complete_min\fR
value. Example #1:
.RS
.RS
.P
.PD 0
iodepth_batch_complete_min=1
.P
iodepth_batch_complete_max=<iodepth>
.PD
.RE
.P
which means that we will retrieve at least 1 I/O and up to the whole
submitted queue depth. If none of I/O has been completed yet, we will wait.
Example #2:
.RS
.P
.PD 0
iodepth_batch_complete_min=0
.P
iodepth_batch_complete_max=<iodepth>
.PD
.RE
.P
which means that we can retrieve up to the whole submitted queue depth, but
if none of I/O has been completed yet, we will NOT wait and immediately exit
the system call. In this example we simply do polling.
.RE
.TP
.BI iodepth_low \fR=\fPint
The low water mark indicating when to start filling the queue
again. Defaults to the same as \fBiodepth\fR, meaning that fio will
attempt to keep the queue full at all times. If \fBiodepth\fR is set to
e.g. 16 and \fBiodepth_low\fR is set to 4, then after fio has filled the queue of
16 requests, it will let the depth drain down to 4 before starting to fill
it again.
.TP
.BI serialize_overlap \fR=\fPbool
Serialize in-flight I/Os that might otherwise cause or suffer from data races.
When two or more I/Os are submitted simultaneously, there is no guarantee that
the I/Os will be processed or completed in the submitted order. Further, if
two or more of those I/Os are writes, any overlapping region between them can
become indeterminate/undefined on certain storage. These issues can cause
verification to fail erratically when at least one of the racing I/Os is
changing data and the overlapping region has a non-zero size. Setting
\fBserialize_overlap\fR tells fio to avoid provoking this behavior by explicitly
serializing in-flight I/Os that have a non-zero overlap. Note that setting
this option can reduce both performance and the \fBiodepth\fR achieved.
Additionally this option does not work when \fBio_submit_mode\fR is set to
offload. Default: false.
.TP
.BI io_submit_mode \fR=\fPstr
This option controls how fio submits the I/O to the I/O engine. The default
is `inline', which means that the fio job threads submit and reap I/O
directly. If set to `offload', the job threads will offload I/O submission
to a dedicated pool of I/O threads. This requires some coordination and thus
has a bit of extra overhead, especially for lower queue depth I/O where it
can increase latencies. The benefit is that fio can manage submission rates
independently of the device completion rates. This avoids skewed latency
reporting if I/O gets backed up on the device side (the coordinated omission
problem).
.SS "I/O rate"
.TP
.BI thinktime \fR=\fPtime
Stall the job for the specified period of time after an I/O has completed before issuing the
next. May be used to simulate processing being done by an application.
When the unit is omitted, the value is interpreted in microseconds. See
\fBthinktime_blocks\fR and \fBthinktime_spin\fR.
.TP
.BI thinktime_spin \fR=\fPtime
Only valid if \fBthinktime\fR is set \- pretend to spend CPU time doing
something with the data received, before falling back to sleeping for the
rest of the period specified by \fBthinktime\fR. When the unit is
omitted, the value is interpreted in microseconds.
.TP
.BI thinktime_blocks \fR=\fPint
Only valid if \fBthinktime\fR is set \- control how many blocks to issue,
before waiting \fBthinktime\fR usecs. If not set, defaults to 1 which will make
fio wait \fBthinktime\fR usecs after every block. This effectively makes any
queue depth setting redundant, since no more than 1 I/O will be queued
before we have to complete it and do our \fBthinktime\fR. In other words, this
setting effectively caps the queue depth if the latter is larger.
.TP
.BI rate \fR=\fPint[,int][,int]
Cap the bandwidth used by this job. The number is in bytes/sec, the normal
suffix rules apply. Comma\-separated values may be specified for reads,
writes, and trims as described in \fBblocksize\fR.
.RS
.P
For example, using `rate=1m,500k' would limit reads to 1MiB/sec and writes to
500KiB/sec. Capping only reads or writes can be done with `rate=,500k' or
`rate=500k,' where the former will only limit writes (to 500KiB/sec) and the
latter will only limit reads.
.RE
.TP
.BI rate_min \fR=\fPint[,int][,int]
Tell fio to do whatever it can to maintain at least this bandwidth. Failing
to meet this requirement will cause the job to exit. Comma\-separated values
may be specified for reads, writes, and trims as described in
\fBblocksize\fR.
.TP
.BI rate_iops \fR=\fPint[,int][,int]
Cap the bandwidth to this number of IOPS. Basically the same as
\fBrate\fR, just specified independently of bandwidth. If the job is
given a block size range instead of a fixed value, the smallest block size
is used as the metric. Comma\-separated values may be specified for reads,
writes, and trims as described in \fBblocksize\fR.
.TP
.BI rate_iops_min \fR=\fPint[,int][,int]
If fio doesn't meet this rate of I/O, it will cause the job to exit.
Comma\-separated values may be specified for reads, writes, and trims as
described in \fBblocksize\fR.
.TP
.BI rate_process \fR=\fPstr
This option controls how fio manages rated I/O submissions. The default is
`linear', which submits I/O in a linear fashion with fixed delays between
I/Os that gets adjusted based on I/O completion rates. If this is set to
`poisson', fio will submit I/O based on a more real world random request
flow, known as the Poisson process
(\fIhttps://en.wikipedia.org/wiki/Poisson_point_process\fR). The lambda will be
10^6 / IOPS for the given workload.
.TP
.BI rate_ignore_thinktime \fR=\fPbool
By default, fio will attempt to catch up to the specified rate setting, if any
kind of thinktime setting was used. If this option is set, then fio will
ignore the thinktime and continue doing IO at the specified rate, instead of
entering a catch-up mode after thinktime is done.
.SS "I/O latency"
.TP
.BI latency_target \fR=\fPtime
If set, fio will attempt to find the max performance point that the given
workload will run at while maintaining a latency below this target. When
the unit is omitted, the value is interpreted in microseconds. See
\fBlatency_window\fR and \fBlatency_percentile\fR.
.TP
.BI latency_window \fR=\fPtime
Used with \fBlatency_target\fR to specify the sample window that the job
is run at varying queue depths to test the performance. When the unit is
omitted, the value is interpreted in microseconds.
.TP
.BI latency_percentile \fR=\fPfloat
The percentage of I/Os that must fall within the criteria specified by
\fBlatency_target\fR and \fBlatency_window\fR. If not set, this
defaults to 100.0, meaning that all I/Os must be equal or below to the value
set by \fBlatency_target\fR.
.TP
.BI max_latency \fR=\fPtime
If set, fio will exit the job with an ETIMEDOUT error if it exceeds this
maximum latency. When the unit is omitted, the value is interpreted in
microseconds.
.TP
.BI rate_cycle \fR=\fPint
Average bandwidth for \fBrate\fR and \fBrate_min\fR over this number
of milliseconds. Defaults to 1000.
.SS "I/O replay"
.TP
.BI write_iolog \fR=\fPstr
Write the issued I/O patterns to the specified file. See
\fBread_iolog\fR. Specify a separate file for each job, otherwise the
iologs will be interspersed and the file may be corrupt.
.TP
.BI read_iolog \fR=\fPstr
Open an iolog with the specified filename and replay the I/O patterns it
contains. This can be used to store a workload and replay it sometime
later. The iolog given may also be a blktrace binary file, which allows fio
to replay a workload captured by blktrace. See
\fBblktrace\fR\|(8) for how to capture such logging data. For blktrace
replay, the file needs to be turned into a blkparse binary data file first
(`blkparse <device> \-o /dev/null \-d file_for_fio.bin').
You can specify a number of files by separating the names with a ':' character.
See the \fBfilename\fR option for information on how to escape ':' and '\'
characters within the file names. These files will be sequentially assigned to
job clones created by \fBnumjobs\fR.
.TP
.BI read_iolog_chunked \fR=\fPbool
Determines how iolog is read. If false (default) entire \fBread_iolog\fR will
be read at once. If selected true, input from iolog will be read gradually.
Useful when iolog is very large, or it is generated.
.TP
.BI replay_no_stall \fR=\fPbool
When replaying I/O with \fBread_iolog\fR the default behavior is to
attempt to respect the timestamps within the log and replay them with the
appropriate delay between IOPS. By setting this variable fio will not
respect the timestamps and attempt to replay them as fast as possible while
still respecting ordering. The result is the same I/O pattern to a given
device, but different timings.
.TP
.BI replay_time_scale \fR=\fPint
When replaying I/O with \fBread_iolog\fR, fio will honor the original timing
in the trace. With this option, it's possible to scale the time. It's a
percentage option, if set to 50 it means run at 50% the original IO rate in
the trace. If set to 200, run at twice the original IO rate. Defaults to 100.
.TP
.BI replay_redirect \fR=\fPstr
While replaying I/O patterns using \fBread_iolog\fR the default behavior
is to replay the IOPS onto the major/minor device that each IOP was recorded
from. This is sometimes undesirable because on a different machine those
major/minor numbers can map to a different device. Changing hardware on the
same system can also result in a different major/minor mapping.
\fBreplay_redirect\fR causes all I/Os to be replayed onto the single specified
device regardless of the device it was recorded
from. i.e. `replay_redirect=/dev/sdc' would cause all I/O
in the blktrace or iolog to be replayed onto `/dev/sdc'. This means
multiple devices will be replayed onto a single device, if the trace
contains multiple devices. If you want multiple devices to be replayed
concurrently to multiple redirected devices you must blkparse your trace
into separate traces and replay them with independent fio invocations.
Unfortunately this also breaks the strict time ordering between multiple
device accesses.
.TP
.BI replay_align \fR=\fPint
Force alignment of I/O offsets and lengths in a trace to this power of 2
value.
.TP
.BI replay_scale \fR=\fPint
Scale sector offsets down by this factor when replaying traces.
.SS "Threads, processes and job synchronization"
.TP
.BI replay_skip \fR=\fPstr
Sometimes it's useful to skip certain IO types in a replay trace. This could
be, for instance, eliminating the writes in the trace. Or not replaying the
trims/discards, if you are redirecting to a device that doesn't support them.
This option takes a comma separated list of read, write, trim, sync.
.TP
.BI thread
Fio defaults to creating jobs by using fork, however if this option is
given, fio will create jobs by using POSIX Threads' function
\fBpthread_create\fR\|(3) to create threads instead.
.TP
.BI wait_for \fR=\fPstr
If set, the current job won't be started until all workers of the specified
waitee job are done.
.\" ignore blank line here from HOWTO as it looks normal without it
\fBwait_for\fR operates on the job name basis, so there are a few
limitations. First, the waitee must be defined prior to the waiter job
(meaning no forward references). Second, if a job is being referenced as a
waitee, it must have a unique name (no duplicate waitees).
.TP
.BI nice \fR=\fPint
Run the job with the given nice value. See man \fBnice\fR\|(2).
.\" ignore blank line here from HOWTO as it looks normal without it
On Windows, values less than \-15 set the process class to "High"; \-1 through
\-15 set "Above Normal"; 1 through 15 "Below Normal"; and above 15 "Idle"
priority class.
.TP
.BI prio \fR=\fPint
Set the I/O priority value of this job. Linux limits us to a positive value
between 0 and 7, with 0 being the highest. See man
\fBionice\fR\|(1). Refer to an appropriate manpage for other operating
systems since meaning of priority may differ.
.TP
.BI prioclass \fR=\fPint
Set the I/O priority class. See man \fBionice\fR\|(1).
.TP
.BI cpus_allowed \fR=\fPstr
Controls the same options as \fBcpumask\fR, but accepts a textual
specification of the permitted CPUs instead and CPUs are indexed from 0. So
to use CPUs 0 and 5 you would specify `cpus_allowed=0,5'. This option also
allows a range of CPUs to be specified \-\- say you wanted a binding to CPUs
0, 5, and 8 to 15, you would set `cpus_allowed=0,5,8\-15'.
.RS
.P
On Windows, when `cpus_allowed' is unset only CPUs from fio's current
processor group will be used and affinity settings are inherited from the
system. An fio build configured to target Windows 7 makes options that set
CPUs processor group aware and values will set both the processor group
and a CPU from within that group. For example, on a system where processor
group 0 has 40 CPUs and processor group 1 has 32 CPUs, `cpus_allowed'
values between 0 and 39 will bind CPUs from processor group 0 and
`cpus_allowed' values between 40 and 71 will bind CPUs from processor
group 1. When using `cpus_allowed_policy=shared' all CPUs specified by a
single `cpus_allowed' option must be from the same processor group. For
Windows fio builds not built for Windows 7, CPUs will only be selected from
(and be relative to) whatever processor group fio happens to be running in
and CPUs from other processor groups cannot be used.
.RE
.TP
.BI cpus_allowed_policy \fR=\fPstr
Set the policy of how fio distributes the CPUs specified by
\fBcpus_allowed\fR or \fBcpumask\fR. Two policies are supported:
.RS
.RS
.TP
.B shared
All jobs will share the CPU set specified.
.TP
.B split
Each job will get a unique CPU from the CPU set.
.RE
.P
\fBshared\fR is the default behavior, if the option isn't specified. If
\fBsplit\fR is specified, then fio will will assign one cpu per job. If not
enough CPUs are given for the jobs listed, then fio will roundrobin the CPUs
in the set.
.RE
.TP
.BI cpumask \fR=\fPint
Set the CPU affinity of this job. The parameter given is a bit mask of
allowed CPUs the job may run on. So if you want the allowed CPUs to be 1
and 5, you would pass the decimal value of (1 << 1 | 1 << 5), or 34. See man
\fBsched_setaffinity\fR\|(2). This may not work on all supported
operating systems or kernel versions. This option doesn't work well for a
higher CPU count than what you can store in an integer mask, so it can only
control cpus 1\-32. For boxes with larger CPU counts, use
\fBcpus_allowed\fR.
.TP
.BI numa_cpu_nodes \fR=\fPstr
Set this job running on specified NUMA nodes' CPUs. The arguments allow
comma delimited list of cpu numbers, A\-B ranges, or `all'. Note, to enable
NUMA options support, fio must be built on a system with libnuma\-dev(el)
installed.
.TP
.BI numa_mem_policy \fR=\fPstr
Set this job's memory policy and corresponding NUMA nodes. Format of the
arguments:
.RS
.RS
.P
<mode>[:<nodelist>]
.RE
.P
`mode' is one of the following memory policies: `default', `prefer',
`bind', `interleave' or `local'. For `default' and `local' memory
policies, no node needs to be specified. For `prefer', only one node is
allowed. For `bind' and `interleave' the `nodelist' may be as
follows: a comma delimited list of numbers, A\-B ranges, or `all'.
.RE
.TP
.BI cgroup \fR=\fPstr
Add job to this control group. If it doesn't exist, it will be created. The
system must have a mounted cgroup blkio mount point for this to work. If
your system doesn't have it mounted, you can do so with:
.RS
.RS
.P
# mount \-t cgroup \-o blkio none /cgroup
.RE
.RE
.TP
.BI cgroup_weight \fR=\fPint
Set the weight of the cgroup to this value. See the documentation that comes
with the kernel, allowed values are in the range of 100..1000.
.TP
.BI cgroup_nodelete \fR=\fPbool
Normally fio will delete the cgroups it has created after the job
completion. To override this behavior and to leave cgroups around after the
job completion, set `cgroup_nodelete=1'. This can be useful if one wants
to inspect various cgroup files after job completion. Default: false.
.TP
.BI flow_id \fR=\fPint
The ID of the flow. If not specified, it defaults to being a global
flow. See \fBflow\fR.
.TP
.BI flow \fR=\fPint
Weight in token\-based flow control. If this value is used, then there is
a 'flow counter' which is used to regulate the proportion of activity between
two or more jobs. Fio attempts to keep this flow counter near zero. The
\fBflow\fR parameter stands for how much should be added or subtracted to the
flow counter on each iteration of the main I/O loop. That is, if one job has
`flow=8' and another job has `flow=\-1', then there will be a roughly 1:8
ratio in how much one runs vs the other.
.TP
.BI flow_watermark \fR=\fPint
The maximum value that the absolute value of the flow counter is allowed to
reach before the job must wait for a lower value of the counter.
.TP
.BI flow_sleep \fR=\fPint
The period of time, in microseconds, to wait after the flow watermark has
been exceeded before retrying operations.
.TP
.BI stonewall "\fR,\fB wait_for_previous"
Wait for preceding jobs in the job file to exit, before starting this
one. Can be used to insert serialization points in the job file. A stone
wall also implies starting a new reporting group, see
\fBgroup_reporting\fR.
.TP
.BI exitall
By default, fio will continue running all other jobs when one job finishes
but sometimes this is not the desired action. Setting \fBexitall\fR will
instead make fio terminate all other jobs when one job finishes.
.TP
.BI exec_prerun \fR=\fPstr
Before running this job, issue the command specified through
\fBsystem\fR\|(3). Output is redirected in a file called `jobname.prerun.txt'.
.TP
.BI exec_postrun \fR=\fPstr
After the job completes, issue the command specified though
\fBsystem\fR\|(3). Output is redirected in a file called `jobname.postrun.txt'.
.TP
.BI uid \fR=\fPint
Instead of running as the invoking user, set the user ID to this value
before the thread/process does any work.
.TP
.BI gid \fR=\fPint
Set group ID, see \fBuid\fR.
.SS "Verification"
.TP
.BI verify_only
Do not perform specified workload, only verify data still matches previous
invocation of this workload. This option allows one to check data multiple
times at a later date without overwriting it. This option makes sense only
for workloads that write data, and does not support workloads with the
\fBtime_based\fR option set.
.TP
.BI do_verify \fR=\fPbool
Run the verify phase after a write phase. Only valid if \fBverify\fR is
set. Default: true.
.TP
.BI verify \fR=\fPstr
If writing to a file, fio can verify the file contents after each iteration
of the job. Each verification method also implies verification of special
header, which is written to the beginning of each block. This header also
includes meta information, like offset of the block, block number, timestamp
when block was written, etc. \fBverify\fR can be combined with
\fBverify_pattern\fR option. The allowed values are:
.RS
.RS
.TP
.B md5
Use an md5 sum of the data area and store it in the header of
each block.
.TP
.B crc64
Use an experimental crc64 sum of the data area and store it in the
header of each block.
.TP
.B crc32c
Use a crc32c sum of the data area and store it in the header of
each block. This will automatically use hardware acceleration
(e.g. SSE4.2 on an x86 or CRC crypto extensions on ARM64) but will
fall back to software crc32c if none is found. Generally the
fastest checksum fio supports when hardware accelerated.
.TP
.B crc32c\-intel
Synonym for crc32c.
.TP
.B crc32
Use a crc32 sum of the data area and store it in the header of each
block.
.TP
.B crc16
Use a crc16 sum of the data area and store it in the header of each
block.
.TP
.B crc7
Use a crc7 sum of the data area and store it in the header of each
block.
.TP
.B xxhash
Use xxhash as the checksum function. Generally the fastest software
checksum that fio supports.
.TP
.B sha512
Use sha512 as the checksum function.
.TP
.B sha256
Use sha256 as the checksum function.
.TP
.B sha1
Use optimized sha1 as the checksum function.
.TP
.B sha3\-224
Use optimized sha3\-224 as the checksum function.
.TP
.B sha3\-256
Use optimized sha3\-256 as the checksum function.
.TP
.B sha3\-384
Use optimized sha3\-384 as the checksum function.
.TP
.B sha3\-512
Use optimized sha3\-512 as the checksum function.
.TP
.B meta
This option is deprecated, since now meta information is included in
generic verification header and meta verification happens by
default. For detailed information see the description of the
\fBverify\fR setting. This option is kept because of
compatibility's sake with old configurations. Do not use it.
.TP
.B pattern
Verify a strict pattern. Normally fio includes a header with some
basic information and checksumming, but if this option is set, only
the specific pattern set with \fBverify_pattern\fR is verified.
.TP
.B null
Only pretend to verify. Useful for testing internals with
`ioengine=null', not for much else.
.RE
.P
This option can be used for repeated burn\-in tests of a system to make sure
that the written data is also correctly read back. If the data direction
given is a read or random read, fio will assume that it should verify a
previously written file. If the data direction includes any form of write,
the verify will be of the newly written data.
.P
To avoid false verification errors, do not use the norandommap option when
verifying data with async I/O engines and I/O depths > 1.  Or use the
norandommap and the lfsr random generator together to avoid writing to the
same offset with muliple outstanding I/Os.
.RE
.TP
.BI verify_offset \fR=\fPint
Swap the verification header with data somewhere else in the block before
writing. It is swapped back before verifying.
.TP
.BI verify_interval \fR=\fPint
Write the verification header at a finer granularity than the
\fBblocksize\fR. It will be written for chunks the size of
\fBverify_interval\fR. \fBblocksize\fR should divide this evenly.
.TP
.BI verify_pattern \fR=\fPstr
If set, fio will fill the I/O buffers with this pattern. Fio defaults to
filling with totally random bytes, but sometimes it's interesting to fill
with a known pattern for I/O verification purposes. Depending on the width
of the pattern, fio will fill 1/2/3/4 bytes of the buffer at the time (it can
be either a decimal or a hex number). The \fBverify_pattern\fR if larger than
a 32\-bit quantity has to be a hex number that starts with either "0x" or
"0X". Use with \fBverify\fR. Also, \fBverify_pattern\fR supports %o
format, which means that for each block offset will be written and then
verified back, e.g.:
.RS
.RS
.P
verify_pattern=%o
.RE
.P
Or use combination of everything:
.RS
.P
verify_pattern=0xff%o"abcd"\-12
.RE
.RE
.TP
.BI verify_fatal \fR=\fPbool
Normally fio will keep checking the entire contents before quitting on a
block verification failure. If this option is set, fio will exit the job on
the first observed failure. Default: false.
.TP
.BI verify_dump \fR=\fPbool
If set, dump the contents of both the original data block and the data block
we read off disk to files. This allows later analysis to inspect just what
kind of data corruption occurred. Off by default.
.TP
.BI verify_async \fR=\fPint
Fio will normally verify I/O inline from the submitting thread. This option
takes an integer describing how many async offload threads to create for I/O
verification instead, causing fio to offload the duty of verifying I/O
contents to one or more separate threads. If using this offload option, even
sync I/O engines can benefit from using an \fBiodepth\fR setting higher
than 1, as it allows them to have I/O in flight while verifies are running.
Defaults to 0 async threads, i.e. verification is not asynchronous.
.TP
.BI verify_async_cpus \fR=\fPstr
Tell fio to set the given CPU affinity on the async I/O verification
threads. See \fBcpus_allowed\fR for the format used.
.TP
.BI verify_backlog \fR=\fPint
Fio will normally verify the written contents of a job that utilizes verify
once that job has completed. In other words, everything is written then
everything is read back and verified. You may want to verify continually
instead for a variety of reasons. Fio stores the meta data associated with
an I/O block in memory, so for large verify workloads, quite a bit of memory
would be used up holding this meta data. If this option is enabled, fio will
write only N blocks before verifying these blocks.
.TP
.BI verify_backlog_batch \fR=\fPint
Control how many blocks fio will verify if \fBverify_backlog\fR is
set. If not set, will default to the value of \fBverify_backlog\fR
(meaning the entire queue is read back and verified). If
\fBverify_backlog_batch\fR is less than \fBverify_backlog\fR then not all
blocks will be verified, if \fBverify_backlog_batch\fR is larger than
\fBverify_backlog\fR, some blocks will be verified more than once.
.TP
.BI verify_state_save \fR=\fPbool
When a job exits during the write phase of a verify workload, save its
current state. This allows fio to replay up until that point, if the verify
state is loaded for the verify read phase. The format of the filename is,
roughly:
.RS
.RS
.P
<type>\-<jobname>\-<jobindex>\-verify.state.
.RE
.P
<type> is "local" for a local run, "sock" for a client/server socket
connection, and "ip" (192.168.0.1, for instance) for a networked
client/server connection. Defaults to true.
.RE
.TP
.BI verify_state_load \fR=\fPbool
If a verify termination trigger was used, fio stores the current write state
of each thread. This can be used at verification time so that fio knows how
far it should verify. Without this information, fio will run a full
verification pass, according to the settings in the job file used. Default
false.
.TP
.BI trim_percentage \fR=\fPint
Number of verify blocks to discard/trim.
.TP
.BI trim_verify_zero \fR=\fPbool
Verify that trim/discarded blocks are returned as zeros.
.TP
.BI trim_backlog \fR=\fPint
Verify that trim/discarded blocks are returned as zeros.
.TP
.BI trim_backlog_batch \fR=\fPint
Trim this number of I/O blocks.
.TP
.BI experimental_verify \fR=\fPbool
Enable experimental verification.
.SS "Steady state"
.TP
.BI steadystate \fR=\fPstr:float "\fR,\fP ss" \fR=\fPstr:float
Define the criterion and limit for assessing steady state performance. The
first parameter designates the criterion whereas the second parameter sets
the threshold. When the criterion falls below the threshold for the
specified duration, the job will stop. For example, `iops_slope:0.1%' will
direct fio to terminate the job when the least squares regression slope
falls below 0.1% of the mean IOPS. If \fBgroup_reporting\fR is enabled
this will apply to all jobs in the group. Below is the list of available
steady state assessment criteria. All assessments are carried out using only
data from the rolling collection window. Threshold limits can be expressed
as a fixed value or as a percentage of the mean in the collection window.
.RS
.RS
.TP
.B iops
Collect IOPS data. Stop the job if all individual IOPS measurements
are within the specified limit of the mean IOPS (e.g., `iops:2'
means that all individual IOPS values must be within 2 of the mean,
whereas `iops:0.2%' means that all individual IOPS values must be
within 0.2% of the mean IOPS to terminate the job).
.TP
.B iops_slope
Collect IOPS data and calculate the least squares regression
slope. Stop the job if the slope falls below the specified limit.
.TP
.B bw
Collect bandwidth data. Stop the job if all individual bandwidth
measurements are within the specified limit of the mean bandwidth.
.TP
.B bw_slope
Collect bandwidth data and calculate the least squares regression
slope. Stop the job if the slope falls below the specified limit.
.RE
.RE
.TP
.BI steadystate_duration \fR=\fPtime "\fR,\fP ss_dur" \fR=\fPtime
A rolling window of this duration will be used to judge whether steady state
has been reached. Data will be collected once per second. The default is 0
which disables steady state detection. When the unit is omitted, the
value is interpreted in seconds.
.TP
.BI steadystate_ramp_time \fR=\fPtime "\fR,\fP ss_ramp" \fR=\fPtime
Allow the job to run for the specified duration before beginning data
collection for checking the steady state job termination criterion. The
default is 0. When the unit is omitted, the value is interpreted in seconds.
.SS "Measurements and reporting"
.TP
.BI per_job_logs \fR=\fPbool
If set, this generates bw/clat/iops log with per file private filenames. If
not set, jobs with identical names will share the log filename. Default:
true.
.TP
.BI group_reporting
It may sometimes be interesting to display statistics for groups of jobs as
a whole instead of for each individual job. This is especially true if
\fBnumjobs\fR is used; looking at individual thread/process output
quickly becomes unwieldy. To see the final report per\-group instead of
per\-job, use \fBgroup_reporting\fR. Jobs in a file will be part of the
same reporting group, unless if separated by a \fBstonewall\fR, or by
using \fBnew_group\fR.
.TP
.BI new_group
Start a new reporting group. See: \fBgroup_reporting\fR. If not given,
all jobs in a file will be part of the same reporting group, unless
separated by a \fBstonewall\fR.
.TP
.BI stats \fR=\fPbool
By default, fio collects and shows final output results for all jobs
that run. If this option is set to 0, then fio will ignore it in
the final stat output.
.TP
.BI write_bw_log \fR=\fPstr
If given, write a bandwidth log for this job. Can be used to store data of
the bandwidth of the jobs in their lifetime.
.RS
.P
If no str argument is given, the default filename of
`jobname_type.x.log' is used. Even when the argument is given, fio
will still append the type of log. So if one specifies:
.RS
.P
write_bw_log=foo
.RE
.P
The actual log name will be `foo_bw.x.log' where `x' is the index
of the job (1..N, where N is the number of jobs). If
\fBper_job_logs\fR is false, then the filename will not include the
`.x` job index.
.P
The included \fBfio_generate_plots\fR script uses gnuplot to turn these
text files into nice graphs. See the \fBLOG FILE FORMATS\fR section for how data is
structured within the file.
.RE
.TP
.BI write_lat_log \fR=\fPstr
Same as \fBwrite_bw_log\fR, except this option creates I/O
submission (e.g., `name_slat.x.log'), completion (e.g.,
`name_clat.x.log'), and total (e.g., `name_lat.x.log') latency
files instead. See \fBwrite_bw_log\fR for details about the
filename format and the \fBLOG FILE FORMATS\fR section for how data is structured
within the files.
.TP
.BI write_hist_log \fR=\fPstr
Same as \fBwrite_bw_log\fR but writes an I/O completion latency
histogram file (e.g., `name_hist.x.log') instead. Note that this
file will be empty unless \fBlog_hist_msec\fR has also been set.
See \fBwrite_bw_log\fR for details about the filename format and
the \fBLOG FILE FORMATS\fR section for how data is structured
within the file.
.TP
.BI write_iops_log \fR=\fPstr
Same as \fBwrite_bw_log\fR, but writes an IOPS file (e.g.
`name_iops.x.log`) instead. Because fio defaults to individual
I/O logging, the value entry in the IOPS log will be 1 unless windowed
logging (see \fBlog_avg_msec\fR) has been enabled. See
\fBwrite_bw_log\fR for details about the filename format and \fBLOG
FILE FORMATS\fR for how data is structured within the file.
.TP
.BI log_avg_msec \fR=\fPint
By default, fio will log an entry in the iops, latency, or bw log for every
I/O that completes. When writing to the disk log, that can quickly grow to a
very large size. Setting this option makes fio average the each log entry
over the specified period of time, reducing the resolution of the log. See
\fBlog_max_value\fR as well. Defaults to 0, logging all entries.
Also see \fBLOG FILE FORMATS\fR section.
.TP
.BI log_hist_msec \fR=\fPint
Same as \fBlog_avg_msec\fR, but logs entries for completion latency
histograms. Computing latency percentiles from averages of intervals using
\fBlog_avg_msec\fR is inaccurate. Setting this option makes fio log
histogram entries over the specified period of time, reducing log sizes for
high IOPS devices while retaining percentile accuracy. See
\fBlog_hist_coarseness\fR and \fBwrite_hist_log\fR as well.
Defaults to 0, meaning histogram logging is disabled.
.TP
.BI log_hist_coarseness \fR=\fPint
Integer ranging from 0 to 6, defining the coarseness of the resolution of
the histogram logs enabled with \fBlog_hist_msec\fR. For each increment
in coarseness, fio outputs half as many bins. Defaults to 0, for which
histogram logs contain 1216 latency bins. See \fBLOG FILE FORMATS\fR section.
.TP
.BI log_max_value \fR=\fPbool
If \fBlog_avg_msec\fR is set, fio logs the average over that window. If
you instead want to log the maximum value, set this option to 1. Defaults to
0, meaning that averaged values are logged.
.TP
.BI log_offset \fR=\fPbool
If this is set, the iolog options will include the byte offset for the I/O
entry as well as the other data values. Defaults to 0 meaning that
offsets are not present in logs. Also see \fBLOG FILE FORMATS\fR section.
.TP
.BI log_compression \fR=\fPint
If this is set, fio will compress the I/O logs as it goes, to keep the
memory footprint lower. When a log reaches the specified size, that chunk is
removed and compressed in the background. Given that I/O logs are fairly
highly compressible, this yields a nice memory savings for longer runs. The
downside is that the compression will consume some background CPU cycles, so
it may impact the run. This, however, is also true if the logging ends up
consuming most of the system memory. So pick your poison. The I/O logs are
saved normally at the end of a run, by decompressing the chunks and storing
them in the specified log file. This feature depends on the availability of
zlib.
.TP
.BI log_compression_cpus \fR=\fPstr
Define the set of CPUs that are allowed to handle online log compression for
the I/O jobs. This can provide better isolation between performance
sensitive jobs, and background compression work. See \fBcpus_allowed\fR for
the format used.
.TP
.BI log_store_compressed \fR=\fPbool
If set, fio will store the log files in a compressed format. They can be
decompressed with fio, using the \fB\-\-inflate\-log\fR command line
parameter. The files will be stored with a `.fz' suffix.
.TP
.BI log_unix_epoch \fR=\fPbool
If set, fio will log Unix timestamps to the log files produced by enabling
write_type_log for each log type, instead of the default zero\-based
timestamps.
.TP
.BI block_error_percentiles \fR=\fPbool
If set, record errors in trim block\-sized units from writes and trims and
output a histogram of how many trims it took to get to errors, and what kind
of error was encountered.
.TP
.BI bwavgtime \fR=\fPint
Average the calculated bandwidth over the given time. Value is specified in
milliseconds. If the job also does bandwidth logging through
\fBwrite_bw_log\fR, then the minimum of this option and
\fBlog_avg_msec\fR will be used. Default: 500ms.
.TP
.BI iopsavgtime \fR=\fPint
Average the calculated IOPS over the given time. Value is specified in
milliseconds. If the job also does IOPS logging through
\fBwrite_iops_log\fR, then the minimum of this option and
\fBlog_avg_msec\fR will be used. Default: 500ms.
.TP
.BI disk_util \fR=\fPbool
Generate disk utilization statistics, if the platform supports it.
Default: true.
.TP
.BI disable_lat \fR=\fPbool
Disable measurements of total latency numbers. Useful only for cutting back
the number of calls to \fBgettimeofday\fR\|(2), as that does impact
performance at really high IOPS rates. Note that to really get rid of a
large amount of these calls, this option must be used with
\fBdisable_slat\fR and \fBdisable_bw_measurement\fR as well.
.TP
.BI disable_clat \fR=\fPbool
Disable measurements of completion latency numbers. See
\fBdisable_lat\fR.
.TP
.BI disable_slat \fR=\fPbool
Disable measurements of submission latency numbers. See
\fBdisable_lat\fR.
.TP
.BI disable_bw_measurement \fR=\fPbool "\fR,\fP disable_bw" \fR=\fPbool
Disable measurements of throughput/bandwidth numbers. See
\fBdisable_lat\fR.
.TP
.BI clat_percentiles \fR=\fPbool
Enable the reporting of percentiles of completion latencies. This option is
mutually exclusive with \fBlat_percentiles\fR.
.TP
.BI lat_percentiles \fR=\fPbool
Enable the reporting of percentiles of I/O latencies. This is similar to
\fBclat_percentiles\fR, except that this includes the submission latency.
This option is mutually exclusive with \fBclat_percentiles\fR.
.TP
.BI percentile_list \fR=\fPfloat_list
Overwrite the default list of percentiles for completion latencies and the
block error histogram. Each number is a floating number in the range
(0,100], and the maximum length of the list is 20. Use ':' to separate the
numbers, and list the numbers in ascending order. For example,
`\-\-percentile_list=99.5:99.9' will cause fio to report the values of
completion latency below which 99.5% and 99.9% of the observed latencies
fell, respectively.
.TP
.BI significant_figures \fR=\fPint
If using \fB\-\-output\-format\fR of `normal', set the significant figures
to this value. Higher values will yield more precise IOPS and throughput
units, while lower values will round. Requires a minimum value of 1 and a
maximum value of 10. Defaults to 4.
.SS "Error handling"
.TP
.BI exitall_on_error
When one job finishes in error, terminate the rest. The default is to wait
for each job to finish.
.TP
.BI continue_on_error \fR=\fPstr
Normally fio will exit the job on the first observed failure. If this option
is set, fio will continue the job when there is a 'non\-fatal error' (EIO or
EILSEQ) until the runtime is exceeded or the I/O size specified is
completed. If this option is used, there are two more stats that are
appended, the total error count and the first error. The error field given
in the stats is the first error that was hit during the run.
The allowed values are:
.RS
.RS
.TP
.B none
Exit on any I/O or verify errors.
.TP
.B read
Continue on read errors, exit on all others.
.TP
.B write
Continue on write errors, exit on all others.
.TP
.B io
Continue on any I/O error, exit on all others.
.TP
.B verify
Continue on verify errors, exit on all others.
.TP
.B all
Continue on all errors.
.TP
.B 0
Backward\-compatible alias for 'none'.
.TP
.B 1
Backward\-compatible alias for 'all'.
.RE
.RE
.TP
.BI ignore_error \fR=\fPstr
Sometimes you want to ignore some errors during test in that case you can
specify error list for each error type, instead of only being able to
ignore the default 'non\-fatal error' using \fBcontinue_on_error\fR.
`ignore_error=READ_ERR_LIST,WRITE_ERR_LIST,VERIFY_ERR_LIST' errors for
given error type is separated with ':'. Error may be symbol ('ENOSPC', 'ENOMEM')
or integer. Example:
.RS
.RS
.P
ignore_error=EAGAIN,ENOSPC:122
.RE
.P
This option will ignore EAGAIN from READ, and ENOSPC and 122(EDQUOT) from
WRITE. This option works by overriding \fBcontinue_on_error\fR with
the list of errors for each error type if any.
.RE
.TP
.BI error_dump \fR=\fPbool
If set dump every error even if it is non fatal, true by default. If
disabled only fatal error will be dumped.
.SS "Running predefined workloads"
Fio includes predefined profiles that mimic the I/O workloads generated by
other tools.
.TP
.BI profile \fR=\fPstr
The predefined workload to run. Current profiles are:
.RS
.RS
.TP
.B tiobench
Threaded I/O bench (tiotest/tiobench) like workload.
.TP
.B act
Aerospike Certification Tool (ACT) like workload.
.RE
.RE
.P
To view a profile's additional options use \fB\-\-cmdhelp\fR after specifying
the profile. For example:
.RS
.TP
$ fio \-\-profile=act \-\-cmdhelp
.RE
.SS "Act profile options"
.TP
.BI device\-names \fR=\fPstr
Devices to use.
.TP
.BI load \fR=\fPint
ACT load multiplier. Default: 1.
.TP
.BI test\-duration\fR=\fPtime
How long the entire test takes to run. When the unit is omitted, the value
is given in seconds. Default: 24h.
.TP
.BI threads\-per\-queue\fR=\fPint
Number of read I/O threads per device. Default: 8.
.TP
.BI read\-req\-num\-512\-blocks\fR=\fPint
Number of 512B blocks to read at the time. Default: 3.
.TP
.BI large\-block\-op\-kbytes\fR=\fPint
Size of large block ops in KiB (writes). Default: 131072.
.TP
.BI prep
Set to run ACT prep phase.
.SS "Tiobench profile options"
.TP
.BI size\fR=\fPstr
Size in MiB.
.TP
.BI block\fR=\fPint
Block size in bytes. Default: 4096.
.TP
.BI numruns\fR=\fPint
Number of runs.
.TP
.BI dir\fR=\fPstr
Test directory.
.TP
.BI threads\fR=\fPint
Number of threads.
.SH OUTPUT
Fio spits out a lot of output. While running, fio will display the status of the
jobs created. An example of that would be:
.P
.nf
		Jobs: 1 (f=1): [_(1),M(1)][24.8%][r=20.5MiB/s,w=23.5MiB/s][r=82,w=94 IOPS][eta 01m:31s]
.fi
.P
The characters inside the first set of square brackets denote the current status of
each thread. The first character is the first job defined in the job file, and so
forth. The possible values (in typical life cycle order) are:
.RS
.TP
.PD 0
.B P
Thread setup, but not started.
.TP
.B C
Thread created.
.TP
.B I
Thread initialized, waiting or generating necessary data.
.TP
.B p
Thread running pre\-reading file(s).
.TP
.B /
Thread is in ramp period.
.TP
.B R
Running, doing sequential reads.
.TP
.B r
Running, doing random reads.
.TP
.B W
Running, doing sequential writes.
.TP
.B w
Running, doing random writes.
.TP
.B M
Running, doing mixed sequential reads/writes.
.TP
.B m
Running, doing mixed random reads/writes.
.TP
.B D
Running, doing sequential trims.
.TP
.B d
Running, doing random trims.
.TP
.B F
Running, currently waiting for \fBfsync\fR\|(2).
.TP
.B V
Running, doing verification of written data.
.TP
.B f
Thread finishing.
.TP
.B E
Thread exited, not reaped by main thread yet.
.TP
.B \-
Thread reaped.
.TP
.B X
Thread reaped, exited with an error.
.TP
.B K
Thread reaped, exited due to signal.
.PD
.RE
.P
Fio will condense the thread string as not to take up more space on the command
line than needed. For instance, if you have 10 readers and 10 writers running,
the output would look like this:
.P
.nf
		Jobs: 20 (f=20): [R(10),W(10)][4.0%][r=20.5MiB/s,w=23.5MiB/s][r=82,w=94 IOPS][eta 57m:36s]
.fi
.P
Note that the status string is displayed in order, so it's possible to tell which of
the jobs are currently doing what. In the example above this means that jobs 1\-\-10
are readers and 11\-\-20 are writers.
.P
The other values are fairly self explanatory \-\- number of threads currently
running and doing I/O, the number of currently open files (f=), the estimated
completion percentage, the rate of I/O since last check (read speed listed first,
then write speed and optionally trim speed) in terms of bandwidth and IOPS,
and time to completion for the current running group. It's impossible to estimate
runtime of the following groups (if any).
.P
When fio is done (or interrupted by Ctrl\-C), it will show the data for
each thread, group of threads, and disks in that order. For each overall thread (or
group) the output looks like:
.P
.nf
		Client1: (groupid=0, jobs=1): err= 0: pid=16109: Sat Jun 24 12:07:54 2017
		  write: IOPS=88, BW=623KiB/s (638kB/s)(30.4MiB/50032msec)
		    slat (nsec): min=500, max=145500, avg=8318.00, stdev=4781.50
		    clat (usec): min=170, max=78367, avg=4019.02, stdev=8293.31
		     lat (usec): min=174, max=78375, avg=4027.34, stdev=8291.79
		    clat percentiles (usec):
		     |  1.00th=[  302],  5.00th=[  326], 10.00th=[  343], 20.00th=[  363],
		     | 30.00th=[  392], 40.00th=[  404], 50.00th=[  416], 60.00th=[  445],
		     | 70.00th=[  816], 80.00th=[ 6718], 90.00th=[12911], 95.00th=[21627],
		     | 99.00th=[43779], 99.50th=[51643], 99.90th=[68682], 99.95th=[72877],
		     | 99.99th=[78119]
		   bw (  KiB/s): min=  532, max=  686, per=0.10%, avg=622.87, stdev=24.82, samples=  100
		   iops        : min=   76, max=   98, avg=88.98, stdev= 3.54, samples=  100
		  lat (usec)   : 250=0.04%, 500=64.11%, 750=4.81%, 1000=2.79%
		  lat (msec)   : 2=4.16%, 4=1.84%, 10=4.90%, 20=11.33%, 50=5.37%
		  lat (msec)   : 100=0.65%
		  cpu          : usr=0.27%, sys=0.18%, ctx=12072, majf=0, minf=21
		  IO depths    : 1=85.0%, 2=13.1%, 4=1.8%, 8=0.1%, 16=0.0%, 32=0.0%, >=64=0.0%
		     submit    : 0=0.0%, 4=100.0%, 8=0.0%, 16=0.0%, 32=0.0%, 64=0.0%, >=64=0.0%
		     complete  : 0=0.0%, 4=100.0%, 8=0.0%, 16=0.0%, 32=0.0%, 64=0.0%, >=64=0.0%
		     issued rwt: total=0,4450,0, short=0,0,0, dropped=0,0,0
		     latency   : target=0, window=0, percentile=100.00%, depth=8
.fi
.P
The job name (or first job's name when using \fBgroup_reporting\fR) is printed,
along with the group id, count of jobs being aggregated, last error id seen (which
is 0 when there are no errors), pid/tid of that thread and the time the job/group
completed. Below are the I/O statistics for each data direction performed (showing
writes in the example above). In the order listed, they denote:
.RS
.TP
.B read/write/trim
The string before the colon shows the I/O direction the statistics
are for. \fIIOPS\fR is the average I/Os performed per second. \fIBW\fR
is the average bandwidth rate shown as: value in power of 2 format
(value in power of 10 format). The last two values show: (total
I/O performed in power of 2 format / \fIruntime\fR of that thread).
.TP
.B slat
Submission latency (\fImin\fR being the minimum, \fImax\fR being the
maximum, \fIavg\fR being the average, \fIstdev\fR being the standard
deviation). This is the time it took to submit the I/O. For
sync I/O this row is not displayed as the slat is really the
completion latency (since queue/complete is one operation there).
This value can be in nanoseconds, microseconds or milliseconds \-\-\-
fio will choose the most appropriate base and print that (in the
example above nanoseconds was the best scale). Note: in \fB\-\-minimal\fR mode
latencies are always expressed in microseconds.
.TP
.B clat
Completion latency. Same names as slat, this denotes the time from
submission to completion of the I/O pieces. For sync I/O, clat will
usually be equal (or very close) to 0, as the time from submit to
complete is basically just CPU time (I/O has already been done, see slat
explanation).
.TP
.B lat
Total latency. Same names as slat and clat, this denotes the time from
when fio created the I/O unit to completion of the I/O operation.
.TP
.B bw
Bandwidth statistics based on samples. Same names as the xlat stats,
but also includes the number of samples taken (\fIsamples\fR) and an
approximate percentage of total aggregate bandwidth this thread
received in its group (\fIper\fR). This last value is only really
useful if the threads in this group are on the same disk, since they
are then competing for disk access.
.TP
.B iops
IOPS statistics based on samples. Same names as \fBbw\fR.
.TP
.B lat (nsec/usec/msec)
The distribution of I/O completion latencies. This is the time from when
I/O leaves fio and when it gets completed. Unlike the separate
read/write/trim sections above, the data here and in the remaining
sections apply to all I/Os for the reporting group. 250=0.04% means that
0.04% of the I/Os completed in under 250us. 500=64.11% means that 64.11%
of the I/Os required 250 to 499us for completion.
.TP
.B cpu
CPU usage. User and system time, along with the number of context
switches this thread went through, usage of system and user time, and
finally the number of major and minor page faults. The CPU utilization
numbers are averages for the jobs in that reporting group, while the
context and fault counters are summed.
.TP
.B IO depths
The distribution of I/O depths over the job lifetime. The numbers are
divided into powers of 2 and each entry covers depths from that value
up to those that are lower than the next entry \-\- e.g., 16= covers
depths from 16 to 31. Note that the range covered by a depth
distribution entry can be different to the range covered by the
equivalent \fBsubmit\fR/\fBcomplete\fR distribution entry.
.TP
.B IO submit
How many pieces of I/O were submitting in a single submit call. Each
entry denotes that amount and below, until the previous entry \-\- e.g.,
16=100% means that we submitted anywhere between 9 to 16 I/Os per submit
call. Note that the range covered by a \fBsubmit\fR distribution entry can
be different to the range covered by the equivalent depth distribution
entry.
.TP
.B IO complete
Like the above \fBsubmit\fR number, but for completions instead.
.TP
.B IO issued rwt
The number of \fBread/write/trim\fR requests issued, and how many of them were
short or dropped.
.TP
.B IO latency
These values are for \fBlatency_target\fR and related options. When
these options are engaged, this section describes the I/O depth required
to meet the specified latency target.
.RE
.P
After each client has been listed, the group statistics are printed. They
will look like this:
.P
.nf
		Run status group 0 (all jobs):
		   READ: bw=20.9MiB/s (21.9MB/s), 10.4MiB/s\-10.8MiB/s (10.9MB/s\-11.3MB/s), io=64.0MiB (67.1MB), run=2973\-3069msec
		  WRITE: bw=1231KiB/s (1261kB/s), 616KiB/s\-621KiB/s (630kB/s\-636kB/s), io=64.0MiB (67.1MB), run=52747\-53223msec
.fi
.P
For each data direction it prints:
.RS
.TP
.B bw
Aggregate bandwidth of threads in this group followed by the
minimum and maximum bandwidth of all the threads in this group.
Values outside of brackets are power\-of\-2 format and those
within are the equivalent value in a power\-of\-10 format.
.TP
.B io
Aggregate I/O performed of all threads in this group. The
format is the same as \fBbw\fR.
.TP
.B run
The smallest and longest runtimes of the threads in this group.
.RE
.P
And finally, the disk statistics are printed. This is Linux specific.
They will look like this:
.P
.nf
		  Disk stats (read/write):
		    sda: ios=16398/16511, merge=30/162, ticks=6853/819634, in_queue=826487, util=100.00%
.fi
.P
Each value is printed for both reads and writes, with reads first. The
numbers denote:
.RS
.TP
.B ios
Number of I/Os performed by all groups.
.TP
.B merge
Number of merges performed by the I/O scheduler.
.TP
.B ticks
Number of ticks we kept the disk busy.
.TP
.B in_queue
Total time spent in the disk queue.
.TP
.B util
The disk utilization. A value of 100% means we kept the disk
busy constantly, 50% would be a disk idling half of the time.
.RE
.P
It is also possible to get fio to dump the current output while it is running,
without terminating the job. To do that, send fio the USR1 signal. You can
also get regularly timed dumps by using the \fB\-\-status\-interval\fR
parameter, or by creating a file in `/tmp' named
`fio\-dump\-status'. If fio sees this file, it will unlink it and dump the
current output status.
.SH TERSE OUTPUT
For scripted usage where you typically want to generate tables or graphs of the
results, fio can output the results in a semicolon separated format. The format
is one long line of values, such as:
.P
.nf
		2;card0;0;0;7139336;121836;60004;1;10109;27.932460;116.933948;220;126861;3495.446807;1085.368601;226;126864;3523.635629;1089.012448;24063;99944;50.275485%;59818.274627;5540.657370;7155060;122104;60004;1;8338;29.086342;117.839068;388;128077;5032.488518;1234.785715;391;128085;5061.839412;1236.909129;23436;100928;50.287926%;59964.832030;5644.844189;14.595833%;19.394167%;123706;0;7313;0.1%;0.1%;0.1%;0.1%;0.1%;0.1%;100.0%;0.00%;0.00%;0.00%;0.00%;0.00%;0.00%;0.01%;0.02%;0.05%;0.16%;6.04%;40.40%;52.68%;0.64%;0.01%;0.00%;0.01%;0.00%;0.00%;0.00%;0.00%;0.00%
		A description of this job goes here.
.fi
.P
The job description (if provided) follows on a second line.
.P
To enable terse output, use the \fB\-\-minimal\fR or
`\-\-output\-format=terse' command line options. The
first value is the version of the terse output format. If the output has to be
changed for some reason, this number will be incremented by 1 to signify that
change.
.P
Split up, the format is as follows (comments in brackets denote when a
field was introduced or whether it's specific to some terse version):
.P
.nf
			terse version, fio version [v3], jobname, groupid, error
.fi
.RS
.P
.B
READ status:
.RE
.P
.nf
			Total IO (KiB), bandwidth (KiB/sec), IOPS, runtime (msec)
			Submission latency: min, max, mean, stdev (usec)
			Completion latency: min, max, mean, stdev (usec)
			Completion latency percentiles: 20 fields (see below)
			Total latency: min, max, mean, stdev (usec)
			Bw (KiB/s): min, max, aggregate percentage of total, mean, stdev, number of samples [v5]
			IOPS [v5]: min, max, mean, stdev, number of samples
.fi
.RS
.P
.B
WRITE status:
.RE
.P
.nf
			Total IO (KiB), bandwidth (KiB/sec), IOPS, runtime (msec)
			Submission latency: min, max, mean, stdev (usec)
			Completion latency: min, max, mean, stdev (usec)
			Completion latency percentiles: 20 fields (see below)
			Total latency: min, max, mean, stdev (usec)
			Bw (KiB/s): min, max, aggregate percentage of total, mean, stdev, number of samples [v5]
			IOPS [v5]: min, max, mean, stdev, number of samples
.fi
.RS
.P
.B
TRIM status [all but version 3]:
.RE
.P
.nf
			Fields are similar to \fBREAD/WRITE\fR status.
.fi
.RS
.P
.B
CPU usage:
.RE
.P
.nf
			user, system, context switches, major faults, minor faults
.fi
.RS
.P
.B
I/O depths:
.RE
.P
.nf
			<=1, 2, 4, 8, 16, 32, >=64
.fi
.RS
.P
.B
I/O latencies microseconds:
.RE
.P
.nf
			<=2, 4, 10, 20, 50, 100, 250, 500, 750, 1000
.fi
.RS
.P
.B
I/O latencies milliseconds:
.RE
.P
.nf
			<=2, 4, 10, 20, 50, 100, 250, 500, 750, 1000, 2000, >=2000
.fi
.RS
.P
.B
Disk utilization [v3]:
.RE
.P
.nf
			disk name, read ios, write ios, read merges, write merges, read ticks, write ticks, time spent in queue, disk utilization percentage
.fi
.RS
.P
.B
Additional Info (dependent on continue_on_error, default off):
.RE
.P
.nf
			total # errors, first error code
.fi
.RS
.P
.B
Additional Info (dependent on description being set):
.RE
.P
.nf
			Text description
.fi
.P
Completion latency percentiles can be a grouping of up to 20 sets, so for the
terse output fio writes all of them. Each field will look like this:
.P
.nf
		1.00%=6112
.fi
.P
which is the Xth percentile, and the `usec' latency associated with it.
.P
For \fBDisk utilization\fR, all disks used by fio are shown. So for each disk there
will be a disk utilization section.
.P
Below is a single line containing short names for each of the fields in the
minimal output v3, separated by semicolons:
.P
.nf
		terse_version_3;fio_version;jobname;groupid;error;read_kb;read_bandwidth;read_iops;read_runtime_ms;read_slat_min;read_slat_max;read_slat_mean;read_slat_dev;read_clat_min;read_clat_max;read_clat_mean;read_clat_dev;read_clat_pct01;read_clat_pct02;read_clat_pct03;read_clat_pct04;read_clat_pct05;read_clat_pct06;read_clat_pct07;read_clat_pct08;read_clat_pct09;read_clat_pct10;read_clat_pct11;read_clat_pct12;read_clat_pct13;read_clat_pct14;read_clat_pct15;read_clat_pct16;read_clat_pct17;read_clat_pct18;read_clat_pct19;read_clat_pct20;read_tlat_min;read_lat_max;read_lat_mean;read_lat_dev;read_bw_min;read_bw_max;read_bw_agg_pct;read_bw_mean;read_bw_dev;write_kb;write_bandwidth;write_iops;write_runtime_ms;write_slat_min;write_slat_max;write_slat_mean;write_slat_dev;write_clat_min;write_clat_max;write_clat_mean;write_clat_dev;write_clat_pct01;write_clat_pct02;write_clat_pct03;write_clat_pct04;write_clat_pct05;write_clat_pct06;write_clat_pct07;write_clat_pct08;write_clat_pct09;write_clat_pct10;write_clat_pct11;write_clat_pct12;write_clat_pct13;write_clat_pct14;write_clat_pct15;write_clat_pct16;write_clat_pct17;write_clat_pct18;write_clat_pct19;write_clat_pct20;write_tlat_min;write_lat_max;write_lat_mean;write_lat_dev;write_bw_min;write_bw_max;write_bw_agg_pct;write_bw_mean;write_bw_dev;cpu_user;cpu_sys;cpu_csw;cpu_mjf;cpu_minf;iodepth_1;iodepth_2;iodepth_4;iodepth_8;iodepth_16;iodepth_32;iodepth_64;lat_2us;lat_4us;lat_10us;lat_20us;lat_50us;lat_100us;lat_250us;lat_500us;lat_750us;lat_1000us;lat_2ms;lat_4ms;lat_10ms;lat_20ms;lat_50ms;lat_100ms;lat_250ms;lat_500ms;lat_750ms;lat_1000ms;lat_2000ms;lat_over_2000ms;disk_name;disk_read_iops;disk_write_iops;disk_read_merges;disk_write_merges;disk_read_ticks;write_ticks;disk_queue_time;disk_util
.fi
.SH JSON OUTPUT
The \fBjson\fR output format is intended to be both human readable and convenient
for automated parsing. For the most part its sections mirror those of the
\fBnormal\fR output. The \fBruntime\fR value is reported in msec and the \fBbw\fR value is
reported in 1024 bytes per second units.
.fi
.SH JSON+ OUTPUT
The \fBjson+\fR output format is identical to the \fBjson\fR output format except that it
adds a full dump of the completion latency bins. Each \fBbins\fR object contains a
set of (key, value) pairs where keys are latency durations and values count how
many I/Os had completion latencies of the corresponding duration. For example,
consider:
.RS
.P
"bins" : { "87552" : 1, "89600" : 1, "94720" : 1, "96768" : 1, "97792" : 1, "99840" : 1, "100864" : 2, "103936" : 6, "104960" : 534, "105984" : 5995, "107008" : 7529, ... }
.RE
.P
This data indicates that one I/O required 87,552ns to complete, two I/Os required
100,864ns to complete, and 7529 I/Os required 107,008ns to complete.
.P
Also included with fio is a Python script \fBfio_jsonplus_clat2csv\fR that takes
json+ output and generates CSV\-formatted latency data suitable for plotting.
.P
The latency durations actually represent the midpoints of latency intervals.
For details refer to `stat.h' in the fio source.
.SH TRACE FILE FORMAT
There are two trace file format that you can encounter. The older (v1) format is
unsupported since version 1.20\-rc3 (March 2008). It will still be described
below in case that you get an old trace and want to understand it.
.P
In any case the trace is a simple text file with a single action per line.
.TP
.B Trace file format v1
Each line represents a single I/O action in the following format:
.RS
.RS
.P
rw, offset, length
.RE
.P
where `rw=0/1' for read/write, and the `offset' and `length' entries being in bytes.
.P
This format is not supported in fio versions >= 1.20\-rc3.
.RE
.TP
.B Trace file format v2
The second version of the trace file format was added in fio version 1.17. It
allows to access more then one file per trace and has a bigger set of possible
file actions.
.RS
.P
The first line of the trace file has to be:
.RS
.P
"fio version 2 iolog"
.RE
.P
Following this can be lines in two different formats, which are described below.
.P
.B
The file management format:
.RS
filename action
.P
The `filename' is given as an absolute path. The `action' can be one of these:
.RS
.TP
.B add
Add the given `filename' to the trace.
.TP
.B open
Open the file with the given `filename'. The `filename' has to have
been added with the \fBadd\fR action before.
.TP
.B close
Close the file with the given `filename'. The file has to have been
\fBopen\fRed before.
.RE
.RE
.P
.B
The file I/O action format:
.RS
filename action offset length
.P
The `filename' is given as an absolute path, and has to have been \fBadd\fRed and
\fBopen\fRed before it can be used with this format. The `offset' and `length' are
given in bytes. The `action' can be one of these:
.RS
.TP
.B wait
Wait for `offset' microseconds. Everything below 100 is discarded.
The time is relative to the previous `wait' statement.
.TP
.B read
Read `length' bytes beginning from `offset'.
.TP
.B write
Write `length' bytes beginning from `offset'.
.TP
.B sync
\fBfsync\fR\|(2) the file.
.TP
.B datasync
\fBfdatasync\fR\|(2) the file.
.TP
.B trim
Trim the given file from the given `offset' for `length' bytes.
.RE
.RE
.SH CPU IDLENESS PROFILING
In some cases, we want to understand CPU overhead in a test. For example, we
test patches for the specific goodness of whether they reduce CPU usage.
Fio implements a balloon approach to create a thread per CPU that runs at idle
priority, meaning that it only runs when nobody else needs the cpu.
By measuring the amount of work completed by the thread, idleness of each CPU
can be derived accordingly.
.P
An unit work is defined as touching a full page of unsigned characters. Mean and
standard deviation of time to complete an unit work is reported in "unit work"
section. Options can be chosen to report detailed percpu idleness or overall
system idleness by aggregating percpu stats.
.SH VERIFICATION AND TRIGGERS
Fio is usually run in one of two ways, when data verification is done. The first
is a normal write job of some sort with verify enabled. When the write phase has
completed, fio switches to reads and verifies everything it wrote. The second
model is running just the write phase, and then later on running the same job
(but with reads instead of writes) to repeat the same I/O patterns and verify
the contents. Both of these methods depend on the write phase being completed,
as fio otherwise has no idea how much data was written.
.P
With verification triggers, fio supports dumping the current write state to
local files. Then a subsequent read verify workload can load this state and know
exactly where to stop. This is useful for testing cases where power is cut to a
server in a managed fashion, for instance.
.P
A verification trigger consists of two things:
.RS
.P
1) Storing the write state of each job.
.P
2) Executing a trigger command.
.RE
.P
The write state is relatively small, on the order of hundreds of bytes to single
kilobytes. It contains information on the number of completions done, the last X
completions, etc.
.P
A trigger is invoked either through creation ('touch') of a specified file in
the system, or through a timeout setting. If fio is run with
`\-\-trigger\-file=/tmp/trigger\-file', then it will continually
check for the existence of `/tmp/trigger\-file'. When it sees this file, it
will fire off the trigger (thus saving state, and executing the trigger
command).
.P
For client/server runs, there's both a local and remote trigger. If fio is
running as a server backend, it will send the job states back to the client for
safe storage, then execute the remote trigger, if specified. If a local trigger
is specified, the server will still send back the write state, but the client
will then execute the trigger.
.RE
.P
.B Verification trigger example
.RS
Let's say we want to run a powercut test on the remote Linux machine 'server'.
Our write workload is in `write\-test.fio'. We want to cut power to 'server' at
some point during the run, and we'll run this test from the safety or our local
machine, 'localbox'. On the server, we'll start the fio backend normally:
.RS
.P
server# fio \-\-server
.RE
.P
and on the client, we'll fire off the workload:
.RS
.P
localbox$ fio \-\-client=server \-\-trigger\-file=/tmp/my\-trigger \-\-trigger\-remote="bash \-c "echo b > /proc/sysrq\-triger""
.RE
.P
We set `/tmp/my\-trigger' as the trigger file, and we tell fio to execute:
.RS
.P
echo b > /proc/sysrq\-trigger
.RE
.P
on the server once it has received the trigger and sent us the write state. This
will work, but it's not really cutting power to the server, it's merely
abruptly rebooting it. If we have a remote way of cutting power to the server
through IPMI or similar, we could do that through a local trigger command
instead. Let's assume we have a script that does IPMI reboot of a given hostname,
ipmi\-reboot. On localbox, we could then have run fio with a local trigger
instead:
.RS
.P
localbox$ fio \-\-client=server \-\-trigger\-file=/tmp/my\-trigger \-\-trigger="ipmi\-reboot server"
.RE
.P
For this case, fio would wait for the server to send us the write state, then
execute `ipmi\-reboot server' when that happened.
.RE
.P
.B Loading verify state
.RS
To load stored write state, a read verification job file must contain the
\fBverify_state_load\fR option. If that is set, fio will load the previously
stored state. For a local fio run this is done by loading the files directly,
and on a client/server run, the server backend will ask the client to send the
files over and load them from there.
.RE
.SH LOG FILE FORMATS
Fio supports a variety of log file formats, for logging latencies, bandwidth,
and IOPS. The logs share a common format, which looks like this:
.RS
.P
time (msec), value, data direction, block size (bytes), offset (bytes)
.RE
.P
`Time' for the log entry is always in milliseconds. The `value' logged depends
on the type of log, it will be one of the following:
.RS
.TP
.B Latency log
Value is latency in nsecs
.TP
.B Bandwidth log
Value is in KiB/sec
.TP
.B IOPS log
Value is IOPS
.RE
.P
`Data direction' is one of the following:
.RS
.TP
.B 0
I/O is a READ
.TP
.B 1
I/O is a WRITE
.TP
.B 2
I/O is a TRIM
.RE
.P
The entry's `block size' is always in bytes. The `offset' is the position in bytes
from the start of the file for that particular I/O. The logging of the offset can be
toggled with \fBlog_offset\fR.
.P
Fio defaults to logging every individual I/O but when windowed logging is set
through \fBlog_avg_msec\fR, either the average (by default) or the maximum
(\fBlog_max_value\fR is set) `value' seen over the specified period of time
is recorded. Each `data direction' seen within the window period will aggregate
its values in a separate row. Further, when using windowed logging the `block
size' and `offset' entries will always contain 0.
.SH CLIENT / SERVER
Normally fio is invoked as a stand\-alone application on the machine where the
I/O workload should be generated. However, the backend and frontend of fio can
be run separately i.e., the fio server can generate an I/O workload on the "Device
Under Test" while being controlled by a client on another machine.
.P
Start the server on the machine which has access to the storage DUT:
.RS
.P
$ fio \-\-server=args
.RE
.P
where `args' defines what fio listens to. The arguments are of the form
`type,hostname' or `IP,port'. `type' is either `ip' (or ip4) for TCP/IP
v4, `ip6' for TCP/IP v6, or `sock' for a local unix domain socket.
`hostname' is either a hostname or IP address, and `port' is the port to listen
to (only valid for TCP/IP, not a local socket). Some examples:
.RS
.TP
1) \fBfio \-\-server\fR
Start a fio server, listening on all interfaces on the default port (8765).
.TP
2) \fBfio \-\-server=ip:hostname,4444\fR
Start a fio server, listening on IP belonging to hostname and on port 4444.
.TP
3) \fBfio \-\-server=ip6:::1,4444\fR
Start a fio server, listening on IPv6 localhost ::1 and on port 4444.
.TP
4) \fBfio \-\-server=,4444\fR
Start a fio server, listening on all interfaces on port 4444.
.TP
5) \fBfio \-\-server=1.2.3.4\fR
Start a fio server, listening on IP 1.2.3.4 on the default port.
.TP
6) \fBfio \-\-server=sock:/tmp/fio.sock\fR
Start a fio server, listening on the local socket `/tmp/fio.sock'.
.RE
.P
Once a server is running, a "client" can connect to the fio server with:
.RS
.P
$ fio <local\-args> \-\-client=<server> <remote\-args> <job file(s)>
.RE
.P
where `local\-args' are arguments for the client where it is running, `server'
is the connect string, and `remote\-args' and `job file(s)' are sent to the
server. The `server' string follows the same format as it does on the server
side, to allow IP/hostname/socket and port strings.
.P
Fio can connect to multiple servers this way:
.RS
.P
$ fio \-\-client=<server1> <job file(s)> \-\-client=<server2> <job file(s)>
.RE
.P
If the job file is located on the fio server, then you can tell the server to
load a local file as well. This is done by using \fB\-\-remote\-config\fR:
.RS
.P
$ fio \-\-client=server \-\-remote\-config /path/to/file.fio
.RE
.P
Then fio will open this local (to the server) job file instead of being passed
one from the client.
.P
If you have many servers (example: 100 VMs/containers), you can input a pathname
of a file containing host IPs/names as the parameter value for the
\fB\-\-client\fR option. For example, here is an example `host.list'
file containing 2 hostnames:
.RS
.P
.PD 0
host1.your.dns.domain
.P
host2.your.dns.domain
.PD
.RE
.P
The fio command would then be:
.RS
.P
$ fio \-\-client=host.list <job file(s)>
.RE
.P
In this mode, you cannot input server\-specific parameters or job files \-\- all
servers receive the same job file.
.P
In order to let `fio \-\-client' runs use a shared filesystem from multiple
hosts, `fio \-\-client' now prepends the IP address of the server to the
filename. For example, if fio is using the directory `/mnt/nfs/fio' and is
writing filename `fileio.tmp', with a \fB\-\-client\fR `hostfile'
containing two hostnames `h1' and `h2' with IP addresses 192.168.10.120 and
192.168.10.121, then fio will create two files:
.RS
.P
.PD 0
/mnt/nfs/fio/192.168.10.120.fileio.tmp
.P
/mnt/nfs/fio/192.168.10.121.fileio.tmp
.PD
.RE
.SH AUTHORS
.B fio
was written by Jens Axboe <axboe@kernel.dk>.
.br
This man page was written by Aaron Carroll <aaronc@cse.unsw.edu.au> based
on documentation by Jens Axboe.
.br
This man page was rewritten by Tomohiro Kusumi <tkusumi@tuxera.com> based
on documentation by Jens Axboe.
.SH "REPORTING BUGS"
Report bugs to the \fBfio\fR mailing list <fio@vger.kernel.org>.
.br
See \fBREPORTING\-BUGS\fR.
.P
\fBREPORTING\-BUGS\fR: \fIhttp://git.kernel.dk/cgit/fio/plain/REPORTING\-BUGS\fR
.SH "SEE ALSO"
For further documentation see \fBHOWTO\fR and \fBREADME\fR.
.br
Sample jobfiles are available in the `examples/' directory.
.br
These are typically located under `/usr/share/doc/fio'.
.P
\fBHOWTO\fR: \fIhttp://git.kernel.dk/cgit/fio/plain/HOWTO\fR
.br
\fBREADME\fR: \fIhttp://git.kernel.dk/cgit/fio/plain/README\fR<|MERGE_RESOLUTION|>--- conflicted
+++ resolved
@@ -761,12 +761,6 @@
 parameter is ignored in this mode.
 .TP
 .BI zoneskip \fR=\fPint
-<<<<<<< HEAD
-Skip the specified number of bytes when \fBzonesize\fR data has been
-read. The two zone options can be used to only do I/O on zones of a file.
-
-.SS "Zoned Block Devices"
-=======
 For \fBzonemode\fR=strided, the number of bytes to skip after \fBzonesize\fR
 bytes of data have been transferred. This parameter must be zero for
 \fBzonemode\fR=zbd.
@@ -775,7 +769,6 @@
 .BI read_beyond_wp \fR=\fPbool
 This parameter applies to \fBzonemode=zbd\fR only.
 
->>>>>>> e26029be
 Zoned block devices are block devices that consist of multiple zones. Each
 zone has a type, e.g. conventional or sequential. A conventional zone can be
 written at any offset that is a multiple of the block size. Sequential zones
@@ -783,15 +776,8 @@
 called the write pointer. A zoned block device can be either drive
 managed, host managed or host aware. For host managed devices the host must
 ensure that writes happen sequentially. Fio recognizes host managed devices
-<<<<<<< HEAD
-and serializes writes to sequential zones for these devices. The options that
-fio supports for zoned block devices are as follows:
-.TP
-.BI read_beyond_wp \fR=\fPbool
-=======
 and serializes writes to sequential zones for these devices.
 
->>>>>>> e26029be
 If a read occurs in a sequential zone beyond the write pointer then the zoned
 block device will complete the read without reading any data from the storage
 medium. Since such reads lead to unrealistically high bandwidth and IOPS
@@ -801,30 +787,19 @@
 .BI max_open_zones \fR=\fPint
 When running a random write test across an entire drive many more zones will be
 open than in a typical application workload. Hence this command line option
-<<<<<<< HEAD
-that allows to limit the number of open zones.
-=======
 that allows to limit the number of open zones. The number of open zones is
 defined as the number of zones to which write commands are issued.
->>>>>>> e26029be
 .TP
 .BI zone_reset_threshold \fR=\fPfloat
 A number between zero and one that indicates the ratio of logical blocks with
 data to the total number of logical blocks in the test above which zones
 should be reset periodically.
-<<<<<<< HEAD
-.BI zone_reset_frequency \fR=\fPfloat
-A number between zero and one that indicates how often a zone reset should be
-issued if the zone reset threshold has been exceeded. This and the previous
-parameter can be used to simulate garbage collection activity.
-=======
 .TP
 .BI zone_reset_frequency \fR=\fPfloat
 A number between zero and one that indicates how often a zone reset should be
 issued if the zone reset threshold has been exceeded. A zone reset is
 submitted after each (1 / zone_reset_frequency) write requests. This and the
 previous parameter can be used to simulate garbage collection activity.
->>>>>>> e26029be
 
 .SS "I/O type"
 .TP
