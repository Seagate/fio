--- conflicted
+++ resolved
@@ -585,9 +585,9 @@
 Note: Windows and FreeBSD prevent write access to areas
 of the disk containing in-use data (e.g. filesystems).
 .P
-For HTTP and S3 access, specify a valid URL path or S3 key, respectively. 
-A filename for path-style S3 includes a bucket name (`/bucket/k/e.y') 
-while a virtual-hosted-style S3 filename (`/k/e.y') does not because its 
+For HTTP and S3 access, specify a valid URL path or S3 key, respectively.
+A filename for path-style S3 includes a bucket name (`/bucket/k/e.y')
+while a virtual-hosted-style S3 filename (`/k/e.y') does not because its
 bucket name is specified in \fBhttp_host\fR.
 .P
 The filename `\-' is a reserved name, meaning *stdin* or *stdout*. Which
@@ -1179,11 +1179,7 @@
 intended to operate on a file in parallel disjoint segments, with even
 spacing between the starting points. Percentages can be used for this option.
 If a percentage is given, the generated offset will be aligned to the minimum
-<<<<<<< HEAD
-\fBblocksize\fR or to the value of \fBoffset_align\fR if provided.In ZBD mode, value
-=======
 \fBblocksize\fR or to the value of \fBoffset_align\fR if provided. In ZBD mode, value
->>>>>>> e23d44b1
 can be set as number of zones using 'z'.
 .TP
 .BI number_ios \fR=\fPint
@@ -2568,9 +2564,9 @@
 Enabled by default.
 .TP
 .BI (http)http_host \fR=\fPstr
-Hostname to connect to.  HTTP port 80 is used automatically when the value 
-of the \fBhttps\fP parameter is \fRoff\fP, and HTTPS port 443 if it is \Ron\fP.  
-A virtual-hosted-style S3 hostname starts with a bucket name, while a 
+Hostname to connect to.  HTTP port 80 is used automatically when the value
+of the \fBhttps\fP parameter is \fRoff\fP, and HTTPS port 443 if it is \Ron\fP.
+A virtual-hosted-style S3 hostname starts with a bucket name, while a
 path-style S3 hostname does not.  Default is \fBlocalhost\fR.
 .TP
 .BI (http)http_user \fR=\fPstr
