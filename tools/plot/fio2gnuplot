#!/usr/bin/env python3
# Note: this script is python2 and python3 compatible.
#
#  Copyright (C) 2013 eNovance SAS <licensing@enovance.com>
#  Author: Erwan Velu  <erwan@enovance.com>
#
#  The license below covers all files distributed with fio unless otherwise
#  noted in the file itself.
#
#  This program is free software; you can redistribute it and/or modify
#  it under the terms of the GNU General Public License version 2 as
#  published by the Free Software Foundation.
#
#  This program is distributed in the hope that it will be useful,
#  but WITHOUT ANY WARRANTY; without even the implied warranty of
#  MERCHANTABILITY or FITNESS FOR A PARTICULAR PURPOSE.  See the
#  GNU General Public License for more details.
#
#  You should have received a copy of the GNU General Public License
#  along with this program; if not, write to the Free Software
#  Foundation, Inc., 51 Franklin Street, Fifth Floor, Boston, MA 02110-1301, USA.

from __future__ import absolute_import
from __future__ import print_function
import os
import fnmatch
import sys
import getopt
import re
import math
import shutil
from six.moves import map
from six.moves import range

def find_file(path, pattern):
	fio_data_file=[]
	# For all the local files
	for file in os.listdir(path):
		# If the file matches the glob
		if fnmatch.fnmatch(file, pattern):
			# Let's consider this file
			fio_data_file.append(file)

	return fio_data_file

def generate_gnuplot_script(fio_data_file,title,gnuplot_output_filename,gnuplot_output_dir,mode,disk_perf,gpm_dir):
	if verbose: print("Generating rendering scripts")
	filename=gnuplot_output_dir+'mygraph'
	temporary_files.append(filename)
	f=open(filename,'w')

	# Plotting 3D or comparing graphs doesn't have a meaning unless if there is at least 2 traces
	if len(fio_data_file) > 1:
		f.write("call \'%s/graph3D.gpm\' \'%s' \'%s\' \'\' \'%s\' \'%s\'\n" % (gpm_dir,title,gnuplot_output_filename,gnuplot_output_filename,mode))

		# Setting up the compare files that will be plot later
		compare=open(gnuplot_output_dir + 'compare.gnuplot','w')
		compare.write('''
set title '%s'
set terminal png size 1280,1024
set ytics axis out auto
set key top left reverse
set xlabel "Time (Seconds)"
set ylabel '%s'
set yrange [0:]
set style line 1 lt 1 lw 3 pt 3 linecolor rgb "green"
'''% (title,mode))
		compare.close()
		#Copying the common file for all kind of graph (raw/smooth/trend)
		compare_raw_filename="compare-%s-2Draw" % (gnuplot_output_filename)
		compare_smooth_filename="compare-%s-2Dsmooth" % (gnuplot_output_filename)
		compare_trend_filename="compare-%s-2Dtrend" % (gnuplot_output_filename)

		shutil.copy(gnuplot_output_dir+'compare.gnuplot',gnuplot_output_dir+compare_raw_filename+".gnuplot")
		shutil.copy(gnuplot_output_dir+'compare.gnuplot',gnuplot_output_dir+compare_smooth_filename+".gnuplot")
		shutil.copy(gnuplot_output_dir+'compare.gnuplot',gnuplot_output_dir+compare_trend_filename+".gnuplot")
		temporary_files.append(gnuplot_output_dir+compare_raw_filename+".gnuplot")
		temporary_files.append(gnuplot_output_dir+compare_smooth_filename+".gnuplot")
		temporary_files.append(gnuplot_output_dir+compare_trend_filename+".gnuplot")

		#Setting up a different output filename for each kind of graph
		compare_raw=open(gnuplot_output_dir+compare_raw_filename + ".gnuplot",'a')
		compare_raw.write("set output '%s.png'\n" % compare_raw_filename)
		compare_smooth=open(gnuplot_output_dir+compare_smooth_filename+".gnuplot",'a')
		compare_smooth.write("set output '%s.png'\n" % compare_smooth_filename)
		compare_trend=open(gnuplot_output_dir+compare_trend_filename+".gnuplot",'a')
		compare_trend.write("set output '%s.png'\n" % compare_trend_filename)

		# Let's plot the average value for all the traces
		global_disk_perf = sum(disk_perf, [])
		global_avg  = average(global_disk_perf)
		compare_raw.write("plot %s w l ls 1 ti 'Global average value (%.2f)'" % (global_avg,global_avg));
		compare_smooth.write("plot %s w l ls 1 ti 'Global average value (%.2f)'" % (global_avg,global_avg));
		compare_trend.write("plot %s w l ls 1 ti 'Global average value (%.2f)'" % (global_avg,global_avg));

<<<<<<< HEAD
		pos=0
		# Let's create a temporary file for each selected fio file
		for file in fio_data_file:
			tmp_filename = "gnuplot_temp_file.%d" % pos
=======
	pos=0
	# Let's create a temporary file for each selected fio file
	for file in fio_data_file:
		tmp_filename = "gnuplot_temp_file.%d" % pos
>>>>>>> 9b46661c

		# Plotting comparing graphs doesn't have a meaning unless if there is at least 2 traces
		if len(fio_data_file) > 1:
			# Adding the plot instruction for each kind of comparing graphs
			compare_raw.write(",\\\n'%s' using 2:3 with linespoints title '%s'" % (tmp_filename,fio_data_file[pos]))
			compare_smooth.write(",\\\n'%s' using 2:3 smooth csplines title '%s'" % (tmp_filename,fio_data_file[pos]))
			compare_trend.write(",\\\n'%s' using 2:3 smooth bezier title '%s'" % (tmp_filename,fio_data_file[pos]))

		png_file=file.replace('.log','')
		raw_filename = "%s-2Draw" % (png_file)
		smooth_filename = "%s-2Dsmooth" % (png_file)
		trend_filename = "%s-2Dtrend" % (png_file)
		avg  = average(disk_perf[pos])
		f.write("call \'%s/graph2D.gpm\' \'%s' \'%s\' \'%s\' \'%s\' \'%s\' \'%s\' \'%s\' \'%f\'\n" % (gpm_dir,title,tmp_filename,fio_data_file[pos],raw_filename,mode,smooth_filename,trend_filename,avg))
		pos = pos +1

	# Plotting comparing graphs doesn't have a meaning unless if there is at least 2 traces
	if len(fio_data_file) > 1:
		os.remove(gnuplot_output_dir+"compare.gnuplot")
		compare_raw.close()
		compare_smooth.close()
		compare_trend.close()
	f.close()

def generate_gnuplot_math_script(title,gnuplot_output_filename,mode,average,gnuplot_output_dir,gpm_dir):
	filename=gnuplot_output_dir+'mymath';
	temporary_files.append(filename)
	f=open(filename,'a')
	f.write("call \'%s/math.gpm\' \'%s' \'%s\' \'\' \'%s\' \'%s\' %s\n" % (gpm_dir,title,gnuplot_output_filename,gnuplot_output_filename,mode,average))
	f.close()

def compute_aggregated_file(fio_data_file, gnuplot_output_filename, gnuplot_output_dir):
	if verbose: print("Processing data file 2/2")
	temp_files=[]
	pos=0

	# Let's create a temporary file for each selected fio file
	for file in fio_data_file:
		tmp_filename = "%sgnuplot_temp_file.%d" % (gnuplot_output_dir, pos)
		temp_files.append(open(tmp_filename,'r'))
		pos = pos +1

	f = open(gnuplot_output_dir+gnuplot_output_filename, "w")
	temporary_files.append(gnuplot_output_dir+gnuplot_output_filename)
	index=0
	# Let's add some information
	for tempfile in temp_files:
		    f.write("# Disk%d was coming from %s\n" % (index,fio_data_file[index]))
		    f.write(tempfile.read())
		    f.write("\n")
		    tempfile.close()
		    index = index + 1
	f.close()

def average(s): return sum(s) * 1.0 / len(s)

def compute_temp_file(fio_data_file,disk_perf,gnuplot_output_dir, min_time, max_time):
	end_time=max_time
	if end_time == -1:
		end_time="infinite"
	if verbose: print("Processing data file 1/2 with %s<time<%s" % (min_time,end_time))
	files=[]
	temp_outfile=[]
	blk_size=0
	for file in fio_data_file:
		files.append(open(file))
		pos = len(files) - 1
		tmp_filename = "%sgnuplot_temp_file.%d" % (gnuplot_output_dir,pos)
		temporary_files.append(tmp_filename)
		gnuplot_file=open(tmp_filename,'w')
		temp_outfile.append(gnuplot_file)
		gnuplot_file.write("#Temporary file based on file %s\n" % file)
		disk_perf.append([])

	shall_break = False
	while True:
		current_line=[]
		nb_empty_files=0
		nb_files=len(files)
		for myfile in files:
			s=myfile.readline().replace(',',' ').split()
			if not s:
				nb_empty_files+=1
				s="-1, 0, 0, 0".replace(',',' ').split()

			if (nb_empty_files == nb_files):
				shall_break=True
				break;

			current_line.append(s);

		if shall_break == True:
			break

		last_time = -1
		index=-1
		perfs=[]
		for line in enumerate(current_line):
			# Index will be used to remember what file was featuring what value
			index=index+1

			time, perf, x, block_size = line[1][:4]
			if (blk_size == 0):
				try:
					blk_size=int(block_size)
				except:
					print("Error while reading the following line :")
					print(line)
					sys.exit(1);

			# We ignore the first 500msec as it doesn't seems to be part of the real benchmark
			# Time < 500 usually reports BW=0 breaking the min computing
			if (min_time == 0):
				min_time==0.5

			# Then we estimate if the data we got is part of the time range we want to plot
			if ((float(time)>(float(min_time)*1000)) and ((int(time) < (int(max_time)*1000)) or max_time==-1)):
					disk_perf[index].append(int(perf))
					perfs.append("%d %s %s"% (index, time, perf))

		# If we reach this point, it means that all the traces are coherent
		for p in enumerate(perfs):
			index, perf_time,perf = p[1].split()
			temp_outfile[int(index)].write("%s %.2f %s\n" % (index, float(float(perf_time)/1000), perf))


	for file in files:
		file.close()
	for file in temp_outfile:
                file.close()
	return blk_size

def compute_math(fio_data_file, title,gnuplot_output_filename,gnuplot_output_dir,mode,disk_perf,gpm_dir):
	if verbose: print("Computing Maths")
	global_min=[]
	global_max=[]
	average_file=open(gnuplot_output_dir+gnuplot_output_filename+'.average', 'w')
	min_file=open(gnuplot_output_dir+gnuplot_output_filename+'.min', 'w')
	max_file=open(gnuplot_output_dir+gnuplot_output_filename+'.max', 'w')
	stddev_file=open(gnuplot_output_dir+gnuplot_output_filename+'.stddev', 'w')
	global_file=open(gnuplot_output_dir+gnuplot_output_filename+'.global','w')
	temporary_files.append(gnuplot_output_dir+gnuplot_output_filename+'.average')
	temporary_files.append(gnuplot_output_dir+gnuplot_output_filename+'.min')
	temporary_files.append(gnuplot_output_dir+gnuplot_output_filename+'.max')
	temporary_files.append(gnuplot_output_dir+gnuplot_output_filename+'.stddev')
	temporary_files.append(gnuplot_output_dir+gnuplot_output_filename+'.global')

	min_file.write('DiskName %s\n' % mode)
	max_file.write('DiskName %s\n'% mode)
	average_file.write('DiskName %s\n'% mode)
	stddev_file.write('DiskName %s\n'% mode )
	for disk in range(len(fio_data_file)):
#		print disk_perf[disk]
		min_file.write("# Disk%d was coming from %s\n" % (disk,fio_data_file[disk]))
		max_file.write("# Disk%d was coming from %s\n" % (disk,fio_data_file[disk]))
		average_file.write("# Disk%d was coming from %s\n" % (disk,fio_data_file[disk]))
		stddev_file.write("# Disk%d was coming from %s\n" % (disk,fio_data_file[disk]))
		avg  = average(disk_perf[disk])
		variance = [(x - avg)**2 for x in disk_perf[disk]]
		standard_deviation = math.sqrt(average(variance))
#		print "Disk%d [ min=%.2f max=%.2f avg=%.2f stddev=%.2f \n" % (disk,min(disk_perf[disk]),max(disk_perf[disk]),avg, standard_deviation)
		average_file.write('%d %d\n' % (disk, avg))
		stddev_file.write('%d %d\n' % (disk, standard_deviation))
		local_min=min(disk_perf[disk])
		local_max=max(disk_perf[disk])
		min_file.write('%d %d\n' % (disk, local_min))
		max_file.write('%d %d\n' % (disk, local_max))
		global_min.append(int(local_min))
		global_max.append(int(local_max))

	global_disk_perf = sum(disk_perf, [])
	avg  = average(global_disk_perf)
	variance = [(x - avg)**2 for x in global_disk_perf]
	standard_deviation = math.sqrt(average(variance))

	global_file.write('min=%.2f\n' % min(global_disk_perf))
	global_file.write('max=%.2f\n' % max(global_disk_perf))
	global_file.write('avg=%.2f\n' % avg)
	global_file.write('stddev=%.2f\n' % standard_deviation)
	global_file.write('values_count=%d\n' % len(global_disk_perf))
	global_file.write('disks_count=%d\n' % len(fio_data_file))
	#print "Global [ min=%.2f max=%.2f avg=%.2f stddev=%.2f \n" % (min(global_disk_perf),max(global_disk_perf),avg, standard_deviation)

	average_file.close()
	min_file.close()
	max_file.close()
	stddev_file.close()
	global_file.close()
	try:
		os.remove(gnuplot_output_dir+'mymath')
	except:
		True

	generate_gnuplot_math_script("Average values of "+title,gnuplot_output_filename+'.average',mode,int(avg),gnuplot_output_dir,gpm_dir)
	generate_gnuplot_math_script("Min values of "+title,gnuplot_output_filename+'.min',mode,average(global_min),gnuplot_output_dir,gpm_dir)
	generate_gnuplot_math_script("Max values of "+title,gnuplot_output_filename+'.max',mode,average(global_max),gnuplot_output_dir,gpm_dir)
	generate_gnuplot_math_script("Standard Deviation of "+title,gnuplot_output_filename+'.stddev',mode,int(standard_deviation),gnuplot_output_dir,gpm_dir)

def parse_global_files(fio_data_file, global_search):
	max_result=0
	max_file=''
	for file in fio_data_file:
		f=open(file)
		disk_count=0
		search_value=-1

		# Let's read the complete file
		while True:
			try:
				# We do split the name from the value
				name,value=f.readline().split("=")
			except:
				f.close()
				break
			# If we ended the file
			if not name:
				# Let's process what we have
				f.close()
				break
			else:
				# disks_count is not global_search item
				# As we need it for some computation, let's save it
				if name=="disks_count":
					disks_count=int(value)

				# Let's catch the searched item
				if global_search in name:
					search_value=float(value)

		# Let's process the avg value by estimated the global bandwidth per file
		# We keep the biggest in memory for reporting
		if global_search == "avg":
			if (disks_count > 0) and (search_value != -1):
				result=disks_count*search_value
				if (result > max_result):
					max_result=result
					max_file=file
	# Let's print the avg output
	if global_search == "avg":
		print("Biggest aggregated value of %s was %2.f in file %s\n" % (global_search, max_result, max_file))
	else:
		print("Global search %s is not yet implemented\n" % global_search)

def render_gnuplot(fio_data_file, gnuplot_output_dir):
	print("Running gnuplot Rendering")
	try:
		# Let's render all the compared files if some
		if len(fio_data_file) > 1:
			if verbose: print(" |-> Rendering comparing traces")
			os.system("cd %s; for i in *.gnuplot; do gnuplot $i; done" % gnuplot_output_dir)
		if verbose: print(" |-> Rendering math traces")
		os.system("cd %s; gnuplot mymath" % gnuplot_output_dir)
		if verbose: print(" |-> Rendering 2D & 3D traces")
		os.system("cd %s; gnuplot mygraph" % gnuplot_output_dir)

		name_of_directory="the current"
		if gnuplot_output_dir != "./":
			name_of_directory=gnuplot_output_dir
		print("\nRendering traces are available in %s directory" % name_of_directory)
		global keep_temp_files
		keep_temp_files=False
	except:
		print("Could not run gnuplot on mymath or mygraph !\n")
		sys.exit(1);

def print_help():
    print('fio2gnuplot -ghbiodvk -t <title> -o <outputfile> -p <pattern> -G <type> -m <time> -M <time>')
    print()
    print('-h --help                           : Print this help')
    print('-p <pattern> or --pattern <pattern> : A glob pattern to select fio input files')
    print('-b           or --bandwidth         : A predefined pattern for selecting *_bw.log files')
    print('-i           or --iops              : A predefined pattern for selecting *_iops.log files')
    print('-g           or --gnuplot           : Render gnuplot traces before exiting')
    print('-o           or --outputfile <file> : The basename for gnuplot traces')
    print('                                       - Basename is set with the pattern if defined')
    print('-d           or --outputdir <dir>   : The directory where gnuplot shall render files')
    print('-t           or --title <title>     : The title of the gnuplot traces')
    print('                                       - Title is set with the block size detected in fio traces')
    print('-G           or --Global <type>     : Search for <type> in .global files match by a pattern')
    print('                                       - Available types are : min, max, avg, stddev')
    print('                                       - The .global extension is added automatically to the pattern')
    print('-m           or --min_time <time>   : Only consider data starting from <time> seconds (default is 0)')
    print('-M           or --max_time <time>   : Only consider data ending before <time> seconds (default is -1 aka nolimit)')
    print('-v           or --verbose           : Increasing verbosity')
    print('-k           or --keep              : Keep all temporary files from gnuplot\'s output dir')

def main(argv):
    mode='unknown'
    pattern=''
    pattern_set_by_user=False
    title='No title'
    gnuplot_output_filename='result'
    gnuplot_output_dir='./'
    gpm_dir="/usr/share/fio/"
    disk_perf=[]
    run_gnuplot=False
    parse_global=False
    global_search=''
    min_time=0
    max_time=-1
    global verbose
    verbose=False
    global temporary_files
    temporary_files=[]
    global keep_temp_files
    keep_temp_files=True
    force_keep_temp_files=False

    if not os.path.isfile(gpm_dir+'math.gpm'):
        gpm_dir="/usr/local/share/fio/"
        if not os.path.isfile(gpm_dir+'math.gpm'):
            print("Looks like fio didn't get installed properly as no gpm files found in '/usr/share/fio' or '/usr/local/share/fio'\n")
            sys.exit(3)

    try:
        opts, args = getopt.getopt(argv[1:],"ghkbivo:d:t:p:G:m:M:",['bandwidth', 'iops', 'pattern', 'outputfile', 'outputdir', 'title', 'min_time', 'max_time', 'gnuplot', 'Global', 'help', 'verbose','keep'])
    except getopt.GetoptError:
        print("Error: One of the options passed to the cmdline was not supported")
        print("Please fix your command line or read the help (-h option)")
        sys.exit(2)

    for opt, arg in opts:
        if opt in ("-b", "--bandwidth"):
            pattern='*_bw.log'
        elif opt in ("-i", "--iops"):
            pattern='*_iops.log'
        elif opt in ("-v", "--verbose"):
            verbose=True
        elif opt in ("-k", "--keep"):
            #User really wants to keep the temporary files
            force_keep_temp_files=True
        elif opt in ("-p", "--pattern"):
            pattern_set_by_user=True
            pattern=arg
            pattern=pattern.replace('\\','')
        elif opt in ("-o", "--outputfile"):
            gnuplot_output_filename=arg
        elif opt in ("-d", "--outputdir"):
            gnuplot_output_dir=arg
            if not gnuplot_output_dir.endswith('/'):
                gnuplot_output_dir=gnuplot_output_dir+'/'
            if not os.path.exists(gnuplot_output_dir):
                os.makedirs(gnuplot_output_dir)
        elif opt in ("-t", "--title"):
            title=arg
        elif opt in ("-m", "--min_time"):
            min_time=arg
        elif opt in ("-M", "--max_time"):
            max_time=arg
        elif opt in ("-g", "--gnuplot"):
            run_gnuplot=True
        elif opt in ("-G", "--Global"):
            parse_global=True
            global_search=arg
        elif opt in ("-h", "--help"):
            print_help()
            sys.exit(1)

    # Adding .global extension to the file
    if parse_global==True:
        if not gnuplot_output_filename.endswith('.global'):
            pattern = pattern+'.global'

    fio_data_file=find_file('.',pattern)
    if len(fio_data_file) == 0:
        print("No log file found with pattern %s!" % pattern)
        # Try numjob log file format if per_numjob_logs=1
        if (pattern == '*_bw.log'):
            fio_data_file=find_file('.','*_bw.*.log')
        if (pattern == '*_iops.log'):
            fio_data_file=find_file('.','*_iops.*.log')
        if len(fio_data_file) == 0:
            sys.exit(1)
        else:
            print("Using log file per job format instead")
    else:
        print("%d files Selected with pattern '%s'" % (len(fio_data_file), pattern))

    fio_data_file=sorted(fio_data_file, key=str.lower)
    for file in fio_data_file:
        print(' |-> %s' % file)
        if "_bw.log" in file :
            mode="Bandwidth (KB/sec)"
        if "_iops.log" in file :
            mode="IO per Seconds (IO/sec)"
    if (title == 'No title') and (mode != 'unknown'):
        if "Bandwidth" in mode:
            title='Bandwidth benchmark with %d fio results' % len(fio_data_file)
        if "IO" in mode:
            title='IO benchmark with %d fio results' % len(fio_data_file)

    print()
    #We need to adjust the output filename regarding the pattern required by the user
    if (pattern_set_by_user == True):
        gnuplot_output_filename=pattern
        # As we do have some glob in the pattern, let's make this simpliest
        # We do remove the simpliest parts of the expression to get a clear file name
        gnuplot_output_filename=gnuplot_output_filename.replace('-*-','-')
        gnuplot_output_filename=gnuplot_output_filename.replace('*','-')
        gnuplot_output_filename=gnuplot_output_filename.replace('--','-')
        gnuplot_output_filename=gnuplot_output_filename.replace('.log','')
        # Insure that we don't have any starting or trailing dash to the filename
        gnuplot_output_filename = gnuplot_output_filename[:-1] if gnuplot_output_filename.endswith('-') else gnuplot_output_filename
        gnuplot_output_filename = gnuplot_output_filename[1:] if gnuplot_output_filename.startswith('-') else gnuplot_output_filename
        if (gnuplot_output_filename == ''):
            gnuplot_output_filename='default'

    if parse_global==True:
        parse_global_files(fio_data_file, global_search)
    else:
        blk_size=compute_temp_file(fio_data_file,disk_perf,gnuplot_output_dir,min_time,max_time)
        title="%s @ Blocksize = %dK" % (title,blk_size/1024)
        compute_aggregated_file(fio_data_file, gnuplot_output_filename, gnuplot_output_dir)
        compute_math(fio_data_file,title,gnuplot_output_filename,gnuplot_output_dir,mode,disk_perf,gpm_dir)
        generate_gnuplot_script(fio_data_file,title,gnuplot_output_filename,gnuplot_output_dir,mode,disk_perf,gpm_dir)

        if (run_gnuplot==True):
            render_gnuplot(fio_data_file, gnuplot_output_dir)

        # Shall we clean the temporary files ?
        if keep_temp_files==False and force_keep_temp_files==False:
            # Cleaning temporary files
            if verbose: print("Cleaning temporary files")
            for f in enumerate(temporary_files):
                if verbose: print(" -> %s"%f[1])
                try:
                    os.remove(f[1])
                except:
                    True

#Main
if __name__ == "__main__":
    sys.exit(main(sys.argv))<|MERGE_RESOLUTION|>--- conflicted
+++ resolved
@@ -93,17 +93,10 @@
 		compare_smooth.write("plot %s w l ls 1 ti 'Global average value (%.2f)'" % (global_avg,global_avg));
 		compare_trend.write("plot %s w l ls 1 ti 'Global average value (%.2f)'" % (global_avg,global_avg));
 
-<<<<<<< HEAD
-		pos=0
-		# Let's create a temporary file for each selected fio file
-		for file in fio_data_file:
-			tmp_filename = "gnuplot_temp_file.%d" % pos
-=======
 	pos=0
 	# Let's create a temporary file for each selected fio file
 	for file in fio_data_file:
 		tmp_filename = "gnuplot_temp_file.%d" % pos
->>>>>>> 9b46661c
 
 		# Plotting comparing graphs doesn't have a meaning unless if there is at least 2 traces
 		if len(fio_data_file) > 1:
