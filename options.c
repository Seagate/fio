--- conflicted
+++ resolved
@@ -3292,11 +3292,7 @@
 		.lname	= "Maximum number of open zones",
 		.type	= FIO_OPT_INT,
 		.off1	= offsetof(struct thread_options, max_open_zones),
-<<<<<<< HEAD
-		.maxval	= FIO_MAX_OPEN_ZBC_ZONES,
-=======
 		.maxval	= FIO_MAX_OPEN_ZBD_ZONES,
->>>>>>> a56045b3
 		.help	= "Limit random writes to SMR drives to the specified"
 			  " number of sequential zones",
 		.def	= "0",
@@ -3327,7 +3323,6 @@
 		.category = FIO_OPT_C_IO,
 		.group	= FIO_OPT_G_ZONE,
 	},
-<<<<<<< HEAD
 	{
 		.name	= "zbc_ignore",
 		.lname	= "ZBC Ignore",
@@ -3348,8 +3343,6 @@
 		.category = FIO_OPT_C_IO,
 		.group	= FIO_OPT_G_INVALID,
 	},
-=======
->>>>>>> a56045b3
 #endif
 
 	{
