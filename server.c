#include <stdio.h>
#include <stdlib.h>
#include <unistd.h>
#include <errno.h>
#include <poll.h>
#include <sys/types.h>
#include <sys/wait.h>
#include <sys/socket.h>
#include <sys/stat.h>
#include <sys/un.h>
#include <sys/uio.h>
#include <netinet/in.h>
#include <arpa/inet.h>
#include <netdb.h>
#include <syslog.h>
#include <signal.h>
#ifdef CONFIG_ZLIB
#include <zlib.h>
#endif

#include "fio.h"
#include "options.h"
#include "server.h"
#include "crc/crc16.h"
#include "lib/ieee754.h"
#include "verify-state.h"
#include "smalloc.h"

int fio_net_port = FIO_NET_PORT;

bool exit_backend = false;

enum {
	SK_F_FREE	= 1,
	SK_F_COPY	= 2,
	SK_F_SIMPLE	= 4,
	SK_F_VEC	= 8,
	SK_F_INLINE	= 16,
};

struct sk_entry {
	struct flist_head list;	/* link on sk_out->list */
	int flags;		/* SK_F_* */
	int opcode;		/* Actual command fields */
	void *buf;
	off_t size;
	uint64_t tag;
	struct flist_head next;	/* Other sk_entry's, if linked command */
};

static char *fio_server_arg;
static char *bind_sock;
static struct sockaddr_in saddr_in;
static struct sockaddr_in6 saddr_in6;
static int use_ipv6;
#ifdef CONFIG_ZLIB
static unsigned int has_zlib = 1;
#else
static unsigned int has_zlib = 0;
#endif
static unsigned int use_zlib;
static char me[128];

static pthread_key_t sk_out_key;

struct fio_fork_item {
	struct flist_head list;
	int exitval;
	int signal;
	int exited;
	pid_t pid;
};

struct cmd_reply {
	struct fio_sem lock;
	void *data;
	size_t size;
	int error;
};

static const char *fio_server_ops[FIO_NET_CMD_NR] = {
	"",
	"QUIT",
	"EXIT",
	"JOB",
	"JOBLINE",
	"TEXT",
	"TS",
	"GS",
	"SEND_ETA",
	"ETA",
	"PROBE",
	"START",
	"STOP",
	"DISK_UTIL",
	"SERVER_START",
	"ADD_JOB",
	"RUN",
	"IOLOG",
	"UPDATE_JOB",
	"LOAD_FILE",
	"VTRIGGER",
	"SENDFILE",
	"JOB_OPT",
};

static void sk_lock(struct sk_out *sk_out)
{
	fio_sem_down(&sk_out->lock);
}

static void sk_unlock(struct sk_out *sk_out)
{
	fio_sem_up(&sk_out->lock);
}

void sk_out_assign(struct sk_out *sk_out)
{
	if (!sk_out)
		return;

	sk_lock(sk_out);
	sk_out->refs++;
	sk_unlock(sk_out);
	pthread_setspecific(sk_out_key, sk_out);
}

static void sk_out_free(struct sk_out *sk_out)
{
	__fio_sem_remove(&sk_out->lock);
	__fio_sem_remove(&sk_out->wait);
	__fio_sem_remove(&sk_out->xmit);
	sfree(sk_out);
}

static int __sk_out_drop(struct sk_out *sk_out)
{
	if (sk_out) {
		int refs;

		sk_lock(sk_out);
		assert(sk_out->refs != 0);
		refs = --sk_out->refs;
		sk_unlock(sk_out);

		if (!refs) {
			sk_out_free(sk_out);
			pthread_setspecific(sk_out_key, NULL);
			return 0;
		}
	}

	return 1;
}

void sk_out_drop(void)
{
	struct sk_out *sk_out;

	sk_out = pthread_getspecific(sk_out_key);
	__sk_out_drop(sk_out);
}

static void __fio_init_net_cmd(struct fio_net_cmd *cmd, uint16_t opcode,
			       uint32_t pdu_len, uint64_t tag)
{
	memset(cmd, 0, sizeof(*cmd));

	cmd->version	= __cpu_to_le16(FIO_SERVER_VER);
	cmd->opcode	= cpu_to_le16(opcode);
	cmd->tag	= cpu_to_le64(tag);
	cmd->pdu_len	= cpu_to_le32(pdu_len);
}


static void fio_init_net_cmd(struct fio_net_cmd *cmd, uint16_t opcode,
			     const void *pdu, uint32_t pdu_len, uint64_t tag)
{
	__fio_init_net_cmd(cmd, opcode, pdu_len, tag);

	if (pdu)
		memcpy(&cmd->payload, pdu, pdu_len);
}

const char *fio_server_op(unsigned int op)
{
	static char buf[32];

	if (op < FIO_NET_CMD_NR)
		return fio_server_ops[op];

	sprintf(buf, "UNKNOWN/%d", op);
	return buf;
}

static ssize_t iov_total_len(const struct iovec *iov, int count)
{
	ssize_t ret = 0;

	while (count--) {
		ret += iov->iov_len;
		iov++;
	}

	return ret;
}

static int fio_sendv_data(int sk, struct iovec *iov, int count)
{
	ssize_t total_len = iov_total_len(iov, count);
	ssize_t ret;

	do {
		ret = writev(sk, iov, count);
		if (ret > 0) {
			total_len -= ret;
			if (!total_len)
				break;

			while (ret) {
				if (ret >= iov->iov_len) {
					ret -= iov->iov_len;
					iov++;
					continue;
				}
				iov->iov_base += ret;
				iov->iov_len -= ret;
				ret = 0;
			}
		} else if (!ret)
			break;
		else if (errno == EAGAIN || errno == EINTR)
			continue;
		else
			break;
	} while (!exit_backend);

	if (!total_len)
		return 0;

	return 1;
}

static int fio_send_data(int sk, const void *p, unsigned int len)
{
	struct iovec iov = { .iov_base = (void *) p, .iov_len = len };

	assert(len <= sizeof(struct fio_net_cmd) + FIO_SERVER_MAX_FRAGMENT_PDU);

	return fio_sendv_data(sk, &iov, 1);
}

static int fio_recv_data(int sk, void *buf, unsigned int len, bool wait)
{
	int flags;
	char *p = buf;

	if (wait)
		flags = MSG_WAITALL;
	else
		flags = OS_MSG_DONTWAIT;

	do {
		int ret = recv(sk, p, len, flags);

		if (ret > 0) {
			len -= ret;
			if (!len)
				break;
			p += ret;
			continue;
		} else if (!ret)
			break;
		else if (errno == EAGAIN || errno == EINTR) {
			if (wait)
				continue;
			break;
		} else
			break;
	} while (!exit_backend);

	if (!len)
		return 0;

	return -1;
}

static int verify_convert_cmd(struct fio_net_cmd *cmd)
{
	uint16_t crc;

	cmd->cmd_crc16 = le16_to_cpu(cmd->cmd_crc16);
	cmd->pdu_crc16 = le16_to_cpu(cmd->pdu_crc16);

	crc = fio_crc16(cmd, FIO_NET_CMD_CRC_SZ);
	if (crc != cmd->cmd_crc16) {
		log_err("fio: server bad crc on command (got %x, wanted %x)\n",
				cmd->cmd_crc16, crc);
		fprintf(f_err, "fio: server bad crc on command (got %x, wanted %x)\n",
				cmd->cmd_crc16, crc);
		return 1;
	}

	cmd->version	= le16_to_cpu(cmd->version);
	cmd->opcode	= le16_to_cpu(cmd->opcode);
	cmd->flags	= le32_to_cpu(cmd->flags);
	cmd->tag	= le64_to_cpu(cmd->tag);
	cmd->pdu_len	= le32_to_cpu(cmd->pdu_len);

	switch (cmd->version) {
	case FIO_SERVER_VER:
		break;
	default:
		log_err("fio: bad server cmd version %d\n", cmd->version);
		fprintf(f_err, "fio: client/server version mismatch (%d != %d)\n",
				cmd->version, FIO_SERVER_VER);
		return 1;
	}

	if (cmd->pdu_len > FIO_SERVER_MAX_FRAGMENT_PDU) {
		log_err("fio: command payload too large: %u\n", cmd->pdu_len);
		return 1;
	}

	return 0;
}

/*
 * Read (and defragment, if necessary) incoming commands
 */
struct fio_net_cmd *fio_net_recv_cmd(int sk, bool wait)
{
	struct fio_net_cmd cmd, *tmp, *cmdret = NULL;
	size_t cmd_size = 0, pdu_offset = 0;
	uint16_t crc;
	int ret, first = 1;
	void *pdu = NULL;

	do {
		ret = fio_recv_data(sk, &cmd, sizeof(cmd), wait);
		if (ret)
			break;

		/* We have a command, verify it and swap if need be */
		ret = verify_convert_cmd(&cmd);
		if (ret)
			break;

		if (first) {
			/* if this is text, add room for \0 at the end */
			cmd_size = sizeof(cmd) + cmd.pdu_len + 1;
			assert(!cmdret);
		} else
			cmd_size += cmd.pdu_len;

		if (cmd_size / 1024 > FIO_SERVER_MAX_CMD_MB * 1024) {
			log_err("fio: cmd+pdu too large (%llu)\n", (unsigned long long) cmd_size);
			ret = 1;
			break;
		}

		tmp = realloc(cmdret, cmd_size);
		if (!tmp) {
			log_err("fio: server failed allocating cmd\n");
			ret = 1;
			break;
		}
		cmdret = tmp;

		if (first)
			memcpy(cmdret, &cmd, sizeof(cmd));
		else if (cmdret->opcode != cmd.opcode) {
			log_err("fio: fragment opcode mismatch (%d != %d)\n",
					cmdret->opcode, cmd.opcode);
			ret = 1;
			break;
		}

		if (!cmd.pdu_len)
			break;

		/* There's payload, get it */
		pdu = (char *) cmdret->payload + pdu_offset;
		ret = fio_recv_data(sk, pdu, cmd.pdu_len, wait);
		if (ret)
			break;

		/* Verify payload crc */
		crc = fio_crc16(pdu, cmd.pdu_len);
		if (crc != cmd.pdu_crc16) {
			log_err("fio: server bad crc on payload ");
			log_err("(got %x, wanted %x)\n", cmd.pdu_crc16, crc);
			ret = 1;
			break;
		}

		pdu_offset += cmd.pdu_len;
		if (!first)
			cmdret->pdu_len += cmd.pdu_len;
		first = 0;
	} while (cmd.flags & FIO_NET_CMD_F_MORE);

	if (ret) {
		free(cmdret);
		cmdret = NULL;
	} else if (cmdret) {
		/* zero-terminate text input */
		if (cmdret->pdu_len) {
			if (cmdret->opcode == FIO_NET_CMD_TEXT) {
				struct cmd_text_pdu *__pdu = (struct cmd_text_pdu *) cmdret->payload;
				char *buf = (char *) __pdu->buf;
				int len = le32_to_cpu(__pdu->buf_len);

				buf[len] = '\0';
			} else if (cmdret->opcode == FIO_NET_CMD_JOB) {
				struct cmd_job_pdu *__pdu = (struct cmd_job_pdu *) cmdret->payload;
				char *buf = (char *) __pdu->buf;
				int len = le32_to_cpu(__pdu->buf_len);

				buf[len] = '\0';
			}
		}

		/* frag flag is internal */
		cmdret->flags &= ~FIO_NET_CMD_F_MORE;
	}

	return cmdret;
}

static void add_reply(uint64_t tag, struct flist_head *list)
{
	struct fio_net_cmd_reply *reply;

	reply = (struct fio_net_cmd_reply *) (uintptr_t) tag;
	flist_add_tail(&reply->list, list);
}

static uint64_t alloc_reply(uint64_t tag, uint16_t opcode)
{
	struct fio_net_cmd_reply *reply;

	reply = calloc(1, sizeof(*reply));
	INIT_FLIST_HEAD(&reply->list);
	fio_gettime(&reply->ts, NULL);
	reply->saved_tag = tag;
	reply->opcode = opcode;

	return (uintptr_t) reply;
}

static void free_reply(uint64_t tag)
{
	struct fio_net_cmd_reply *reply;

	reply = (struct fio_net_cmd_reply *) (uintptr_t) tag;
	free(reply);
}

static void fio_net_cmd_crc_pdu(struct fio_net_cmd *cmd, const void *pdu)
{
	uint32_t pdu_len;

	cmd->cmd_crc16 = __cpu_to_le16(fio_crc16(cmd, FIO_NET_CMD_CRC_SZ));

	pdu_len = le32_to_cpu(cmd->pdu_len);
	cmd->pdu_crc16 = __cpu_to_le16(fio_crc16(pdu, pdu_len));
}

static void fio_net_cmd_crc(struct fio_net_cmd *cmd)
{
	fio_net_cmd_crc_pdu(cmd, cmd->payload);
}

int fio_net_send_cmd(int fd, uint16_t opcode, const void *buf, off_t size,
		     uint64_t *tagptr, struct flist_head *list)
{
	struct fio_net_cmd *cmd = NULL;
	size_t this_len, cur_len = 0;
	uint64_t tag;
	int ret;

	if (list) {
		assert(tagptr);
		tag = *tagptr = alloc_reply(*tagptr, opcode);
	} else
		tag = tagptr ? *tagptr : 0;

	do {
		this_len = size;
		if (this_len > FIO_SERVER_MAX_FRAGMENT_PDU)
			this_len = FIO_SERVER_MAX_FRAGMENT_PDU;

		if (!cmd || cur_len < sizeof(*cmd) + this_len) {
			if (cmd)
				free(cmd);

			cur_len = sizeof(*cmd) + this_len;
			cmd = malloc(cur_len);
		}

		fio_init_net_cmd(cmd, opcode, buf, this_len, tag);

		if (this_len < size)
			cmd->flags = __cpu_to_le32(FIO_NET_CMD_F_MORE);

		fio_net_cmd_crc(cmd);

		ret = fio_send_data(fd, cmd, sizeof(*cmd) + this_len);
		size -= this_len;
		buf += this_len;
	} while (!ret && size);

	if (list) {
		if (ret)
			free_reply(tag);
		else
			add_reply(tag, list);
	}

	if (cmd)
		free(cmd);

	return ret;
}

static struct sk_entry *fio_net_prep_cmd(uint16_t opcode, void *buf,
					 size_t size, uint64_t *tagptr,
					 int flags)
{
	struct sk_entry *entry;

	entry = smalloc(sizeof(*entry));
	if (!entry)
		return NULL;

	INIT_FLIST_HEAD(&entry->next);
	entry->opcode = opcode;
	if (flags & SK_F_COPY) {
		entry->buf = smalloc(size);
		memcpy(entry->buf, buf, size);
	} else
		entry->buf = buf;

	entry->size = size;
	if (tagptr)
		entry->tag = *tagptr;
	else
		entry->tag = 0;
	entry->flags = flags;
	return entry;
}

static int handle_sk_entry(struct sk_out *sk_out, struct sk_entry *entry);

static void fio_net_queue_entry(struct sk_entry *entry)
{
	struct sk_out *sk_out = pthread_getspecific(sk_out_key);

	if (entry->flags & SK_F_INLINE)
		handle_sk_entry(sk_out, entry);
	else {
		sk_lock(sk_out);
		flist_add_tail(&entry->list, &sk_out->list);
		sk_unlock(sk_out);

		fio_sem_up(&sk_out->wait);
	}
}

static int fio_net_queue_cmd(uint16_t opcode, void *buf, off_t size,
			     uint64_t *tagptr, int flags)
{
	struct sk_entry *entry;

	entry = fio_net_prep_cmd(opcode, buf, size, tagptr, flags);
	if (entry) {
		fio_net_queue_entry(entry);
		return 0;
	}

	return 1;
}

static int fio_net_send_simple_stack_cmd(int sk, uint16_t opcode, uint64_t tag)
{
	struct fio_net_cmd cmd;

	fio_init_net_cmd(&cmd, opcode, NULL, 0, tag);
	fio_net_cmd_crc(&cmd);

	return fio_send_data(sk, &cmd, sizeof(cmd));
}

/*
 * If 'list' is non-NULL, then allocate and store the sent command for
 * later verification.
 */
int fio_net_send_simple_cmd(int sk, uint16_t opcode, uint64_t tag,
			    struct flist_head *list)
{
	int ret;

	if (list)
		tag = alloc_reply(tag, opcode);

	ret = fio_net_send_simple_stack_cmd(sk, opcode, tag);
	if (ret) {
		if (list)
			free_reply(tag);

		return ret;
	}

	if (list)
		add_reply(tag, list);

	return 0;
}

static int fio_net_queue_quit(void)
{
	dprint(FD_NET, "server: sending quit\n");

	return fio_net_queue_cmd(FIO_NET_CMD_QUIT, NULL, 0, NULL, SK_F_SIMPLE);
}

int fio_net_send_quit(int sk)
{
	dprint(FD_NET, "server: sending quit\n");

	return fio_net_send_simple_cmd(sk, FIO_NET_CMD_QUIT, 0, NULL);
}

static int fio_net_send_ack(struct fio_net_cmd *cmd, int error, int signal)
{
	struct cmd_end_pdu epdu;
	uint64_t tag = 0;

	if (cmd)
		tag = cmd->tag;

	epdu.error = __cpu_to_le32(error);
	epdu.signal = __cpu_to_le32(signal);
	return fio_net_queue_cmd(FIO_NET_CMD_STOP, &epdu, sizeof(epdu), &tag, SK_F_COPY);
}

static int fio_net_queue_stop(int error, int signal)
{
	dprint(FD_NET, "server: sending stop (%d, %d)\n", error, signal);
	return fio_net_send_ack(NULL, error, signal);
}

static void fio_server_add_fork_item(pid_t pid, struct flist_head *list)
{
	struct fio_fork_item *ffi;

	ffi = malloc(sizeof(*ffi));
	ffi->exitval = 0;
	ffi->signal = 0;
	ffi->exited = 0;
	ffi->pid = pid;
	flist_add_tail(&ffi->list, list);
}

static void fio_server_add_conn_pid(struct flist_head *conn_list, pid_t pid)
{
	dprint(FD_NET, "server: forked off connection job (pid=%u)\n", (int) pid);
	fio_server_add_fork_item(pid, conn_list);
}

static void fio_server_add_job_pid(struct flist_head *job_list, pid_t pid)
{
	dprint(FD_NET, "server: forked off job job (pid=%u)\n", (int) pid);
	fio_server_add_fork_item(pid, job_list);
}

static void fio_server_check_fork_item(struct fio_fork_item *ffi)
{
	int ret, status;

	ret = waitpid(ffi->pid, &status, WNOHANG);
	if (ret < 0) {
		if (errno == ECHILD) {
			log_err("fio: connection pid %u disappeared\n", (int) ffi->pid);
			ffi->exited = 1;
		} else
			log_err("fio: waitpid: %s\n", strerror(errno));
	} else if (ret == ffi->pid) {
		if (WIFSIGNALED(status)) {
			ffi->signal = WTERMSIG(status);
			ffi->exited = 1;
		}
		if (WIFEXITED(status)) {
			if (WEXITSTATUS(status))
				ffi->exitval = WEXITSTATUS(status);
			ffi->exited = 1;
		}
	}
}

static void fio_server_fork_item_done(struct fio_fork_item *ffi, bool stop)
{
	dprint(FD_NET, "pid %u exited, sig=%u, exitval=%d\n", (int) ffi->pid, ffi->signal, ffi->exitval);

	/*
	 * Fold STOP and QUIT...
	 */
	if (stop) {
		fio_net_queue_stop(ffi->exitval, ffi->signal);
		fio_net_queue_quit();
	}

	flist_del(&ffi->list);
	free(ffi);
}

static void fio_server_check_fork_items(struct flist_head *list, bool stop)
{
	struct flist_head *entry, *tmp;
	struct fio_fork_item *ffi;

	flist_for_each_safe(entry, tmp, list) {
		ffi = flist_entry(entry, struct fio_fork_item, list);

		fio_server_check_fork_item(ffi);

		if (ffi->exited)
			fio_server_fork_item_done(ffi, stop);
	}
}

static void fio_server_check_jobs(struct flist_head *job_list)
{
	fio_server_check_fork_items(job_list, true);
}

static void fio_server_check_conns(struct flist_head *conn_list)
{
	fio_server_check_fork_items(conn_list, false);
}

static int handle_load_file_cmd(struct fio_net_cmd *cmd)
{
	struct cmd_load_file_pdu *pdu = (struct cmd_load_file_pdu *) cmd->payload;
	void *file_name = pdu->file;
	struct cmd_start_pdu spdu;

	dprint(FD_NET, "server: loading local file %s\n", (char *) file_name);

	pdu->name_len = le16_to_cpu(pdu->name_len);
	pdu->client_type = le16_to_cpu(pdu->client_type);

	if (parse_jobs_ini(file_name, 0, 0, pdu->client_type)) {
		fio_net_queue_quit();
		return -1;
	}

	spdu.jobs = cpu_to_le32(thread_number);
	spdu.stat_outputs = cpu_to_le32(stat_number);
	fio_net_queue_cmd(FIO_NET_CMD_START, &spdu, sizeof(spdu), NULL, SK_F_COPY);
	return 0;
}

static int handle_run_cmd(struct sk_out *sk_out, struct flist_head *job_list,
			  struct fio_net_cmd *cmd)
{
	pid_t pid;
	int ret;

	sk_out_assign(sk_out);

	fio_time_init();
	set_genesis_time();

	pid = fork();
	if (pid) {
		fio_server_add_job_pid(job_list, pid);
		return 0;
	}

	ret = fio_backend(sk_out);
	free_threads_shm();
	sk_out_drop();
	_exit(ret);
}

static int handle_job_cmd(struct fio_net_cmd *cmd)
{
	struct cmd_job_pdu *pdu = (struct cmd_job_pdu *) cmd->payload;
	void *buf = pdu->buf;
	struct cmd_start_pdu spdu;

	pdu->buf_len = le32_to_cpu(pdu->buf_len);
	pdu->client_type = le32_to_cpu(pdu->client_type);

	if (parse_jobs_ini(buf, 1, 0, pdu->client_type)) {
		fio_net_queue_quit();
		return -1;
	}

	spdu.jobs = cpu_to_le32(thread_number);
	spdu.stat_outputs = cpu_to_le32(stat_number);

	fio_net_queue_cmd(FIO_NET_CMD_START, &spdu, sizeof(spdu), NULL, SK_F_COPY);
	return 0;
}

static int handle_jobline_cmd(struct fio_net_cmd *cmd)
{
	void *pdu = cmd->payload;
	struct cmd_single_line_pdu *cslp;
	struct cmd_line_pdu *clp;
	unsigned long offset;
	struct cmd_start_pdu spdu;
	char **argv;
	int i;

	clp = pdu;
	clp->lines = le16_to_cpu(clp->lines);
	clp->client_type = le16_to_cpu(clp->client_type);
	argv = malloc(clp->lines * sizeof(char *));
	offset = sizeof(*clp);

	dprint(FD_NET, "server: %d command line args\n", clp->lines);

	for (i = 0; i < clp->lines; i++) {
		cslp = pdu + offset;
		argv[i] = (char *) cslp->text;

		offset += sizeof(*cslp) + le16_to_cpu(cslp->len);
		dprint(FD_NET, "server: %d: %s\n", i, argv[i]);
	}

	if (parse_cmd_line(clp->lines, argv, clp->client_type)) {
		fio_net_queue_quit();
		free(argv);
		return -1;
	}

	free(argv);

	spdu.jobs = cpu_to_le32(thread_number);
	spdu.stat_outputs = cpu_to_le32(stat_number);

	fio_net_queue_cmd(FIO_NET_CMD_START, &spdu, sizeof(spdu), NULL, SK_F_COPY);
	return 0;
}

static int handle_probe_cmd(struct fio_net_cmd *cmd)
{
	struct cmd_client_probe_pdu *pdu = (struct cmd_client_probe_pdu *) cmd->payload;
	uint64_t tag = cmd->tag;
	struct cmd_probe_reply_pdu probe = {
#ifdef CONFIG_BIG_ENDIAN
		.bigendian	= 1,
#endif
		.os		= FIO_OS,
		.arch		= FIO_ARCH,
		.bpp		= sizeof(void *),
		.cpus		= __cpu_to_le32(cpus_online()),
	};

	dprint(FD_NET, "server: sending probe reply\n");

	strcpy(me, (char *) pdu->server);

	gethostname((char *) probe.hostname, sizeof(probe.hostname));
	snprintf((char *) probe.fio_version, sizeof(probe.fio_version), "%s",
		 fio_version_string);

	/*
	 * If the client supports compression and we do too, then enable it
	 */
	if (has_zlib && le64_to_cpu(pdu->flags) & FIO_PROBE_FLAG_ZLIB) {
		probe.flags = __cpu_to_le64(FIO_PROBE_FLAG_ZLIB);
		use_zlib = 1;
	} else {
		probe.flags = 0;
		use_zlib = 0;
	}

	return fio_net_queue_cmd(FIO_NET_CMD_PROBE, &probe, sizeof(probe), &tag, SK_F_COPY);
}

static int handle_send_eta_cmd(struct fio_net_cmd *cmd)
{
	struct jobs_eta *je;
	uint64_t tag = cmd->tag;
	size_t size;
	int i;

	dprint(FD_NET, "server sending status\n");

	/*
	 * Fake ETA return if we don't have a local one, otherwise the client
	 * will end up timing out waiting for a response to the ETA request
	 */
	je = get_jobs_eta(true, &size);
	if (!je) {
		size = sizeof(*je);
		je = calloc(1, size);
	} else {
		je->nr_running		= cpu_to_le32(je->nr_running);
		je->nr_ramp		= cpu_to_le32(je->nr_ramp);
		je->nr_pending		= cpu_to_le32(je->nr_pending);
		je->nr_setting_up	= cpu_to_le32(je->nr_setting_up);
		je->files_open		= cpu_to_le32(je->files_open);

		for (i = 0; i < DDIR_RWDIR_CNT; i++) {
			je->m_rate[i]	= cpu_to_le64(je->m_rate[i]);
			je->t_rate[i]	= cpu_to_le64(je->t_rate[i]);
			je->m_iops[i]	= cpu_to_le32(je->m_iops[i]);
			je->t_iops[i]	= cpu_to_le32(je->t_iops[i]);
			je->rate[i]	= cpu_to_le64(je->rate[i]);
			je->iops[i]	= cpu_to_le32(je->iops[i]);
		}

		je->elapsed_sec		= cpu_to_le64(je->elapsed_sec);
		je->eta_sec		= cpu_to_le64(je->eta_sec);
		je->nr_threads		= cpu_to_le32(je->nr_threads);
		je->is_pow2		= cpu_to_le32(je->is_pow2);
		je->unit_base		= cpu_to_le32(je->unit_base);
	}

	fio_net_queue_cmd(FIO_NET_CMD_ETA, je, size, &tag, SK_F_FREE);
	return 0;
}

static int send_update_job_reply(uint64_t __tag, int error)
{
	uint64_t tag = __tag;
	uint32_t pdu_error;

	pdu_error = __cpu_to_le32(error);
	return fio_net_queue_cmd(FIO_NET_CMD_UPDATE_JOB, &pdu_error, sizeof(pdu_error), &tag, SK_F_COPY);
}

static int handle_update_job_cmd(struct fio_net_cmd *cmd)
{
	struct cmd_add_job_pdu *pdu = (struct cmd_add_job_pdu *) cmd->payload;
	struct thread_data *td;
	uint32_t tnumber;

	tnumber = le32_to_cpu(pdu->thread_number);

	dprint(FD_NET, "server: updating options for job %u\n", tnumber);

	if (!tnumber || tnumber > thread_number) {
		send_update_job_reply(cmd->tag, ENODEV);
		return 0;
	}

	td = tnumber_to_td(tnumber);
	convert_thread_options_to_cpu(&td->o, &pdu->top);
	send_update_job_reply(cmd->tag, 0);
	return 0;
}

static int handle_trigger_cmd(struct fio_net_cmd *cmd, struct flist_head *job_list)
{
	struct cmd_vtrigger_pdu *pdu = (struct cmd_vtrigger_pdu *) cmd->payload;
	char *buf = (char *) pdu->cmd;
	struct all_io_list *rep;
	size_t sz;

	pdu->len = le16_to_cpu(pdu->len);
	buf[pdu->len] = '\0';

	rep = get_all_io_list(IO_LIST_ALL, &sz);
	if (!rep) {
		struct all_io_list state;

		state.threads = cpu_to_le64((uint64_t) 0);
		fio_net_queue_cmd(FIO_NET_CMD_VTRIGGER, &state, sizeof(state), NULL, SK_F_COPY | SK_F_INLINE);
	} else
		fio_net_queue_cmd(FIO_NET_CMD_VTRIGGER, rep, sz, NULL, SK_F_FREE | SK_F_INLINE);

	fio_terminate_threads(TERMINATE_ALL, TERMINATE_ALL);
	fio_server_check_jobs(job_list);
	exec_trigger(buf);
	return 0;
}

static int handle_command(struct sk_out *sk_out, struct flist_head *job_list,
			  struct fio_net_cmd *cmd)
{
	int ret;

	dprint(FD_NET, "server: got op [%s], pdu=%u, tag=%llx\n",
			fio_server_op(cmd->opcode), cmd->pdu_len,
			(unsigned long long) cmd->tag);

	switch (cmd->opcode) {
	case FIO_NET_CMD_QUIT:
		fio_terminate_threads(TERMINATE_ALL, TERMINATE_ALL);
		ret = 0;
		break;
	case FIO_NET_CMD_EXIT:
		exit_backend = true;
		return -1;
	case FIO_NET_CMD_LOAD_FILE:
		ret = handle_load_file_cmd(cmd);
		break;
	case FIO_NET_CMD_JOB:
		ret = handle_job_cmd(cmd);
		break;
	case FIO_NET_CMD_JOBLINE:
		ret = handle_jobline_cmd(cmd);
		break;
	case FIO_NET_CMD_PROBE:
		ret = handle_probe_cmd(cmd);
		break;
	case FIO_NET_CMD_SEND_ETA:
		ret = handle_send_eta_cmd(cmd);
		break;
	case FIO_NET_CMD_RUN:
		ret = handle_run_cmd(sk_out, job_list, cmd);
		break;
	case FIO_NET_CMD_UPDATE_JOB:
		ret = handle_update_job_cmd(cmd);
		break;
	case FIO_NET_CMD_VTRIGGER:
		ret = handle_trigger_cmd(cmd, job_list);
		break;
	case FIO_NET_CMD_SENDFILE: {
		struct cmd_sendfile_reply *in;
		struct cmd_reply *rep;

		rep = (struct cmd_reply *) (uintptr_t) cmd->tag;

		in = (struct cmd_sendfile_reply *) cmd->payload;
		in->size = le32_to_cpu(in->size);
		in->error = le32_to_cpu(in->error);
		if (in->error) {
			ret = 1;
			rep->error = in->error;
		} else {
			ret = 0;
			rep->data = smalloc(in->size);
			if (!rep->data) {
				ret = 1;
				rep->error = ENOMEM;
			} else {
				rep->size = in->size;
				memcpy(rep->data, in->data, in->size);
			}
		}
		fio_sem_up(&rep->lock);
		break;
		}
	default:
		log_err("fio: unknown opcode: %s\n", fio_server_op(cmd->opcode));
		ret = 1;
	}

	return ret;
}

/*
 * Send a command with a separate PDU, not inlined in the command
 */
static int fio_send_cmd_ext_pdu(int sk, uint16_t opcode, const void *buf,
				off_t size, uint64_t tag, uint32_t flags)
{
	struct fio_net_cmd cmd;
	struct iovec iov[2];
	size_t this_len;
	int ret;

	iov[0].iov_base = (void *) &cmd;
	iov[0].iov_len = sizeof(cmd);

	do {
		uint32_t this_flags = flags;

		this_len = size;
		if (this_len > FIO_SERVER_MAX_FRAGMENT_PDU)
			this_len = FIO_SERVER_MAX_FRAGMENT_PDU;

		if (this_len < size)
			this_flags |= FIO_NET_CMD_F_MORE;

		__fio_init_net_cmd(&cmd, opcode, this_len, tag);
		cmd.flags = __cpu_to_le32(this_flags);
		fio_net_cmd_crc_pdu(&cmd, buf);

		iov[1].iov_base = (void *) buf;
		iov[1].iov_len = this_len;

		ret = fio_sendv_data(sk, iov, 2);
		size -= this_len;
		buf += this_len;
	} while (!ret && size);

	return ret;
}

static void finish_entry(struct sk_entry *entry)
{
	if (entry->flags & SK_F_FREE)
		free(entry->buf);
	else if (entry->flags & SK_F_COPY)
		sfree(entry->buf);

	sfree(entry);
}

static void entry_set_flags(struct sk_entry *entry, struct flist_head *list,
			    unsigned int *flags)
{
	if (!flist_empty(list))
		*flags = FIO_NET_CMD_F_MORE;
	else
		*flags = 0;
}

static int send_vec_entry(struct sk_out *sk_out, struct sk_entry *first)
{
	unsigned int flags;
	int ret;

	entry_set_flags(first, &first->next, &flags);

	ret = fio_send_cmd_ext_pdu(sk_out->sk, first->opcode, first->buf,
					first->size, first->tag, flags);

	while (!flist_empty(&first->next)) {
		struct sk_entry *next;

		next = flist_first_entry(&first->next, struct sk_entry, list);
		flist_del_init(&next->list);

		entry_set_flags(next, &first->next, &flags);

		ret += fio_send_cmd_ext_pdu(sk_out->sk, next->opcode, next->buf,
						next->size, next->tag, flags);
		finish_entry(next);
	}

	return ret;
}

static int handle_sk_entry(struct sk_out *sk_out, struct sk_entry *entry)
{
	int ret;

	fio_sem_down(&sk_out->xmit);

	if (entry->flags & SK_F_VEC)
		ret = send_vec_entry(sk_out, entry);
	else if (entry->flags & SK_F_SIMPLE) {
		ret = fio_net_send_simple_cmd(sk_out->sk, entry->opcode,
						entry->tag, NULL);
	} else {
		ret = fio_net_send_cmd(sk_out->sk, entry->opcode, entry->buf,
					entry->size, &entry->tag, NULL);
	}

	fio_sem_up(&sk_out->xmit);

	if (ret)
		log_err("fio: failed handling cmd %s\n", fio_server_op(entry->opcode));

	finish_entry(entry);
	return ret;
}

static int handle_xmits(struct sk_out *sk_out)
{
	struct sk_entry *entry;
	FLIST_HEAD(list);
	int ret = 0;

	sk_lock(sk_out);
	if (flist_empty(&sk_out->list)) {
		sk_unlock(sk_out);
		return 0;
	}

	flist_splice_init(&sk_out->list, &list);
	sk_unlock(sk_out);

	while (!flist_empty(&list)) {
		entry = flist_entry(list.next, struct sk_entry, list);
		flist_del(&entry->list);
		ret += handle_sk_entry(sk_out, entry);
	}

	return ret;
}

static int handle_connection(struct sk_out *sk_out)
{
	struct fio_net_cmd *cmd = NULL;
	FLIST_HEAD(job_list);
	int ret = 0;

	reset_fio_state();

	/* read forever */
	while (!exit_backend) {
		struct pollfd pfd = {
			.fd	= sk_out->sk,
			.events	= POLLIN,
		};

		do {
			int timeout = 1000;

			if (!flist_empty(&job_list))
				timeout = 100;

			handle_xmits(sk_out);

			ret = poll(&pfd, 1, 0);
			if (ret < 0) {
				if (errno == EINTR)
					break;
				log_err("fio: poll: %s\n", strerror(errno));
				break;
			} else if (!ret) {
				fio_server_check_jobs(&job_list);
				fio_sem_down_timeout(&sk_out->wait, timeout);
				continue;
			}

			if (pfd.revents & POLLIN)
				break;
			if (pfd.revents & (POLLERR|POLLHUP)) {
				ret = 1;
				break;
			}
		} while (!exit_backend);

		fio_server_check_jobs(&job_list);

		if (ret < 0)
			break;

		cmd = fio_net_recv_cmd(sk_out->sk, true);
		if (!cmd) {
			ret = -1;
			break;
		}

		ret = handle_command(sk_out, &job_list, cmd);
		if (ret)
			break;

		free(cmd);
		cmd = NULL;
	}

	if (cmd)
		free(cmd);

	handle_xmits(sk_out);

	close(sk_out->sk);
	sk_out->sk = -1;
	__sk_out_drop(sk_out);
	_exit(ret);
}

/* get the address on this host bound by the input socket,
 * whether it is ipv6 or ipv4 */

static int get_my_addr_str(int sk)
{
	struct sockaddr_in6 myaddr6 = { 0, };
	struct sockaddr_in myaddr4 = { 0, };
	struct sockaddr *sockaddr_p;
	char *net_addr;
	socklen_t len;
	int ret;

	if (use_ipv6) {
		len = sizeof(myaddr6);
		sockaddr_p = (struct sockaddr * )&myaddr6;
		net_addr = (char * )&myaddr6.sin6_addr;
	} else {
		len = sizeof(myaddr4);
		sockaddr_p = (struct sockaddr * )&myaddr4;
		net_addr = (char * )&myaddr4.sin_addr;
	}

	ret = getsockname(sk, sockaddr_p, &len);
	if (ret) {
		log_err("fio: getsockname: %s\n", strerror(errno));
		return -1;
	}

	if (!inet_ntop(use_ipv6?AF_INET6:AF_INET, net_addr, client_sockaddr_str, INET6_ADDRSTRLEN - 1)) {
		log_err("inet_ntop: failed to convert addr to string\n");
		return -1;
	}

	dprint(FD_NET, "fio server bound to addr %s\n", client_sockaddr_str);
	return 0;
}

static int accept_loop(int listen_sk)
{
	struct sockaddr_in addr;
	struct sockaddr_in6 addr6;
	socklen_t len = use_ipv6 ? sizeof(addr6) : sizeof(addr);
	struct pollfd pfd;
	int ret = 0, sk, exitval = 0;
	FLIST_HEAD(conn_list);

	dprint(FD_NET, "server enter accept loop\n");

	fio_set_fd_nonblocking(listen_sk, "server");

	while (!exit_backend) {
		struct sk_out *sk_out;
		const char *from;
		char buf[64];
		pid_t pid;

		pfd.fd = listen_sk;
		pfd.events = POLLIN;
		do {
			int timeout = 1000;

			if (!flist_empty(&conn_list))
				timeout = 100;

			ret = poll(&pfd, 1, timeout);
			if (ret < 0) {
				if (errno == EINTR)
					break;
				log_err("fio: poll: %s\n", strerror(errno));
				break;
			} else if (!ret) {
				fio_server_check_conns(&conn_list);
				continue;
			}

			if (pfd.revents & POLLIN)
				break;
		} while (!exit_backend);

		fio_server_check_conns(&conn_list);

		if (exit_backend || ret < 0)
			break;

		if (use_ipv6)
			sk = accept(listen_sk, (struct sockaddr *) &addr6, &len);
		else
			sk = accept(listen_sk, (struct sockaddr *) &addr, &len);

		if (sk < 0) {
			log_err("fio: accept: %s\n", strerror(errno));
			return -1;
		}

		if (use_ipv6)
			from = inet_ntop(AF_INET6, (struct sockaddr *) &addr6.sin6_addr, buf, sizeof(buf));
		else
			from = inet_ntop(AF_INET, (struct sockaddr *) &addr.sin_addr, buf, sizeof(buf));

		dprint(FD_NET, "server: connect from %s\n", from);

		sk_out = scalloc(1, sizeof(*sk_out));
		if (!sk_out) {
			close(sk);
			return -1;
		}

		sk_out->sk = sk;
		INIT_FLIST_HEAD(&sk_out->list);
		__fio_sem_init(&sk_out->lock, FIO_SEM_UNLOCKED);
		__fio_sem_init(&sk_out->wait, FIO_SEM_LOCKED);
		__fio_sem_init(&sk_out->xmit, FIO_SEM_UNLOCKED);

		pid = fork();
		if (pid) {
			close(sk);
			fio_server_add_conn_pid(&conn_list, pid);
			continue;
		}

		/* if error, it's already logged, non-fatal */
		get_my_addr_str(sk);

		/*
		 * Assign sk_out here, it'll be dropped in handle_connection()
		 * since that function calls _exit() when done
		 */
		sk_out_assign(sk_out);
		handle_connection(sk_out);
	}

	return exitval;
}

int fio_server_text_output(int level, const char *buf, size_t len)
{
	struct sk_out *sk_out = pthread_getspecific(sk_out_key);
	struct cmd_text_pdu *pdu;
	unsigned int tlen;
	struct timeval tv;

	if (!sk_out || sk_out->sk == -1)
		return -1;

	tlen = sizeof(*pdu) + len;
	pdu = malloc(tlen);

	pdu->level	= __cpu_to_le32(level);
	pdu->buf_len	= __cpu_to_le32(len);

	gettimeofday(&tv, NULL);
	pdu->log_sec	= __cpu_to_le64(tv.tv_sec);
	pdu->log_usec	= __cpu_to_le64(tv.tv_usec);

	memcpy(pdu->buf, buf, len);

	fio_net_queue_cmd(FIO_NET_CMD_TEXT, pdu, tlen, NULL, SK_F_COPY);
	free(pdu);
	return len;
}

static void convert_io_stat(struct io_stat *dst, struct io_stat *src)
{
	dst->max_val	= cpu_to_le64(src->max_val);
	dst->min_val	= cpu_to_le64(src->min_val);
	dst->samples	= cpu_to_le64(src->samples);

	/*
	 * Encode to IEEE 754 for network transfer
	 */
	dst->mean.u.i	= cpu_to_le64(fio_double_to_uint64(src->mean.u.f));
	dst->S.u.i	= cpu_to_le64(fio_double_to_uint64(src->S.u.f));
}

static void convert_gs(struct group_run_stats *dst, struct group_run_stats *src)
{
	int i;

	for (i = 0; i < DDIR_RWDIR_CNT; i++) {
		dst->max_run[i]		= cpu_to_le64(src->max_run[i]);
		dst->min_run[i]		= cpu_to_le64(src->min_run[i]);
		dst->max_bw[i]		= cpu_to_le64(src->max_bw[i]);
		dst->min_bw[i]		= cpu_to_le64(src->min_bw[i]);
		dst->iobytes[i]		= cpu_to_le64(src->iobytes[i]);
		dst->agg[i]		= cpu_to_le64(src->agg[i]);
	}

	dst->kb_base	= cpu_to_le32(src->kb_base);
	dst->unit_base	= cpu_to_le32(src->unit_base);
	dst->groupid	= cpu_to_le32(src->groupid);
	dst->unified_rw_rep	= cpu_to_le32(src->unified_rw_rep);
	dst->sig_figs	= cpu_to_le32(src->sig_figs);
}

/*
 * Send a CMD_TS, which packs struct thread_stat and group_run_stats
 * into a single payload.
 */
void fio_server_send_ts(struct thread_stat *ts, struct group_run_stats *rs)
{
	struct cmd_ts_pdu p;
	int i, j, k;
	void *ss_buf;
	uint64_t *ss_iops, *ss_bw;

	dprint(FD_NET, "server sending end stats\n");

	memset(&p, 0, sizeof(p));

	snprintf(p.ts.name, sizeof(p.ts.name), "%s", ts->name);
	snprintf(p.ts.verror, sizeof(p.ts.verror), "%s", ts->verror);
	snprintf(p.ts.description, sizeof(p.ts.description), "%s",
		 ts->description);

	p.ts.error		= cpu_to_le32(ts->error);
	p.ts.thread_number	= cpu_to_le32(ts->thread_number);
	p.ts.groupid		= cpu_to_le32(ts->groupid);
	p.ts.pid		= cpu_to_le32(ts->pid);
	p.ts.members		= cpu_to_le32(ts->members);
	p.ts.unified_rw_rep	= cpu_to_le32(ts->unified_rw_rep);

	for (i = 0; i < DDIR_RWDIR_CNT; i++) {
		convert_io_stat(&p.ts.clat_stat[i], &ts->clat_stat[i]);
		convert_io_stat(&p.ts.slat_stat[i], &ts->slat_stat[i]);
		convert_io_stat(&p.ts.lat_stat[i], &ts->lat_stat[i]);
		convert_io_stat(&p.ts.bw_stat[i], &ts->bw_stat[i]);
		convert_io_stat(&p.ts.iops_stat[i], &ts->iops_stat[i]);
	}
	convert_io_stat(&p.ts.sync_stat, &ts->sync_stat);

	p.ts.usr_time		= cpu_to_le64(ts->usr_time);
	p.ts.sys_time		= cpu_to_le64(ts->sys_time);
	p.ts.ctx		= cpu_to_le64(ts->ctx);
	p.ts.minf		= cpu_to_le64(ts->minf);
	p.ts.majf		= cpu_to_le64(ts->majf);
	p.ts.clat_percentiles	= cpu_to_le32(ts->clat_percentiles);
	p.ts.lat_percentiles	= cpu_to_le32(ts->lat_percentiles);
	p.ts.slat_percentiles	= cpu_to_le32(ts->slat_percentiles);
	p.ts.percentile_precision = cpu_to_le64(ts->percentile_precision);

	for (i = 0; i < FIO_IO_U_LIST_MAX_LEN; i++) {
		fio_fp64_t *src = &ts->percentile_list[i];
		fio_fp64_t *dst = &p.ts.percentile_list[i];

		dst->u.i = cpu_to_le64(fio_double_to_uint64(src->u.f));
	}

	for (i = 0; i < FIO_IO_U_MAP_NR; i++) {
		p.ts.io_u_map[i]	= cpu_to_le64(ts->io_u_map[i]);
		p.ts.io_u_submit[i]	= cpu_to_le64(ts->io_u_submit[i]);
		p.ts.io_u_complete[i]	= cpu_to_le64(ts->io_u_complete[i]);
	}

	for (i = 0; i < FIO_IO_U_LAT_N_NR; i++)
		p.ts.io_u_lat_n[i]	= cpu_to_le64(ts->io_u_lat_n[i]);
	for (i = 0; i < FIO_IO_U_LAT_U_NR; i++)
		p.ts.io_u_lat_u[i]	= cpu_to_le64(ts->io_u_lat_u[i]);
	for (i = 0; i < FIO_IO_U_LAT_M_NR; i++)
		p.ts.io_u_lat_m[i]	= cpu_to_le64(ts->io_u_lat_m[i]);

	for (i = 0; i < FIO_LAT_CNT; i++)
		for (j = 0; j < DDIR_RWDIR_CNT; j++)
			for (k = 0; k < FIO_IO_U_PLAT_NR; k++)
				p.ts.io_u_plat[i][j][k] = cpu_to_le64(ts->io_u_plat[i][j][k]);

	for (j = 0; j < FIO_IO_U_PLAT_NR; j++)
		p.ts.io_u_sync_plat[j] = cpu_to_le64(ts->io_u_sync_plat[j]);

	for (i = 0; i < DDIR_RWDIR_SYNC_CNT; i++)
		p.ts.total_io_u[i]	= cpu_to_le64(ts->total_io_u[i]);

	for (i = 0; i < DDIR_RWDIR_CNT; i++) {
		p.ts.short_io_u[i]	= cpu_to_le64(ts->short_io_u[i]);
		p.ts.drop_io_u[i]	= cpu_to_le64(ts->drop_io_u[i]);
	}

	p.ts.total_submit	= cpu_to_le64(ts->total_submit);
	p.ts.total_complete	= cpu_to_le64(ts->total_complete);
	p.ts.nr_zone_resets	= cpu_to_le64(ts->nr_zone_resets);

	for (i = 0; i < DDIR_RWDIR_CNT; i++) {
		p.ts.io_bytes[i]	= cpu_to_le64(ts->io_bytes[i]);
		p.ts.runtime[i]		= cpu_to_le64(ts->runtime[i]);
	}

	p.ts.total_run_time	= cpu_to_le64(ts->total_run_time);
	p.ts.continue_on_error	= cpu_to_le16(ts->continue_on_error);
	p.ts.total_err_count	= cpu_to_le64(ts->total_err_count);
	p.ts.first_error	= cpu_to_le32(ts->first_error);
	p.ts.kb_base		= cpu_to_le32(ts->kb_base);
	p.ts.unit_base		= cpu_to_le32(ts->unit_base);

	p.ts.latency_depth	= cpu_to_le32(ts->latency_depth);
	p.ts.latency_target	= cpu_to_le64(ts->latency_target);
	p.ts.latency_window	= cpu_to_le64(ts->latency_window);
	p.ts.latency_percentile.u.i = cpu_to_le64(fio_double_to_uint64(ts->latency_percentile.u.f));

	p.ts.sig_figs		= cpu_to_le32(ts->sig_figs);

	p.ts.nr_block_infos	= cpu_to_le64(ts->nr_block_infos);
	for (i = 0; i < p.ts.nr_block_infos; i++)
		p.ts.block_infos[i] = cpu_to_le32(ts->block_infos[i]);

	p.ts.ss_dur		= cpu_to_le64(ts->ss_dur);
	p.ts.ss_state		= cpu_to_le32(ts->ss_state);
	p.ts.ss_head		= cpu_to_le32(ts->ss_head);
	p.ts.ss_limit.u.i	= cpu_to_le64(fio_double_to_uint64(ts->ss_limit.u.f));
	p.ts.ss_slope.u.i	= cpu_to_le64(fio_double_to_uint64(ts->ss_slope.u.f));
	p.ts.ss_deviation.u.i	= cpu_to_le64(fio_double_to_uint64(ts->ss_deviation.u.f));
	p.ts.ss_criterion.u.i	= cpu_to_le64(fio_double_to_uint64(ts->ss_criterion.u.f));


	p.ts.cachehit		= cpu_to_le64(ts->cachehit);
	p.ts.cachemiss		= cpu_to_le64(ts->cachemiss);

<<<<<<< HEAD

=======
>>>>>>> 9b46661c
	for (i = 0; i < DDIR_RWDIR_CNT; i++) {
		for (j = 0; j < FIO_IO_U_PLAT_NR; j++) {
			p.ts.io_u_plat_high_prio[i][j] = cpu_to_le64(ts->io_u_plat_high_prio[i][j]);
			p.ts.io_u_plat_low_prio[i][j] = cpu_to_le64(ts->io_u_plat_low_prio[i][j]);
		}
		convert_io_stat(&p.ts.clat_high_prio_stat[i], &ts->clat_high_prio_stat[i]);
		convert_io_stat(&p.ts.clat_low_prio_stat[i], &ts->clat_low_prio_stat[i]);
	}

	convert_gs(&p.rs, rs);

	dprint(FD_NET, "ts->ss_state = %d\n", ts->ss_state);
	if (ts->ss_state & FIO_SS_DATA) {
		dprint(FD_NET, "server sending steadystate ring buffers\n");

		ss_buf = malloc(sizeof(p) + 2*ts->ss_dur*sizeof(uint64_t));

		memcpy(ss_buf, &p, sizeof(p));

		ss_iops = (uint64_t *) ((struct cmd_ts_pdu *)ss_buf + 1);
		ss_bw = ss_iops + (int) ts->ss_dur;
		for (i = 0; i < ts->ss_dur; i++) {
			ss_iops[i] = cpu_to_le64(ts->ss_iops_data[i]);
			ss_bw[i] = cpu_to_le64(ts->ss_bw_data[i]);
		}

		fio_net_queue_cmd(FIO_NET_CMD_TS, ss_buf, sizeof(p) + 2*ts->ss_dur*sizeof(uint64_t), NULL, SK_F_COPY);

		free(ss_buf);
	}
	else
		fio_net_queue_cmd(FIO_NET_CMD_TS, &p, sizeof(p), NULL, SK_F_COPY);
}

void fio_server_send_gs(struct group_run_stats *rs)
{
	struct group_run_stats gs;

	dprint(FD_NET, "server sending group run stats\n");

	convert_gs(&gs, rs);
	fio_net_queue_cmd(FIO_NET_CMD_GS, &gs, sizeof(gs), NULL, SK_F_COPY);
}

void fio_server_send_job_options(struct flist_head *opt_list,
				 unsigned int gid)
{
	struct cmd_job_option pdu;
	struct flist_head *entry;

	if (flist_empty(opt_list))
		return;

	flist_for_each(entry, opt_list) {
		struct print_option *p;
		size_t len;

		p = flist_entry(entry, struct print_option, list);
		memset(&pdu, 0, sizeof(pdu));

		if (gid == -1U) {
			pdu.global = __cpu_to_le16(1);
			pdu.groupid = 0;
		} else {
			pdu.global = 0;
			pdu.groupid = cpu_to_le32(gid);
		}
		len = strlen(p->name);
		if (len >= sizeof(pdu.name)) {
			len = sizeof(pdu.name) - 1;
			pdu.truncated = __cpu_to_le16(1);
		}
		memcpy(pdu.name, p->name, len);
		if (p->value) {
			len = strlen(p->value);
			if (len >= sizeof(pdu.value)) {
				len = sizeof(pdu.value) - 1;
				pdu.truncated = __cpu_to_le16(1);
			}
			memcpy(pdu.value, p->value, len);
		}
		fio_net_queue_cmd(FIO_NET_CMD_JOB_OPT, &pdu, sizeof(pdu), NULL, SK_F_COPY);
	}
}

static void convert_agg(struct disk_util_agg *dst, struct disk_util_agg *src)
{
	int i;

	for (i = 0; i < 2; i++) {
		dst->ios[i]	= cpu_to_le64(src->ios[i]);
		dst->merges[i]	= cpu_to_le64(src->merges[i]);
		dst->sectors[i]	= cpu_to_le64(src->sectors[i]);
		dst->ticks[i]	= cpu_to_le64(src->ticks[i]);
	}

	dst->io_ticks		= cpu_to_le64(src->io_ticks);
	dst->time_in_queue	= cpu_to_le64(src->time_in_queue);
	dst->slavecount		= cpu_to_le32(src->slavecount);
	dst->max_util.u.i	= cpu_to_le64(fio_double_to_uint64(src->max_util.u.f));
}

static void convert_dus(struct disk_util_stat *dst, struct disk_util_stat *src)
{
	int i;

	snprintf((char *) dst->name, sizeof(dst->name), "%s", src->name);

	for (i = 0; i < 2; i++) {
		dst->s.ios[i]		= cpu_to_le64(src->s.ios[i]);
		dst->s.merges[i]	= cpu_to_le64(src->s.merges[i]);
		dst->s.sectors[i]	= cpu_to_le64(src->s.sectors[i]);
		dst->s.ticks[i]		= cpu_to_le64(src->s.ticks[i]);
	}

	dst->s.io_ticks		= cpu_to_le64(src->s.io_ticks);
	dst->s.time_in_queue	= cpu_to_le64(src->s.time_in_queue);
	dst->s.msec		= cpu_to_le64(src->s.msec);
}

void fio_server_send_du(void)
{
	struct disk_util *du;
	struct flist_head *entry;
	struct cmd_du_pdu pdu;

	dprint(FD_NET, "server: sending disk_util %d\n", !flist_empty(&disk_list));

	memset(&pdu, 0, sizeof(pdu));

	flist_for_each(entry, &disk_list) {
		du = flist_entry(entry, struct disk_util, list);

		convert_dus(&pdu.dus, &du->dus);
		convert_agg(&pdu.agg, &du->agg);

		fio_net_queue_cmd(FIO_NET_CMD_DU, &pdu, sizeof(pdu), NULL, SK_F_COPY);
	}
}

#ifdef CONFIG_ZLIB

static inline void __fio_net_prep_tail(z_stream *stream, void *out_pdu,
					struct sk_entry **last_entry,
					struct sk_entry *first)
{
	unsigned int this_len = FIO_SERVER_MAX_FRAGMENT_PDU - stream->avail_out;

	*last_entry = fio_net_prep_cmd(FIO_NET_CMD_IOLOG, out_pdu, this_len,
				 NULL, SK_F_VEC | SK_F_INLINE | SK_F_FREE);
	if (*last_entry)
		flist_add_tail(&(*last_entry)->list, &first->next);
}

/*
 * Deflates the next input given, creating as many new packets in the
 * linked list as necessary.
 */
static int __deflate_pdu_buffer(void *next_in, unsigned int next_sz, void **out_pdu,
				struct sk_entry **last_entry, z_stream *stream,
				struct sk_entry *first)
{
	int ret;

	stream->next_in = next_in;
	stream->avail_in = next_sz;
	do {
		if (!stream->avail_out) {
			__fio_net_prep_tail(stream, *out_pdu, last_entry, first);
			if (*last_entry == NULL)
				return 1;

			*out_pdu = malloc(FIO_SERVER_MAX_FRAGMENT_PDU);

			stream->avail_out = FIO_SERVER_MAX_FRAGMENT_PDU;
			stream->next_out = *out_pdu;
		}

		ret = deflate(stream, Z_BLOCK);

		if (ret < 0) {
			free(*out_pdu);
			return 1;
		}
	} while (stream->avail_in);

	return 0;
}

static int __fio_append_iolog_gz_hist(struct sk_entry *first, struct io_log *log,
				      struct io_logs *cur_log, z_stream *stream)
{
	struct sk_entry *entry;
	void *out_pdu;
	int ret, i, j;
	int sample_sz = log_entry_sz(log);

	out_pdu = malloc(FIO_SERVER_MAX_FRAGMENT_PDU);
	stream->avail_out = FIO_SERVER_MAX_FRAGMENT_PDU;
	stream->next_out = out_pdu;

	for (i = 0; i < cur_log->nr_samples; i++) {
		struct io_sample *s;
		struct io_u_plat_entry *cur_plat_entry, *prev_plat_entry;
		uint64_t *cur_plat, *prev_plat;

		s = get_sample(log, cur_log, i);
		ret = __deflate_pdu_buffer(s, sample_sz, &out_pdu, &entry, stream, first);
		if (ret)
			return ret;

		/* Do the subtraction on server side so that client doesn't have to
		 * reconstruct our linked list from packets.
		 */
		cur_plat_entry  = s->data.plat_entry;
		prev_plat_entry = flist_first_entry(&cur_plat_entry->list, struct io_u_plat_entry, list);
		cur_plat  = cur_plat_entry->io_u_plat;
		prev_plat = prev_plat_entry->io_u_plat;

		for (j = 0; j < FIO_IO_U_PLAT_NR; j++) {
			cur_plat[j] -= prev_plat[j];
		}

		flist_del(&prev_plat_entry->list);
		free(prev_plat_entry);

		ret = __deflate_pdu_buffer(cur_plat_entry, sizeof(*cur_plat_entry),
					   &out_pdu, &entry, stream, first);

		if (ret)
			return ret;
	}

	__fio_net_prep_tail(stream, out_pdu, &entry, first);
	return entry == NULL;
}

static int __fio_append_iolog_gz(struct sk_entry *first, struct io_log *log,
				 struct io_logs *cur_log, z_stream *stream)
{
	unsigned int this_len;
	void *out_pdu;
	int ret;

	if (log->log_type == IO_LOG_TYPE_HIST)
		return __fio_append_iolog_gz_hist(first, log, cur_log, stream);

	stream->next_in = (void *) cur_log->log;
	stream->avail_in = cur_log->nr_samples * log_entry_sz(log);

	do {
		struct sk_entry *entry;

		/*
		 * Dirty - since the log is potentially huge, compress it into
		 * FIO_SERVER_MAX_FRAGMENT_PDU chunks and let the receiving
		 * side defragment it.
		 */
		out_pdu = malloc(FIO_SERVER_MAX_FRAGMENT_PDU);

		stream->avail_out = FIO_SERVER_MAX_FRAGMENT_PDU;
		stream->next_out = out_pdu;
		ret = deflate(stream, Z_BLOCK);
		/* may be Z_OK, or Z_STREAM_END */
		if (ret < 0) {
			free(out_pdu);
			return 1;
		}

		this_len = FIO_SERVER_MAX_FRAGMENT_PDU - stream->avail_out;

		entry = fio_net_prep_cmd(FIO_NET_CMD_IOLOG, out_pdu, this_len,
					 NULL, SK_F_VEC | SK_F_INLINE | SK_F_FREE);
		if (!entry) {
			free(out_pdu);
			return 1;
		}
		flist_add_tail(&entry->list, &first->next);
	} while (stream->avail_in);

	return 0;
}

static int fio_append_iolog_gz(struct sk_entry *first, struct io_log *log)
{
	z_stream stream = {
		.zalloc	= Z_NULL,
		.zfree	= Z_NULL,
		.opaque	= Z_NULL,
	};
	int ret = 0;

	if (deflateInit(&stream, Z_DEFAULT_COMPRESSION) != Z_OK)
		return 1;

	while (!flist_empty(&log->io_logs)) {
		struct io_logs *cur_log;

		cur_log = flist_first_entry(&log->io_logs, struct io_logs, list);
		flist_del_init(&cur_log->list);

		ret = __fio_append_iolog_gz(first, log, cur_log, &stream);
		if (ret)
			break;
	}

	ret = deflate(&stream, Z_FINISH);

	while (ret != Z_STREAM_END) {
		struct sk_entry *entry;
		unsigned int this_len;
		void *out_pdu;

		out_pdu = malloc(FIO_SERVER_MAX_FRAGMENT_PDU);
		stream.avail_out = FIO_SERVER_MAX_FRAGMENT_PDU;
		stream.next_out = out_pdu;

		ret = deflate(&stream, Z_FINISH);
		/* may be Z_OK, or Z_STREAM_END */
		if (ret < 0) {
			free(out_pdu);
			break;
		}

		this_len = FIO_SERVER_MAX_FRAGMENT_PDU - stream.avail_out;

		entry = fio_net_prep_cmd(FIO_NET_CMD_IOLOG, out_pdu, this_len,
					 NULL, SK_F_VEC | SK_F_INLINE | SK_F_FREE);
		if (!entry) {
			free(out_pdu);
			break;
		}
		flist_add_tail(&entry->list, &first->next);
	}

	ret = deflateEnd(&stream);
	if (ret == Z_OK)
		return 0;

	return 1;
}
#else
static int fio_append_iolog_gz(struct sk_entry *first, struct io_log *log)
{
	return 1;
}
#endif

static int fio_append_gz_chunks(struct sk_entry *first, struct io_log *log)
{
	struct sk_entry *entry;
	struct flist_head *node;
	int ret = 0;

	pthread_mutex_lock(&log->chunk_lock);
	flist_for_each(node, &log->chunk_list) {
		struct iolog_compress *c;

		c = flist_entry(node, struct iolog_compress, list);
		entry = fio_net_prep_cmd(FIO_NET_CMD_IOLOG, c->buf, c->len,
						NULL, SK_F_VEC | SK_F_INLINE);
		if (!entry) {
			ret = 1;
			break;
		}
		flist_add_tail(&entry->list, &first->next);
	}
	pthread_mutex_unlock(&log->chunk_lock);
	return ret;
}

static int fio_append_text_log(struct sk_entry *first, struct io_log *log)
{
	struct sk_entry *entry;
	int ret = 0;

	while (!flist_empty(&log->io_logs)) {
		struct io_logs *cur_log;
		size_t size;

		cur_log = flist_first_entry(&log->io_logs, struct io_logs, list);
		flist_del_init(&cur_log->list);

		size = cur_log->nr_samples * log_entry_sz(log);

		entry = fio_net_prep_cmd(FIO_NET_CMD_IOLOG, cur_log->log, size,
						NULL, SK_F_VEC | SK_F_INLINE);
		if (!entry) {
			ret = 1;
			break;
		}
		flist_add_tail(&entry->list, &first->next);
	}

	return ret;
}

int fio_send_iolog(struct thread_data *td, struct io_log *log, const char *name)
{
	struct cmd_iolog_pdu pdu = {
		.nr_samples		= cpu_to_le64(iolog_nr_samples(log)),
		.thread_number		= cpu_to_le32(td->thread_number),
		.log_type		= cpu_to_le32(log->log_type),
		.log_hist_coarseness	= cpu_to_le32(log->hist_coarseness),
	};
	struct sk_entry *first;
	struct flist_head *entry;
	int ret = 0;

	if (!flist_empty(&log->chunk_list))
		pdu.compressed = __cpu_to_le32(STORE_COMPRESSED);
	else if (use_zlib)
		pdu.compressed = __cpu_to_le32(XMIT_COMPRESSED);
	else
		pdu.compressed = 0;

	snprintf((char *) pdu.name, sizeof(pdu.name), "%s", name);

	/*
	 * We can't do this for a pre-compressed log, but for that case,
	 * log->nr_samples is zero anyway.
	 */
	flist_for_each(entry, &log->io_logs) {
		struct io_logs *cur_log;
		int i;

		cur_log = flist_entry(entry, struct io_logs, list);

		for (i = 0; i < cur_log->nr_samples; i++) {
			struct io_sample *s = get_sample(log, cur_log, i);

			s->time		= cpu_to_le64(s->time);
			s->data.val	= cpu_to_le64(s->data.val);
			s->__ddir	= __cpu_to_le32(s->__ddir);
			s->bs		= cpu_to_le64(s->bs);

			if (log->log_offset) {
				struct io_sample_offset *so = (void *) s;

				so->offset = cpu_to_le64(so->offset);
			}
		}
	}

	/*
	 * Assemble header entry first
	 */
	first = fio_net_prep_cmd(FIO_NET_CMD_IOLOG, &pdu, sizeof(pdu), NULL, SK_F_VEC | SK_F_INLINE | SK_F_COPY);
	if (!first)
		return 1;

	/*
	 * Now append actual log entries. If log compression was enabled on
	 * the job, just send out the compressed chunks directly. If we
	 * have a plain log, compress if we can, then send. Otherwise, send
	 * the plain text output.
	 */
	if (!flist_empty(&log->chunk_list))
		ret = fio_append_gz_chunks(first, log);
	else if (use_zlib)
		ret = fio_append_iolog_gz(first, log);
	else
		ret = fio_append_text_log(first, log);

	fio_net_queue_entry(first);
	return ret;
}

void fio_server_send_add_job(struct thread_data *td)
{
	struct cmd_add_job_pdu pdu = {
		.thread_number = cpu_to_le32(td->thread_number),
		.groupid = cpu_to_le32(td->groupid),
	};

	convert_thread_options_to_net(&pdu.top, &td->o);

	fio_net_queue_cmd(FIO_NET_CMD_ADD_JOB, &pdu, sizeof(pdu), NULL,
				SK_F_COPY);
}

void fio_server_send_start(struct thread_data *td)
{
	struct sk_out *sk_out = pthread_getspecific(sk_out_key);

	assert(sk_out->sk != -1);

	fio_net_queue_cmd(FIO_NET_CMD_SERVER_START, NULL, 0, NULL, SK_F_SIMPLE);
}

int fio_server_get_verify_state(const char *name, int threadnumber,
				void **datap)
{
	struct thread_io_list *s;
	struct cmd_sendfile out;
	struct cmd_reply *rep;
	uint64_t tag;
	void *data;
	int ret;

	dprint(FD_NET, "server: request verify state\n");

	rep = smalloc(sizeof(*rep));
	if (!rep)
		return ENOMEM;

	__fio_sem_init(&rep->lock, FIO_SEM_LOCKED);
	rep->data = NULL;
	rep->error = 0;

	verify_state_gen_name((char *) out.path, sizeof(out.path), name, me,
				threadnumber);
	tag = (uint64_t) (uintptr_t) rep;
	fio_net_queue_cmd(FIO_NET_CMD_SENDFILE, &out, sizeof(out), &tag,
				SK_F_COPY);

	/*
	 * Wait for the backend to receive the reply
	 */
	if (fio_sem_down_timeout(&rep->lock, 10000)) {
		log_err("fio: timed out waiting for reply\n");
		ret = ETIMEDOUT;
		goto fail;
	}

	if (rep->error) {
		log_err("fio: failure on receiving state file %s: %s\n",
				out.path, strerror(rep->error));
		ret = rep->error;
fail:
		*datap = NULL;
		sfree(rep);
		fio_net_queue_quit();
		return ret;
	}

	/*
	 * The format is verify_state_hdr, then thread_io_list. Verify
	 * the header, and the thread_io_list checksum
	 */
	s = rep->data + sizeof(struct verify_state_hdr);
	if (verify_state_hdr(rep->data, s)) {
		ret = EILSEQ;
		goto fail;
	}

	/*
	 * Don't need the header from now, copy just the thread_io_list
	 */
	ret = 0;
	rep->size -= sizeof(struct verify_state_hdr);
	data = malloc(rep->size);
	memcpy(data, s, rep->size);
	*datap = data;

	sfree(rep->data);
	__fio_sem_remove(&rep->lock);
	sfree(rep);
	return ret;
}

static int fio_init_server_ip(void)
{
	struct sockaddr *addr;
	socklen_t socklen;
	char buf[80];
	const char *str;
	int sk, opt;

	if (use_ipv6)
		sk = socket(AF_INET6, SOCK_STREAM, 0);
	else
		sk = socket(AF_INET, SOCK_STREAM, 0);

	if (sk < 0) {
		log_err("fio: socket: %s\n", strerror(errno));
		return -1;
	}

	opt = 1;
	if (setsockopt(sk, SOL_SOCKET, SO_REUSEADDR, (void *)&opt, sizeof(opt)) < 0) {
		log_err("fio: setsockopt(REUSEADDR): %s\n", strerror(errno));
		close(sk);
		return -1;
	}
#ifdef SO_REUSEPORT
	/*
	 * Not fatal if fails, so just ignore it if that happens
	 */
	if (setsockopt(sk, SOL_SOCKET, SO_REUSEPORT, &opt, sizeof(opt))) {
	}
#endif

	if (use_ipv6) {
		void *src = &saddr_in6.sin6_addr;

		addr = (struct sockaddr *) &saddr_in6;
		socklen = sizeof(saddr_in6);
		saddr_in6.sin6_family = AF_INET6;
		str = inet_ntop(AF_INET6, src, buf, sizeof(buf));
	} else {
		void *src = &saddr_in.sin_addr;

		addr = (struct sockaddr *) &saddr_in;
		socklen = sizeof(saddr_in);
		saddr_in.sin_family = AF_INET;
		str = inet_ntop(AF_INET, src, buf, sizeof(buf));
	}

	if (bind(sk, addr, socklen) < 0) {
		log_err("fio: bind: %s\n", strerror(errno));
		log_info("fio: failed with IPv%c %s\n", use_ipv6 ? '6' : '4', str);
		close(sk);
		return -1;
	}

	return sk;
}

static int fio_init_server_sock(void)
{
	struct sockaddr_un addr;
	socklen_t len;
	mode_t mode;
	int sk;

	sk = socket(AF_UNIX, SOCK_STREAM, 0);
	if (sk < 0) {
		log_err("fio: socket: %s\n", strerror(errno));
		return -1;
	}

	mode = umask(000);

	addr.sun_family = AF_UNIX;
	snprintf(addr.sun_path, sizeof(addr.sun_path), "%s", bind_sock);

	len = sizeof(addr.sun_family) + strlen(bind_sock) + 1;

	if (bind(sk, (struct sockaddr *) &addr, len) < 0) {
		log_err("fio: bind: %s\n", strerror(errno));
		close(sk);
		return -1;
	}

	umask(mode);
	return sk;
}

static int fio_init_server_connection(void)
{
	char bind_str[128];
	int sk;

	dprint(FD_NET, "starting server\n");

	if (!bind_sock)
		sk = fio_init_server_ip();
	else
		sk = fio_init_server_sock();

	if (sk < 0)
		return sk;

	memset(bind_str, 0, sizeof(bind_str));

	if (!bind_sock) {
		char *p, port[16];
		void *src;
		int af;

		if (use_ipv6) {
			af = AF_INET6;
			src = &saddr_in6.sin6_addr;
		} else {
			af = AF_INET;
			src = &saddr_in.sin_addr;
		}

		p = (char *) inet_ntop(af, src, bind_str, sizeof(bind_str));

		sprintf(port, ",%u", fio_net_port);
		if (p)
			strcat(p, port);
		else
			snprintf(bind_str, sizeof(bind_str), "%s", port);
	} else
		snprintf(bind_str, sizeof(bind_str), "%s", bind_sock);

	log_info("fio: server listening on %s\n", bind_str);

	if (listen(sk, 4) < 0) {
		log_err("fio: listen: %s\n", strerror(errno));
		close(sk);
		return -1;
	}

	return sk;
}

int fio_server_parse_host(const char *host, int ipv6, struct in_addr *inp,
			  struct in6_addr *inp6)

{
	int ret = 0;

	if (ipv6)
		ret = inet_pton(AF_INET6, host, inp6);
	else
		ret = inet_pton(AF_INET, host, inp);

	if (ret != 1) {
		struct addrinfo *res, hints = {
			.ai_family = ipv6 ? AF_INET6 : AF_INET,
			.ai_socktype = SOCK_STREAM,
		};

		ret = getaddrinfo(host, NULL, &hints, &res);
		if (ret) {
			log_err("fio: failed to resolve <%s> (%s)\n", host,
					gai_strerror(ret));
			return 1;
		}

		if (ipv6)
			memcpy(inp6, &((struct sockaddr_in6 *) res->ai_addr)->sin6_addr, sizeof(*inp6));
		else
			memcpy(inp, &((struct sockaddr_in *) res->ai_addr)->sin_addr, sizeof(*inp));

		ret = 1;
		freeaddrinfo(res);
	}

	return !(ret == 1);
}

/*
 * Parse a host/ip/port string. Reads from 'str'.
 *
 * Outputs:
 *
 * For IPv4:
 *	*ptr is the host, *port is the port, inp is the destination.
 * For IPv6:
 *	*ptr is the host, *port is the port, inp6 is the dest, and *ipv6 is 1.
 * For local domain sockets:
 *	*ptr is the filename, *is_sock is 1.
 */
int fio_server_parse_string(const char *str, char **ptr, bool *is_sock,
			    int *port, struct in_addr *inp,
			    struct in6_addr *inp6, int *ipv6)
{
	const char *host = str;
	char *portp;
	int lport = 0;

	*ptr = NULL;
	*is_sock = false;
	*port = fio_net_port;
	*ipv6 = 0;

	if (!strncmp(str, "sock:", 5)) {
		*ptr = strdup(str + 5);
		*is_sock = true;

		return 0;
	}

	/*
	 * Is it ip:<ip or host>:port
	 */
	if (!strncmp(host, "ip:", 3))
		host += 3;
	else if (!strncmp(host, "ip4:", 4))
		host += 4;
	else if (!strncmp(host, "ip6:", 4)) {
		host += 4;
		*ipv6 = 1;
	} else if (host[0] == ':') {
		/* String is :port */
		host++;
		lport = atoi(host);
		if (!lport || lport > 65535) {
			log_err("fio: bad server port %u\n", lport);
			return 1;
		}
		/* no hostname given, we are done */
		*port = lport;
		return 0;
	}

	/*
	 * If no port seen yet, check if there's a last ',' at the end
	 */
	if (!lport) {
		portp = strchr(host, ',');
		if (portp) {
			*portp = '\0';
			portp++;
			lport = atoi(portp);
			if (!lport || lport > 65535) {
				log_err("fio: bad server port %u\n", lport);
				return 1;
			}
		}
	}

	if (lport)
		*port = lport;

	if (!strlen(host))
		return 0;

	*ptr = strdup(host);

	if (fio_server_parse_host(*ptr, *ipv6, inp, inp6)) {
		free(*ptr);
		*ptr = NULL;
		return 1;
	}

	if (*port == 0)
		*port = fio_net_port;

	return 0;
}

/*
 * Server arg should be one of:
 *
 * sock:/path/to/socket
 *   ip:1.2.3.4
 *      1.2.3.4
 *
 * Where sock uses unix domain sockets, and ip binds the server to
 * a specific interface. If no arguments are given to the server, it
 * uses IP and binds to 0.0.0.0.
 *
 */
static int fio_handle_server_arg(void)
{
	int port = fio_net_port;
	bool is_sock;
	int ret = 0;

	saddr_in.sin_addr.s_addr = htonl(INADDR_ANY);

	if (!fio_server_arg)
		goto out;

	ret = fio_server_parse_string(fio_server_arg, &bind_sock, &is_sock,
					&port, &saddr_in.sin_addr,
					&saddr_in6.sin6_addr, &use_ipv6);

	if (!is_sock && bind_sock) {
		free(bind_sock);
		bind_sock = NULL;
	}

out:
	fio_net_port = port;
	saddr_in.sin_port = htons(port);
	saddr_in6.sin6_port = htons(port);
	return ret;
}

static void sig_int(int sig)
{
	if (bind_sock)
		unlink(bind_sock);
}

static void set_sig_handlers(void)
{
	struct sigaction act = {
		.sa_handler = sig_int,
		.sa_flags = SA_RESTART,
	};

	sigaction(SIGINT, &act, NULL);

	/* Windows uses SIGBREAK as a quit signal from other applications */
#ifdef WIN32
	sigaction(SIGBREAK, &act, NULL);
#endif
}

void fio_server_destroy_sk_key(void)
{
	pthread_key_delete(sk_out_key);
}

int fio_server_create_sk_key(void)
{
	if (pthread_key_create(&sk_out_key, NULL)) {
		log_err("fio: can't create sk_out backend key\n");
		return 1;
	}

	pthread_setspecific(sk_out_key, NULL);
	return 0;
}

static int fio_server(void)
{
	int sk, ret;

	dprint(FD_NET, "starting server\n");

	if (fio_handle_server_arg())
		return -1;

	sk = fio_init_server_connection();
	if (sk < 0)
		return -1;

	set_sig_handlers();

	ret = accept_loop(sk);

	close(sk);

	if (fio_server_arg) {
		free(fio_server_arg);
		fio_server_arg = NULL;
	}
	if (bind_sock)
		free(bind_sock);

	return ret;
}

void fio_server_got_signal(int signal)
{
	struct sk_out *sk_out = pthread_getspecific(sk_out_key);

	assert(sk_out);

	if (signal == SIGPIPE)
		sk_out->sk = -1;
	else {
		log_info("\nfio: terminating on signal %d\n", signal);
		exit_backend = true;
	}
}

static int check_existing_pidfile(const char *pidfile)
{
	struct stat sb;
	char buf[16];
	pid_t pid;
	FILE *f;

	if (stat(pidfile, &sb))
		return 0;

	f = fopen(pidfile, "r");
	if (!f)
		return 0;

	if (fread(buf, sb.st_size, 1, f) <= 0) {
		fclose(f);
		return 1;
	}
	fclose(f);

	pid = atoi(buf);
	if (kill(pid, SIGCONT) < 0)
		return errno != ESRCH;

	return 1;
}

static int write_pid(pid_t pid, const char *pidfile)
{
	FILE *fpid;

	fpid = fopen(pidfile, "w");
	if (!fpid) {
		log_err("fio: failed opening pid file %s\n", pidfile);
		return 1;
	}

	fprintf(fpid, "%u\n", (unsigned int) pid);
	fclose(fpid);
	return 0;
}

/*
 * If pidfile is specified, background us.
 */
int fio_start_server(char *pidfile)
{
	FILE *file;
	pid_t pid;
	int ret;

#if defined(WIN32)
	WSADATA wsd;
	WSAStartup(MAKEWORD(2, 2), &wsd);
#endif

	if (!pidfile)
		return fio_server();

	if (check_existing_pidfile(pidfile)) {
		log_err("fio: pidfile %s exists and server appears alive\n",
								pidfile);
		free(pidfile);
		return -1;
	}

	pid = fork();
	if (pid < 0) {
		log_err("fio: failed server fork: %s\n", strerror(errno));
		free(pidfile);
		return -1;
	} else if (pid) {
		ret = write_pid(pid, pidfile);
		free(pidfile);
		_exit(ret);
	}

	setsid();
	openlog("fio", LOG_NDELAY|LOG_NOWAIT|LOG_PID, LOG_USER);
	log_syslog = true;

	file = freopen("/dev/null", "r", stdin);
	if (!file)
		perror("freopen");

	file = freopen("/dev/null", "w", stdout);
	if (!file)
		perror("freopen");

	file = freopen("/dev/null", "w", stderr);
	if (!file)
		perror("freopen");

	f_out = NULL;
	f_err = NULL;

	ret = fio_server();

	fclose(stdin);
	fclose(stdout);
	fclose(stderr);

	closelog();
	unlink(pidfile);
	free(pidfile);
	return ret;
}

void fio_server_set_arg(const char *arg)
{
	fio_server_arg = strdup(arg);
}<|MERGE_RESOLUTION|>--- conflicted
+++ resolved
@@ -1578,10 +1578,6 @@
 	p.ts.cachehit		= cpu_to_le64(ts->cachehit);
 	p.ts.cachemiss		= cpu_to_le64(ts->cachemiss);
 
-<<<<<<< HEAD
-
-=======
->>>>>>> 9b46661c
 	for (i = 0; i < DDIR_RWDIR_CNT; i++) {
 		for (j = 0; j < FIO_IO_U_PLAT_NR; j++) {
 			p.ts.io_u_plat_high_prio[i][j] = cpu_to_le64(ts->io_u_plat_high_prio[i][j]);
